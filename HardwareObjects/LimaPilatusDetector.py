import gevent
import time
import subprocess
import os
import logging

from PyTango import DeviceProxy
from HardwareRepository.TaskUtils import task
from HardwareRepository import HardwareRepository as HWR
from HardwareRepository.CommandContainer import ConnectionError

from HardwareRepository.HardwareObjects.abstract.AbstractDetector import (
    AbstractDetector
)

from HardwareRepository.BaseHardwareObjects import HardwareObjectState


class LimaPilatusDetector(AbstractDetector):
    def __init__(self, name):
        AbstractDetector.__init__(self, name)
        self._mesh_steps = 1
        self.header = dict()
        self.start_angles = list()

    def init(self):
        AbstractDetector.init(self)

        lima_device = self.getProperty("lima_device")
        pilatus_device = self.getProperty("pilatus_device")

        if None in (lima_device, pilatus_device):
            return

        try:
            for channel_name in (
                "latency_time",
                "acq_status",
                "acq_trigger_mode",
                "saving_mode",
                "acq_nb_frames",
                "acq_expo_time",
                "saving_directory",
                "saving_prefix",
                "saving_suffix",
                "saving_next_number",
                "saving_index_format",
                "saving_format",
                "saving_overwrite_policy",
                "saving_header_delimiter",
                "last_image_saved",
                "image_roi",
            ):
                self.add_channel(
                    {"type": "tango", "name": channel_name, "tangoname": lima_device},
                    channel_name,
                )

            for channel_name in ("fill_mode", "threshold"):
                self.add_channel(
                    {
                        "type": "tango",
                        "name": channel_name,
                        "tangoname": pilatus_device,
                    },
                    channel_name,
                )

            pilatus_tg_device = DeviceProxy(pilatus_device)

            if hasattr(pilatus_tg_device, "working_energy"):
                self.add_channel(
                    {
                        "type": "tango",
                        "name": "working_energy",
                        "tangoname": pilatus_device,
                    },
                    "working_energy",
                )
            self.add_channel(
                {
                    "type": "tango",
                    "name": "energy_threshold",
                    "tangoname": pilatus_device,
                },
                "energy_threshold",
            )

            self.add_command(
                {"type": "tango", "name": "prepare_acq", "tangoname": lima_device},
                "prepareAcq",
            )
            self.add_command(
                {"type": "tango", "name": "start_acq", "tangoname": lima_device},
                "startAcq",
            )
            self.add_command(
                {"type": "tango", "name": "stop_acq", "tangoname": lima_device},
                "stopAcq",
            )
            self.add_command(
                {"type": "tango", "name": "reset", "tangoname": lima_device}, "reset"
            )
            self.add_command(
                {"type": "tango", "name": "set_image_header", "tangoname": lima_device},
                "SetImageHeader",
            )

            self.get_channel_object("image_roi").connectSignal(
                "update", self.roi_mode_changed
            )

            self.get_command_object("prepare_acq").setDeviceTimeout(10000)

        except ConnectionError:
            self.update_state(HardwareObjectState.FAULT)
            logging.getLogger("HWR").error(
                "Could not connect to detector %s" % lima_device
            )

    def has_shutterless(self):
        return True

    def wait_ready(self, timeout=3500):
        with gevent.Timeout(timeout, RuntimeError("Detector not ready")):
            while self.get_channel_value("acq_status") != "Ready":
                time.sleep(1)

    def last_image_saved(self):
        try:
            img = self.get_channel_object("last_image_saved").getValue() + 1
            return img
        except Exception:
            return 0

    def get_deadtime(self):
        return float(self.getProperty("deadtime"))

    def roi_mode_changed(self, mode):
        """ROI mode change event"""
        self.roi_mode = self.roi_modes_list.index(str(mode))
        self.emit("detectorRoiModeChanged", (self.roi_mode,))

    def set_roi_mode(self, mode):
        """Sets roi mode

        :param mode: roi mode
        :type mode: str
        """
        # self.chan_roi_mode.setValue(self.roi_modes_list[mode])

    def prepare_acquisition(
        self,
        take_dark,
        start,
        osc_range,
        exptime,
        npass,
        number_of_images,
        comment,
        energy,
        trigger_mode,
    ):
        if trigger_mode is None:
            if osc_range < 1e-4:
                trigger_mode = "INTERNAL_TRIGGER"
            else:
                trigger_mode = "EXTERNAL_TRIGGER"

            if self._mesh_steps > 1:
                trigger_mode = "EXTERNAL_TRIGGER_MULTI"
                # reset mesh steps
                self._mesh_steps = 1

        diffractometer_positions = HWR.beamline.diffractometer.get_positions()
        self.start_angles = list()
        for i in range(number_of_images):
            self.start_angles.append("%0.4f deg." % (start + osc_range * i))
        self.header["file_comments"] = comment
        self.header["N_oscillations"] = number_of_images
        self.header["Oscillation_axis"] = "omega"
        self.header["Chi"] = "0.0000 deg."
        kappa_phi = diffractometer_positions.get("kappa_phi", -9999)
        if kappa_phi is None:
            kappa_phi = -9999
        kappa = diffractometer_positions.get("kappa", -9999)
        if kappa is None:
            kappa = -9999
        self.header["Phi"] = "%0.4f deg." % kappa_phi
        self.header["Kappa"] = "%0.4f deg." % kappa
        self.header["Alpha"] = "0.0000 deg."
        self.header["Polarization"] = HWR.beamline.collect.bl_config.polarisation
        self.header["Detector_2theta"] = "0.0000 deg."
        self.header["Angle_increment"] = "%0.4f deg." % osc_range
        self.header["Transmission"] = HWR.beamline.transmission.get_value()

        self.header["Flux"] = HWR.beamline.flux.get_value()
        self.header["Beam_xy"] = "(%.2f, %.2f) pixels" % tuple(
            [value / 0.172 for value in HWR.beamline.detector.get_beam_position()]
        )
        self.header["Detector_Voffset"] = "0.0000 m"
        self.header["Energy_range"] = "(0, 0) eV"
        self.header["Detector_distance"] = "%f m" % (self.distance.get_value() / 1000.0)
        self.header["Wavelength"] = "%f A" % HWR.beamline.energy.get_wavelength()
        self.header["Trim_directory:"] = "(nil)"
        self.header["Flat_field:"] = "(nil)"
        self.header["Excluded_pixels:"] = " badpix_mask.tif"
        self.header["N_excluded_pixels:"] = "= 321"
        self.header["Threshold_setting"] = "%d eV" % self.get_channel_value("threshold")
        self.header["Count_cutoff"] = "1048500"
        self.header["Tau"] = "= 0 s"
        self.header["Exposure_period"] = "%f s" % (exptime + self.get_deadtime())
        self.header["Exposure_time"] = "%f s" % exptime

        self.reset()
        self.wait_ready()

        self.set_energy_threshold(energy)

        self.set_channel_value("acq_trigger_mode", trigger_mode)

        if self.getProperty("set_latency_time",  False):
            self.set_channel_value("latency_time", self.get_deadtime())

        self.set_channel_value("saving_mode", "AUTO_FRAME")
        self.set_channel_value("acq_nb_frames", number_of_images)
        self.set_channel_value("acq_expo_time", exptime)
        self.set_channel_value("saving_overwrite_policy", "OVERWRITE")

    def set_energy_threshold(self, energy):
        """Set the energy threshold.
        Args:
<<<<<<< HEAD
            energy (int): Energy [eV] or [keV]
        """
        minE = self.getProperty("minE")
        # some versions of Lima Pilatus server take the energy ergument in keV
        # some in eV. From minE we can set a convertion factor.
        factor = 1000 if minE > 100 else 1.

        energy_threshold = self.get_channel_value("energy_threshold")

        # check if need to convert energy in eV.
        if energy < 100:
             energy *= factor

        if energy < minE:
            energy = minE

=======
            energy (int): Energy [eV]
        """
        minE = self.getProperty("minE")
        factor = 1000 if minE > 100 else 1
        if energy < minE:
            energy = minE

        energy_threshold = self.get_channel_value("energy_threshold")

        # check if need to convert energy in eV.
        if energy < 100:
             energy *= factor

>>>>>>> e85e1977
        if abs(energy_threshold - energy) > 0.1:
            self.set_channel_value("energy_threshold", energy)
            while abs(self.get_channel_value("energy_threshold") - energy) > 0.1:
                time.sleep(1)

        self.set_channel_value("fill_mode", "ON")

    @task
    def set_detector_filenames(self, frame_number, start, filename):
        prefix, suffix = os.path.splitext(os.path.basename(filename))
        prefix = "_".join(prefix.split("_")[:-1]) + "_"
        dirname = os.path.dirname(filename)
        if dirname.startswith(os.path.sep):
            dirname = dirname[len(os.path.sep) :]

        saving_directory = os.path.join(self.getProperty("buffer"), dirname)

        subprocess.Popen(
            "ssh %s@%s mkdir --parents %s"
            % (os.environ["USER"], self.getProperty("control"), saving_directory),
            shell=True,
            stdin=None,
            stdout=None,
            stderr=None,
            close_fds=True,
        ).wait()

        self.set_channel_value("saving_directory", saving_directory)
        self.set_channel_value("saving_prefix", prefix)
        self.set_channel_value("saving_suffix", suffix)
        self.set_channel_value("saving_next_number", frame_number)
        self.set_channel_value("saving_index_format", "%04d")
        self.set_channel_value("saving_format", "CBF")
        self.set_channel_value("saving_header_delimiter", ["|", ";", ":"])

        headers = list()

        for i, start_angle in enumerate(self.start_angles):
            header = "\n%s\n" % self.getProperty("serial")
            header += "# %s\n" % time.strftime("%Y/%b/%d %T")
            header += "\n%s\n" % self.getProperty("sensor")
            header += "\n%s\n" % self.getProperty("pixel_size")
            self.header["Start_angle"] = start_angle

            for key, value in self.header.items():
                header += "# %s %s\n" % (key, value)

            headers.append("%d : array_data/header_contents|%s;" % (i, header))

        self.execute_command("set_image_header", headers)

    def start_acquisition(self):
        try:
            HWR.beamline.collect.getObjectByRole("detector_cover").set_out()
        except Exception:
            pass

        self.wait_ready()

        self.execute_command("stop_acq")
        self.execute_command("prepare_acq")
        return self.execute_command("start_acq")

    def stop_acquisition(self):
        try:
            self.execute_command("stop_acq")
        except BaseException:
            pass

        time.sleep(1)
        self.execute_command("reset")

    def reset(self):
        self.stop_acquisition()<|MERGE_RESOLUTION|>--- conflicted
+++ resolved
@@ -230,28 +230,11 @@
     def set_energy_threshold(self, energy):
         """Set the energy threshold.
         Args:
-<<<<<<< HEAD
-            energy (int): Energy [eV] or [keV]
-        """
-        minE = self.getProperty("minE")
-        # some versions of Lima Pilatus server take the energy ergument in keV
-        # some in eV. From minE we can set a convertion factor.
-        factor = 1000 if minE > 100 else 1.
-
-        energy_threshold = self.get_channel_value("energy_threshold")
-
-        # check if need to convert energy in eV.
-        if energy < 100:
-             energy *= factor
-
-        if energy < minE:
-            energy = minE
-
-=======
             energy (int): Energy [eV]
         """
         minE = self.getProperty("minE")
         factor = 1000 if minE > 100 else 1
+
         if energy < minE:
             energy = minE
 
@@ -260,8 +243,7 @@
         # check if need to convert energy in eV.
         if energy < 100:
              energy *= factor
-
->>>>>>> e85e1977
+ 
         if abs(energy_threshold - energy) > 0.1:
             self.set_channel_value("energy_threshold", energy)
             while abs(self.get_channel_value("energy_threshold") - energy) > 0.1:
