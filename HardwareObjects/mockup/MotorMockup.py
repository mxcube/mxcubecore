#! /usr/bin/env python
# encoding: utf-8
#
#  Project: MXCuBE
#  https://github.com/mxcube.
#
#  This file is part of MXCuBE software.
#
#  MXCuBE is free software: you can redistribute it and/or modify
#  it under the terms of the GNU Lesser General Public License as published by
#  the Free Software Foundation, either version 3 of the License, or
#  (at your option) any later version.
#
#  MXCuBE is distributed in the hope that it will be useful,
#  but WITHOUT ANY WARRANTY; without even the implied warranty of
#  MERCHANTABILITY or FITNESS FOR A PARTICULAR PURPOSE.  See the
#  GNU Lesser General Public License for more details.
#
#  You should have received a copy of the GNU Lesser General Public License
#  along with MXCuBE.  If not, see <http://www.gnu.org/licenses/>.

"""
Example of xml config file

<device class="MotorMockup">
  <username>Mock motor</username>
  <actuator_name>mock_motor</actuator_name>
  <!-- for the mockup only -->
  <start_position>500</start_position>
  <velocity>100</velocity>
  <default_limits>[-360, 360]</default_limits>
</device>
"""

import time
import gevent
from HardwareRepository.HardwareObjects.abstract.AbstractMotor import AbstractMotor

__copyright__ = """ Copyright © 2020 by the MXCuBE collaboration """
__license__ = "LGPLv3+"

DEFAULT_VELOCITY = 100
DEFAULT_LIMITS = (-360, 360)
DEFAULT_POSITION = 10.124


class MotorMockup(AbstractMotor):
    """Mock Motor implementation"""

    def __init__(self, name):
        AbstractMotor.__init__(self, name)
        self.__move_task = None

    def init(self):
        """ Initialisation method """
        # get username, actuator_name and tolerance
        AbstractMotor.init(self)

        # local properties
        velocity = self.getProperty("velocity", DEFAULT_VELOCITY)
        self.set_velocity(velocity)

        try:
            limits = tuple(eval(self.getProperty("default_limits")))
        except TypeError:
            limits = DEFAULT_LIMITS
        self.update_limits(limits)

        start_position = self.getProperty("start_position", DEFAULT_POSITION)
        self.update_value(start_position)

        self.update_state(self.STATES.READY)

    def _move(self, value):
        """ Simulated motor movement
        Args:
            value (float): target position
        """
        start_pos = self.get_value()

        if value is not None and start_pos is not None:
            delta = abs(value - start_pos)

            direction = -1 if value > self.get_value() else 1

            start_time = time.time()

            while (time.time() - start_time) < (delta / self.get_velocity()):
                val = start_pos + direction * self.get_velocity() * (
                    time.time() - start_time
                )
                self.update_value(val)
                time.sleep(0.02)
        return value

    def abort(self):
        """Imediately halt movement. By default self.stop = self.abort"""
        if self.__move_task is not None:
            self.__move_task.kill()
        self.update_state(self.STATES.READY)

    def get_value(self):
        """Read the actuator position.
        Returns:
            float: Actuator position.
        """
        return self._nominal_value

    def set_value(self, value, timeout=0):
        """
        Set actuator to absolute value.
        This is NOT the recommended way, but for technical reasons
        overriding is necessary in this particular case
        Args:
            value (float): target value
            timeout (float): optional - timeout [s],
                             If timeout == 0: return at once and do not wait (default);
                             if timeout is None: wait forever.
        Raises:
<<<<<<< HEAD
            ValueError: Value not valid or attemp to set read-only actuator.
=======
            ValueError: Value not valid or attemp to set write only actuator.
>>>>>>> d83a06d9
        """
        if self.read_only:
            raise ValueError("Attempt to set value for read-only Actuator")
        if self.validate_value(value):
            self.update_state(self.STATES.BUSY)
            self.update_specific_state(self.SPECIFIC_STATES.MOVING)
            if timeout or timeout is None:
                with gevent.Timeout(
                    timeout, RuntimeError("Motor %s timed out" % self.username)
                ):
                    self._move(value)
                    self._set_value(value)
            else:
<<<<<<< HEAD
                self.__move_task = gevent.spawn(self._move, value)
                self.__move_task.link(self._callback)
=======
                move_task = gevent.spawn(self._move, value)
                move_task.link(self._callback)
>>>>>>> d83a06d9
        else:
            raise ValueError("Invalid value %s" % str(value))

    def _callback(self, move_task):
        value = move_task.get()
        self._set_value(value)

    def _set_value(self, value):
        """
        Implementation of specific set actuator logic.

        Args:
            value (float): target value
        """
        self.update_value(value)
        self.update_state(self.STATES.READY)
        _low, _high = self.get_limits()
        if value == self.default_value:
            self.update_specific_state(self.SPECIFIC_STATES.HOME)
        elif value == _low:
            self.update_specific_state(self.SPECIFIC_STATES.LOWLIMIT)
        elif value == _high:
            self.update_specific_state(self.SPECIFIC_STATES.HIGHLIMIT)
        else:
            self.update_specific_state(None)<|MERGE_RESOLUTION|>--- conflicted
+++ resolved
@@ -18,6 +18,17 @@
 #
 #  You should have received a copy of the GNU Lesser General Public License
 #  along with MXCuBE.  If not, see <http://www.gnu.org/licenses/>.
+
+import time
+import gevent
+
+from HardwareRepository.HardwareObjects.abstract.AbstractMotor import AbstractMotor
+
+
+__credits__ = ["The MxCuBE collaboration"]
+__version__ = "2.3."
+__category__ = "Motor"
+
 
 """
 Example of xml config file
@@ -117,11 +128,7 @@
                              If timeout == 0: return at once and do not wait (default);
                              if timeout is None: wait forever.
         Raises:
-<<<<<<< HEAD
             ValueError: Value not valid or attemp to set read-only actuator.
-=======
-            ValueError: Value not valid or attemp to set write only actuator.
->>>>>>> d83a06d9
         """
         if self.read_only:
             raise ValueError("Attempt to set value for read-only Actuator")
@@ -135,13 +142,8 @@
                     self._move(value)
                     self._set_value(value)
             else:
-<<<<<<< HEAD
                 self.__move_task = gevent.spawn(self._move, value)
                 self.__move_task.link(self._callback)
-=======
-                move_task = gevent.spawn(self._move, value)
-                move_task.link(self._callback)
->>>>>>> d83a06d9
         else:
             raise ValueError("Invalid value %s" % str(value))
 
