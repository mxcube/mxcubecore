--- conflicted
+++ resolved
@@ -31,11 +31,7 @@
 
         self._set_ready()
         try:
-<<<<<<< HEAD
-            self.inversed = self.getProperty("inversed")
-=======
             self.inversed = self.get_property("inversed")
->>>>>>> 4d212b01
         except Exception:
             self.inversed = False
 
