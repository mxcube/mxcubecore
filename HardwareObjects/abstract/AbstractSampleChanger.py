--- conflicted
+++ resolved
@@ -514,12 +514,9 @@
                 Charging  = 2
                 Disabled  = 3
             wait (boolean): True to block until mode changed is completed False otherwise
-<<<<<<< HEAD
-=======
         Rerturns:
             (Object): Value returned by _execute_task either a Task or result of the
                       operation
->>>>>>> 69757dc1
         """
         if mode == SampleChangerMode.Unknown:
             return
