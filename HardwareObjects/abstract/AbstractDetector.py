# encoding: utf-8
#
#  Project: MXCuBE
#  https://github.com/mxcube
#
#  This file is part of MXCuBE software.
#
#  MXCuBE is free software: you can redistribute it and/or modify
#  it under the terms of the GNU Lesser General Public License as published by
#  the Free Software Foundation, either version 3 of the License, or
#  (at your option) any later version.
#
#  MXCuBE is distributed in the hope that it will be useful,
#  but WITHOUT ANY WARRANTY; without even the implied warranty of
#  MERCHANTABILITY or FITNESS FOR A PARTICULAR PURPOSE.  See the
#  GNU Lesser General Public License for more details.
#
#  You should have received a copy of the GNU Lesser General Public License
#  along with MXCuBE.  If not, see <http://www.gnu.org/licenses/>.

"""
Detector API

emits signals:
    detectorRoiModeChanged
    temperatureChanged
    humidityChanged
    expTimeLimitsChanged
    frameRateChanged
    statusChanged
    
"""

import abc
from HardwareRepository import HardwareRepository as HWR
from HardwareRepository.BaseHardwareObjects import HardwareObject

__copyright__ = """ Copyright © 2019 by the MXCuBE collaboration """
__license__ = "LGPLv3+"


class AbstractDetector(HardwareObject):
    """Common base class for detectors"""

    __metaclass__ = abc.ABCMeta

    def __init__(self, name):
        HardwareObject.__init__(self, name)

        self._temperature = None
        self._humidity = None
        self._exposure_time_limits = (None, None)
        self._pixel_size = (None, None)

        self._binning_mode = 0
        self._roi_mode = 0
        self._roi_modes_list = []
    
        self._threshold_energy = None
        self._distance_motor_hwobj = None
        self._width = None  # [pixel]
        self._height = None  # [pixel]
        self._radius = None
        self._metadata = {}

    def init(self):
        """Initialise some common paramerters"""

        try:
            self._metadata = self["beam"]
        except KeyError:
            pass
        
        try:
            self._distance_motor_hwobj = self.getObjectByRole("detector_distance")	
        except KeyError:	
            pass
        
        self._pixel_size = (self.getProperty("px"), self.getProperty("py"))
        self._width = self.getProperty("width")
        self._height = self.getProperty("height")

    @property
    def distance(self):
        """Property for contained detector_distance hardware object
        Returns:
            (AbstratctMotor): Hardware object.
        """
        return self._distance_motor_hwobj

    @abc.abstractmethod
    def has_shutterless(self):
        """Check if detector is capable of shutterless acquisition.
        Returns:
            (bool): True if detector is capable, False otherwise
        """
        return

    @abc.abstractmethod
    def prepare_acquisition(self, *args, **kwargs):
        """
        Prepares detector for acquisition
        """

    def last_image_saved(self):
        """
        Returns:
            str: path to last image
        """
        return None

    @abc.abstractmethod
    def start_acquisition(self):
        """
        Starts acquisition
        """

    def stop_acquisition(self):
        """
        Stops acquisition
        """

<<<<<<< HEAD
    def wait_ready(self, timeout=None):
        """
        Blocks until detector is ready
        """

=======
>>>>>>> f950b7d1
    def get_roi_mode(self):
        """
        Returns:
            (str): current ROI mode
        """
        return self._roi_mode

    def set_roi_mode(self, roi_mode):
        """
        Args:
            roi_mode (int): ROI mode to set.
        """
        self._roi_mode = roi_mode

    def get_roi_mode_name(self):
        """
        Returns:
            (str): current ROI mode name
        """
        return self._roi_modes_list[self._roi_mode]

    def get_roi_modes(self):
        """
        Returns:
            tuple(str): Tuple with valid ROI modes.
        """
        return tuple(self._roi_modes_list)

    def get_exposure_time_limits(self):
        """
        Returns:
            tuple(float, float): Exposure time lower and upper limit [s]
        """
        return self._exposure_time_limits

    def get_pixel_size(self):
        """
        Returns:
            tuple(float, float): Pixel size for dimension 1 and 2 (x, y) [mm].
        """
        return self._pixel_size

    def get_binning_mode(self):
        """
        Returns:
            (int): current binning mode
        """
        return self._binning_mode

    def set_binning_mode(self, value):
        """
        Args:
            value (int): binning mode
        """
        self._binning_mode = value

    def get_beam_position(self, distance=None, wavelength=None):
        """Calculate the beam position for a given distance.
        Args:
            distance (float): detector distance [mm]
            wavelength (float): X-ray wavelength [Å]
        Returns:
            tuple(float, float): Beam position x,y coordinates [pixel].
        """
        # Following is just an example of calculating beam center using
        # simple linear regression,
        # One needs to overload the method in case more complex calculation
        # is required, e.g. using other detector positioning motors and
        # wavelength

        distance = distance or self._distance_motor_hwobj.get_value()
        wavelength = wavelength or HWR.beamline.energy.get_wavelength()
        metadata = self.get_metadata()

        try:
            beam_position = (
                float(distance * metadata["ax"] + metadata["bx"]),
                float(distance * metadata["ay"] + metadata["by"]),
            )
        except KeyError:
            beam_position = (None, None)

        return beam_position

    def get_radius(self, distance=None):
        """Get the detector radius for a given distance.
        Args:
            distance (float): Distance [mm]
        Returns:
            (float): Detector radius [mm]
        """
        distance = distance or self._distance_motor_hwobj.get_value()
        beam_x, beam_y = self.get_beam_position(distance)
        self._radius = min(
            self.get_width() - beam_x, self.get_height() - beam_y, beam_x, beam_y
        )
        return self._radius

    def get_metadata(self):
        """Returns relevant metadata.
        Returns:
            (dict): metadata
        """
        self._metadata["width"] = self.get_width()
        self._metadata["height"] = self.get_height()

        return self._metadata

    def get_width(self):
        """Returns detector width.
        Returns:
            (int): detector width [px]
        """
        return self._width

    def get_height(self):
        """Returns detector height.
        Returns:
            (int): detector height [px]
        """
        return self._width

    def set_threshold_energy(self, threshold_energy):
        """
        Args:
            threshold_energy (float): Detector threshold energy [eV]
        """
        self._threshold_energy = threshold_energy
        
    def get_threshold_energy(self):
        """Returns detector threshold_energy
        Returns:
            (float): Detector threshold energy [eV]
        """
        return _threshold_energy
    
    
        <|MERGE_RESOLUTION|>--- conflicted
+++ resolved
@@ -120,14 +120,6 @@
         Stops acquisition
         """
 
-<<<<<<< HEAD
-    def wait_ready(self, timeout=None):
-        """
-        Blocks until detector is ready
-        """
-
-=======
->>>>>>> f950b7d1
     def get_roi_mode(self):
         """
         Returns:
