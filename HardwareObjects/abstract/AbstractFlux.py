--- conflicted
+++ resolved
@@ -57,13 +57,10 @@
         self.measured_flux_dict = None
         self.current_flux_dict = None
 
-<<<<<<< HEAD
     def get_value(self):
         """Get flux at current transmission in units of photons/s"""
         return self._value
 
-=======
->>>>>>> ffbf5e06
     def get_flux(self):
         return self._value
 
@@ -84,19 +81,11 @@
 
         # Result in kGy/s
         result = (
-<<<<<<< HEAD
-                self.dose_rate_per_photon_per_mmsq(energy)
-                * self.get_flux()
-                / beam_size_hor
-                / beam_size_ver
-                / 1000.  # Converts to kGy/s
-=======
             self.dose_rate_per_photon_per_mmsq(energy)
             * self.get_flux()
             / beam_size[0]
             / beam_size[1]
             / 1000.0  # Converts to kGy/s
->>>>>>> ffbf5e06
         )
         return result
 
