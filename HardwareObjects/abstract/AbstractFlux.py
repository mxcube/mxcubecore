--- conflicted
+++ resolved
@@ -1,21 +1,21 @@
 #
 #  Project: MXCuBE
-#  https://github.com/mxcube
+#  https://github.com/mxcube.
 #
 #  This file is part of MXCuBE software.
 #
 #  MXCuBE is free software: you can redistribute it and/or modify
-#  it under the terms of the GNU Lesser General Public License as published by
+#  it under the terms of the GNU General Public License as published by
 #  the Free Software Foundation, either version 3 of the License, or
 #  (at your option) any later version.
 #
 #  MXCuBE is distributed in the hope that it will be useful,
 #  but WITHOUT ANY WARRANTY; without even the implied warranty of
 #  MERCHANTABILITY or FITNESS FOR A PARTICULAR PURPOSE.  See the
-#  GNU Lesser General Public License for more details.
+#  GNU General Public License for more details.
 #
-#  You should have received a copy of the GNU Lesser General Public License
-#  along with MXCuBE. If not, see <http://www.gnu.org/licenses/>.
+#  You should have received a copy of the GNU General Public License
+#  along with MXCuBE.  If not, see <http://www.gnu.org/licenses/>.
 
 from scipy.interpolate import interp1d
 
@@ -25,6 +25,7 @@
 
 
 __credits__ = ["MXCuBE collaboration"]
+__version__ = "2.3."
 __category__ = "General"
 
 # Dose rate for a standard composition crystal, in Gy/s
@@ -54,20 +55,8 @@
     def __init__(self, name):
         AbstractActuator.__init__(self, name)
 
-        self._value = None
         self.dose_rate_per_photon_per_mmsq = dose_rate_per_photon_per_mmsq
-        self.measured_flux_list = []
-        self.measured_flux_dict = None
-        self.current_flux_dict = None
 
-<<<<<<< HEAD
-    def get_value(self):
-        """Get flux at current transmission in units of photons/s"""
-        return self._value
-
-    def get_flux(self):
-        return self._value
-=======
     def init(self):
         """Initialise some parameters."""
         super(AbstractFlux, self).init()
@@ -80,7 +69,6 @@
     def set_limits(self, limits):
         """Local setter function - not implemented for read_only clases"""
         raise NotImplementedError
->>>>>>> 6fe70aae
 
     def get_dose_rate(self, energy=None):
         """
@@ -95,7 +83,7 @@
         energy = energy or HWR.beamline.energy.get_value()
 
         # NB   Calculation assumes beam sizes in mm
-        beam_size_hor, beam_size_ver = HWR.beamline.beam.get_size()
+        beam_size = HWR.beamline.beam.get_beam_size()
 
         # Result in kGy/s
         result = (
@@ -105,22 +93,4 @@
             / beam_size[1]
             / 1000.0  # Converts to kGy/s
         )
-<<<<<<< HEAD
-        return result
-
-    def get_measured_flux_list(self):
-        return self.measured_flux_list
-
-    def set_measured_flux_list(self, measured_flux_list):
-        self.measured_flux_list = measured_flux_list
-
-    def update_values(self):
-        self.emit("fluxValueChanged", self._value)
-        self.emit(
-            "fluxInfoChanged",
-            {"measured": self.measured_flux_dict,
-             "current": self.current_flux_dict},
-        )
-=======
-        return result
->>>>>>> 6fe70aae
+        return result