#
#  Project: MXCuBE
#  https://github.com/mxcube.
#
#  This file is part of MXCuBE software.
#
#  MXCuBE is free software: you can redistribute it and/or modify
#  it under the terms of the GNU General Public License as published by
#  the Free Software Foundation, either version 3 of the License, or
#  (at your option) any later version.
#
#  MXCuBE is distributed in the hope that it will be useful,
#  but WITHOUT ANY WARRANTY; without even the implied warranty of
#  MERCHANTABILITY or FITNESS FOR A PARTICULAR PURPOSE.  See the
#  GNU General Public License for more details.
#
#   You should have received a copy of the GNU General Public License
#  along with MXCuBE.  If not, see <http://www.gnu.org/licenses/>.

import os
import copy
import time
import logging
import tempfile
import random

try:
   import lucid2
except:
   pass

import queue_model_objects_v1 as qmo

from GenericDiffractometer import GenericDiffractometer
from gevent.event import AsyncResult


last_centred_position = [200, 200]


class DiffractometerMockup(GenericDiffractometer):
    """
    Descript. :
    """

    def __init__(self, *args):
        """
        Descript. :
        """
        GenericDiffractometer.__init__(self, *args)

    def init(self):
        """
        Descript. :
        """
        GenericDiffractometer.init(self)
        self.x_calib = 0.000444
        self.y_calib = 0.000446
         
        self.pixels_per_mm_x = 1.0 / self.x_calib
        self.pixels_per_mm_y = 1.0 / self.y_calib
        self.beam_position = [200, 200]
        
        self.cancel_centring_methods = {}
        self.current_positions_dict = {'phiy'  : 0, 'phiz' : 0, 'sampx' : 0,
                                       'sampy' : 0, 'zoom' : 0, 'phi' : 17.6,
                                       'focus' : 0, 'kappa': 11, 'kappa_phi': 12,
                                       'beam_x': 0, 'beam_y': 0}
        self.current_state_dict = {}
        self.centring_status = {"valid": False}
        self.centring_time = 0

        self.image_width = 400
        self.image_height = 400

        self.mount_mode = self.getProperty("sample_mount_mode")
        if self.mount_mode is None:
            self.mount_mode = "manual"

        self.equipment_ready()

    def getStatus(self):
        """
        Descript. :
        """
        return "ready"

    def in_plate_mode(self):
        return self.mount_mode == "plate"

    def use_sample_changer(self):
        return self.mount_mode == "sample_changer"

    def is_reversing_rotation(self):
        return True

    def get_grid_direction(self):
        """
        Descript. :
        """
        return self.grid_direction

    def manual_centring(self):
        """
        Descript. :
        """
        for click in range(3):
            self.user_clicked_event = AsyncResult()
            x, y = self.user_clicked_event.get()
        last_centred_position[0] = x
        last_centred_position[1] = y
        random_num = random.random()
        centred_pos_dir = {'phiy': random_num * 10, 'phiz': random_num,
                         'sampx': 0.0, 'sampy': 9.3, 'zoom': 8.53,
                         'phi': 311.1, 'focus': -0.42, 'kappa': 11,
                         'kappa_phi': 22.0}
        return centred_pos_dir

    def automatic_centring(self):
        """Automatic centring procedure"""
        random_num = random.random()
        centred_pos_dir = {'phiy': random_num * 10, 'phiz': random_num,
                         'sampx': 0.0, 'sampy': 9.3, 'zoom': 8.53,
                         'phi': 311.1, 'focus': -0.42, 'kappa': 11,
                         'kappa_phi': 22.0}
        self.emit("newAutomaticCentringPoint", centred_pos_dir)
        return centred_pos_dir

    def is_ready(self):
        """
        Descript. :
        """ 
        return True

    def isValid(self):
        """
        Descript. :
        """
        return True

    def invalidate_centring(self):
        """
        Descript. :
        """
        if self.current_centring_procedure is None and self.centring_status["valid"]:
            self.centring_status = {"valid":False}
            #self.emitProgressMessage("")
            self.emit('centringInvalid', ())

    def get_centred_point_from_coord(self, x, y, return_by_names=None):
        """
        Descript. :
        """
        random_num = random.random() 
        centred_pos_dir = {'phiy': random_num * 10, 'phiz': random_num,
                          'sampx': 0.0, 'sampy': 9.3, 'zoom': 8.53,
                          'phi': 311.1, 'focus': -0.42, 'kappa': 11,
                          'kappa_phi': 23.0}
        return centred_pos_dir

    def get_calibration_data(self, offset):
        """
        Descript. :
        """
        #return (1.0 / self.x_calib, 1.0 / self.y_calib)
        return (1.0 / self.x_calib, 1.0 / self.y_calib)

    def refresh_omega_reference_position(self):
        """
        Descript. :
        """
        return

    def get_omega_axis_position(self):	
        """
        Descript. :
        """
        return self.current_positions_dict.get("phi")     

    def beam_position_changed(self, value):
        """
        Descript. :
        """
        self.beam_position = value
  
    def get_current_centring_method(self):
        """
        Descript. :
        """ 
        return self.current_centring_method

    def motor_positions_to_screen(self, centred_positions_dict):
        """
        Descript. :
        """ 
        return last_centred_position[0], last_centred_position[1]

    def moveToCentredPosition(self, centred_position, wait = False):
        """
        Descript. :
        """
        try:
            return self.move_to_centred_position(centred_position, wait = wait)
        except:
            logging.exception("Could not move to centred position")

    def get_positions(self):
        """
        Descript. :
        """
        random_num = random.random()
        return {"phi": random_num * 10, "focus": random_num * 20,
                "phiy" : -1.07, "phiz": -0.22, "sampx": 0.0, "sampy": 9.3,
                "kappa": 45, "kappa_phi": 30, "zoom": 8.53}

    def refresh_video(self):
        """
        Descript. :
        """
        self.emit("minidiffStateChanged", 'testState')
        if self.beam_info_hwobj: 
            self.beam_info_hwobj.beam_pos_hor_changed(300) 
            self.beam_info_hwobj.beam_pos_ver_changed(200)

    def start_auto_focus(self): 
        """
        Descript. :
        """
        return

    def move_to_beam(self, x, y, omega=None):
<<<<<<< HEAD
=======
        """
        Descript. : function to create a centring point based on all motors
                    positions.
        """
        print "moving to beam position: %d %d" % (self.beam_position[0], self.beam_position[1])
        return

    def move_to_coord(self, x, y, omega=None):
>>>>>>> f9bf1d4f
        """
        Descript. : function to create a centring point based on all motors
                    positions.
        """
        print "moving to beam position: %d %d" % (self.beam_position[0], self.beam_position[1])

    def move_to_coord(self, x, y, omega=None):
        return 
  
    def start_move_to_beam(self, coord_x=None, coord_y=None, omega=None):
        """
        Descript. :
        """
        self.centring_time = time.time()
        curr_time = time.strftime("%Y-%m-%d %H:%M:%S")
        self.centring_status = {"valid": True,
                                "startTime": curr_time,
                                "endTime": curr_time} 
        motors = self.get_positions()
        motors["beam_x"] = 0.1
        motors["beam_y"] = 0.1
        self.centring_status["motors"] = motors
        self.centring_status["valid"] = True
        self.centring_status["angleLimit"] = False
        self.emit_progress_message("")
        self.accept_centring()
        self.current_centring_method = None
        self.current_centring_procedure = None  

    def update_values(self):
        self.emit('zoomMotorPredefinedPositionChanged', None, None)
        omega_ref = [300, 0]
        self.emit('omegaReferenceChanged', omega_ref)

    def move_kappa_and_phi(self, kappa, kappa_phi):
        return

    def get_osc_dynamic_limits(self):
        return (0, 20)

    def move_omega_relative(self, relative_angle):
        self.motor_hwobj_dict['phi'].syncMoveRelative(relative_angle, 5)<|MERGE_RESOLUTION|>--- conflicted
+++ resolved
@@ -23,6 +23,7 @@
 import logging
 import tempfile
 import random
+import warnings
 
 try:
    import lucid2
@@ -229,26 +230,22 @@
         return
 
     def move_to_beam(self, x, y, omega=None):
-<<<<<<< HEAD
-=======
         """
         Descript. : function to create a centring point based on all motors
                     positions.
         """
+        
         print "moving to beam position: %d %d" % (self.beam_position[0], self.beam_position[1])
         return
 
     def move_to_coord(self, x, y, omega=None):
->>>>>>> f9bf1d4f
         """
         Descript. : function to create a centring point based on all motors
                     positions.
         """
-        print "moving to beam position: %d %d" % (self.beam_position[0], self.beam_position[1])
-
-    def move_to_coord(self, x, y, omega=None):
-        return 
-  
+        warnings.warn("Deprecated method, call move_to_beam instead", DeprecationWarning)
+        return self.move_to_beam(x, y, omega)
+
     def start_move_to_beam(self, coord_x=None, coord_y=None, omega=None):
         """
         Descript. :
