--- conflicted
+++ resolved
@@ -1159,11 +1159,7 @@
 
     loc = data_model.location
     holder_length = data_model.holder_length
-<<<<<<< HEAD
-    beamline_setup_hwobj.sample_changer_hwobj.load_sample(holder_length,
-                                                          sample_location=loc,
-                                                          wait=True)
-=======
+
     if hasattr(beamline_setup_hwobj.sample_changer_hwobj, '__TYPE__')\
        and (beamline_setup_hwobj.sample_changer_hwobj.__TYPE__ == 'CATS'):
         element = '%d:%02d' % loc
@@ -1173,7 +1169,6 @@
                                                               sample_location=loc,
                                                               wait=True)
 
->>>>>>> b740ea28
     dm = beamline_setup_hwobj.diffractometer_hwobj
 
     if dm is not None:
