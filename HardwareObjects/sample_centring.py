--- conflicted
+++ resolved
@@ -502,11 +502,7 @@
     try:
         move_motors(centred_pos)
     except Exception:
-<<<<<<< HEAD
         READY_FOR_NEXT_POINT.set()
-=======
-        logging.exception("Exception in centring 'end`, centred pos is %s", centred_pos)
->>>>>>> 4d212b01
         move_motors(SAVED_INITIAL_POSITIONS)
         raise RuntimeError("Centring aborted")
 
