import gevent
import tempfile
import logging
import math
import os
import time
import copy
import numpy
from HardwareRepository.BaseHardwareObjects import Equipment
from HardwareRepository.TaskUtils import task
from HardwareRepository.HardwareObjects import sample_centring
from HardwareRepository.HardwareObjects import queue_model_objects as qmo
from HardwareRepository import HardwareRepository as HWR

try:
    from Qub.Tools import QubImageSave
except ImportError:
    pass


class myimage:
    def __init__(self, drawing):
        self.drawing = drawing
        matrix = self.drawing.matrix()
        self.zoom = 1
        if matrix is not None:
            self.zoom = matrix.m11()

    def save(self, filename=None):
        self.img = self.drawing.getPPP()

        if filename is None:
            fd, name = tempfile.mkstemp()
            os.close(fd)
        else:
            name = filename

        QubImageSave.save(name, self.img, self.drawing.canvas(), self.zoom, "JPEG")

        if filename is None:
            f = open(name, "r")
            self.imgcopy = f.read()
            f.close()
            os.unlink(name)

    def __str__(self):
        self.save()
        return self.imgcopy


def set_light_in(light, light_motor, zoom):
    with gevent.Timeout(5, RuntimeError("Could not set light in")):
        light_level = None

        if light is not None:
            light.wagoIn()

        # No light level, choose default
        if light_motor.get_value() == 0:
            zoom_level = int(zoom.get_value())
            light_level = None

            try:
                light_level = zoom["positions"][0][zoom_level].get_property(
                    "lightLevel"
                )
            except IndexError:
                logging.getLogger("HWR").info("Could not get default light level")
                light_level = 1

        if light_level:
            light_motor.set_value(light_level)

        while light.getWagoState() != "in":
            time.sleep(0.5)


def take_snapshots(number_of_snapshots, light, light_motor, phi, zoom, drawing):
    if number_of_snapshots <= 0:
        return

    centredImages = []

    set_light_in(light, light_motor, zoom)

    for i, angle in enumerate([0] + [-90] * (number_of_snapshots - 1)):
        phi.set_value_relative(angle)
        logging.getLogger("HWR").info("MiniDiff: taking snapshot #%d", i + 1)
        centredImages.append((phi.get_value(), str(myimage(drawing))))

    centredImages.reverse()  # snapshot order must be according to positive rotation direction

    return centredImages


class MiniDiff(Equipment):
    MANUAL3CLICK_MODE = "Manual 3-click"
    C3D_MODE = "Computer automatic"
    # MOVE_TO_BEAM_MODE = "Move to Beam"

    def __init__(self, *args):
        Equipment.__init__(self, *args)

        qmo.CentredPosition.set_diffractometer_motor_names(
            "phi",
            "focus",
            "phiz",
            "phiy",
            "zoom",
            "sampx",
            "sampy",
            "kappa",
            "kappa_phi",
        )

        self.phiMotor = None
        self.kappaMotor = None
        self.kappaPhiMotor = None
        self.phizMotor = None
        self.phiyMotor = None
        self.lightMotor = None
        self.zoomMotor = None
        self.sampleXMotor = None
        self.sampleYMotor = None
        self.lightWago = None
        self.currentSampleInfo = None
        self.aperture = None
        self.cryostream = None
        self.beamstop = None
        self.capillary = None

        self.pixelsPerMmY = None
        self.pixelsPerMmZ = None
        self.centredTime = 0
        self.user_confirms_centring = True
        self.do_centring = True
        self.chiAngle = 0.0

        self.connect(self, "equipmentReady", self.equipmentReady)
        self.connect(self, "equipmentNotReady", self.equipmentNotReady)

    def if_role_set_attr(self, role_name):
        obj = self.get_object_by_role(role_name)

        if obj is not None:
            setattr(self, role_name, obj)

    def init(self):
        self.centringMethods = {
            MiniDiff.MANUAL3CLICK_MODE: self.start_manual_centring,
            MiniDiff.C3D_MODE: self.start_auto_centring,
        }

        sample_centring.NUM_CENTRING_ROUNDS  = self.getProperty("num_centering_rounds", 1)

        self.cancel_centring_methods = {}

        self.current_centring_procedure = None
        self.currentCentringMethod = None

        self.centringStatus = {"valid": False}

        self.chiAngle = self.get_property("chi", 0)

        try:
            phiz_ref = self["centringReferencePosition"].get_property("phiz")
        except:
            phiz_ref = None

        try:
            phiy_ref = self["centringReferencePosition"].get_property("phiy")
        except:
            phiy_ref = None

        self.phiMotor = self.get_object_by_role("phi")
        self.phizMotor = self.get_object_by_role("phiz")
        self.phiyMotor = self.get_object_by_role("phiy")
        self.zoomMotor = self.get_object_by_role("zoom")
        self.lightMotor = self.get_object_by_role("light")
        self.focusMotor = self.get_object_by_role("focus")
        self.sampleXMotor = self.get_object_by_role("sampx")
        self.sampleYMotor = self.get_object_by_role("sampy")
        self.kappaMotor = self.get_object_by_role("kappa")
        self.kappaPhiMotor = self.get_object_by_role("kappa_phi")

        # mh 2013-11-05:why is the channel read directly? disabled for the moment
        # HWR.beamline.sample_view.camera.add_channel({ 'type': 'tango', 'name': 'jpegImage' }, "JpegImage")

        self.centringPhi = sample_centring.CentringMotor(self.phiMotor, direction=-1)
        self.centringPhiz = sample_centring.CentringMotor(
            self.phizMotor, reference_position=phiz_ref
        )
        self.centringPhiy = sample_centring.CentringMotor(
            self.phiyMotor, reference_position=phiy_ref
        )
        self.centringSamplex = sample_centring.CentringMotor(self.sampleXMotor)
        self.centringSampley = sample_centring.CentringMotor(self.sampleYMotor)

        roles_to_add = ["aperture", "beamstop", "cryostream", "capillary"]

        for role in roles_to_add:
            self.if_role_set_attr(role)

        hwr = HWR.get_hardware_repository()
        wl_prop = self.get_property("wagolight")
        if wl_prop is not None:
            try:
<<<<<<< HEAD
                self.lightWago = hwr.getHardwareObject(wl_prop)
=======
                self.lightWago = hwr.get_hardware_object(wl_prop)
>>>>>>> 4d212b01
            except Exception:
                pass

        if self.phiMotor is not None:
            self.connect(self.phiMotor, "stateChanged", self.phiMotorStateChanged)
            self.connect(self.phiMotor, "valueChanged", self.emit_diffractometer_moved)
        else:
            logging.getLogger("HWR").error(
                "MiniDiff: phi motor is not defined in minidiff equipment %s",
                str(self.name()),
            )
        if self.phizMotor is not None:
            self.connect(self.phizMotor, "stateChanged", self.phizMotorStateChanged)
            self.connect(self.phizMotor, "valueChanged", self.phizMotorMoved)
            self.connect(self.phizMotor, "valueChanged", self.emit_diffractometer_moved)
        else:
            logging.getLogger("HWR").error(
                "MiniDiff: phiz motor is not defined in minidiff equipment %s",
                str(self.name()),
            )
        if self.phiyMotor is not None:
            self.connect(self.phiyMotor, "stateChanged", self.phiyMotorStateChanged)
            self.connect(self.phiyMotor, "valueChanged", self.phiyMotorMoved)
            self.connect(self.phiyMotor, "valueChanged", self.emit_diffractometer_moved)
        else:
            logging.getLogger("HWR").error(
                "MiniDiff: phiy motor is not defined in minidiff equipment %s",
                str(self.name()),
            )
        if self.zoomMotor is not None:
            self.connect(
                self.zoomMotor, "valueChanged", self.zoomMotorPredefinedPositionChanged
            )

            self.connect(
                self.zoomMotor,
                "predefinedPositionChanged",
                self.zoomMotorPredefinedPositionChanged,
            )
            self.connect(self.zoomMotor, "stateChanged", self.zoomMotorStateChanged)
        else:
            logging.getLogger("HWR").error(
                "MiniDiff: zoom motor is not defined in minidiff equipment %s",
                str(self.name()),
            )
        if self.sampleXMotor is not None:
            self.connect(
                self.sampleXMotor, "stateChanged", self.sampleXMotorStateChanged
            )
            self.connect(self.sampleXMotor, "valueChanged", self.sampleXMotorMoved)
            self.connect(
                self.sampleXMotor, "valueChanged", self.emit_diffractometer_moved
            )
        else:
            logging.getLogger("HWR").error(
                "MiniDiff: sampx motor is not defined in minidiff equipment %s",
                str(self.name()),
            )
        if self.sampleYMotor is not None:
            self.connect(
                self.sampleYMotor, "stateChanged", self.sampleYMotorStateChanged
            )
            self.connect(self.sampleYMotor, "valueChanged", self.sampleYMotorMoved)
            self.connect(
                self.sampleYMotor, "valueChanged", self.emit_diffractometer_moved
            )
        else:
            logging.getLogger("HWR").error(
                "MiniDiff: sampx motor is not defined in minidiff equipment %s",
                str(self.name()),
            )
        # if HWR.beamline.sample_view.camera is None:
        #     logging.getLogger("HWR").error(
        #         "MiniDiff: camera is not defined in minidiff equipment %s",
        #         str(self.name()),
        #     )
        # else:
        #     self.imgWidth, self.imgHeight = (
        #         HWR.beamline.sample_view.camera.get_width(),
        #         HWR.beamline.sample_view.camera.get_height(),
        #     )
        if HWR.beamline.sample_changer is None:
            logging.getLogger("HWR").warning(
                "MiniDiff: sample changer is not defined in minidiff equipment %s",
                str(self.name()),
            )
        else:
            try:
                self.connect(
                    HWR.beamline.sample_changer,
                    "sampleIsLoaded",
                    self.sampleChangerSampleIsLoaded,
                )
            except Exception:
                logging.getLogger("HWR").exception(
                    "MiniDiff: could not connect to sample changer smart magnet"
                )
        if self.lightWago is not None:
            self.connect(self.lightWago, "wagoStateChanged", self.wagoLightStateChanged)
        else:
            logging.getLogger("HWR").warning(
                "MiniDiff: wago light is not defined in minidiff equipment %s",
                str(self.name()),
            )
        if self.aperture is not None:
            self.connect(
                self.aperture, "predefinedPositionChanged", self.apertureChanged
            )
            self.connect(self.aperture, "positionReached", self.apertureChanged)

        # Agree on a correct method name, inconsistent arguments for move_to_beam, disabled temporarily
        # self.move_to_coord = self.move_to_beam()

    # Contained Objects
    # NBNB Temp[orary hack - should be cleaned up together with configuration
    @property
    def omega(self):
        """omega motor object

        Returns:
            AbstractActuator
        """
        return self.phiMotor

    @property
    def kappa(self):
        """kappa motor object

        Returns:
            AbstractActuator
        """
        return self.kappaMotor

    @property
    def kappa_phi(self):
        """kappa_phi motor object

        Returns:
            AbstractActuator
        """
        return self.kappaPhiMotor

    @property
    def centring_x(self):
        """centring_x motor object

        Returns:
            AbstractActuator
        """
        return self.sampleXMotor

    @property
    def centring_y(self):
        """centring_y motor object

        Returns:
            AbstractActuator
        """
        return self.sampleYMotor

    @property
    def alignment_x(self):
        """alignment_x motor object (also used as graphics.focus)

        Returns:
            AbstractActuator
        """
        return self.focusMotor

    @property
    def alignment_y(self):
        """alignment_y motor object

        Returns:
            AbstractActuator
        """
        return self.phiyMotor

    @property
    def alignment_z(self):
        """alignment_z motor object

        Returns:
            AbstractActuator
        """
        return self.phizMotor

    @property
    def zoom(self):
        """zoom motor object

        NBNB HACK TODO - ocnfigure this in graphics object
        (which now calls this property)

        Returns:
            AbstractActuator
        """
        return self.zoomMotor

    def save_snapshot(self, filename):
        set_light_in(self.lightWago, self.lightMotor, self.zoomMotor)
        img = myimage(self._drawing)
        img.save(filename)

    def set_light_in(self):
        set_light_in(self.lightWago, self.lightMotor, self.zoomMotor)

    def set_sample_info(self, sample_info):
        self.currentSampleInfo = sample_info

    def emit_diffractometer_moved(self, *args):
        self.emit("diffractometerMoved", ())

    def is_ready(self):
        return self.is_valid() and not any(
            [
                m.motorIsMoving()
                for m in (
                    self.sampleXMotor,
                    self.sampleYMotor,
                    self.zoomMotor,
                    self.phiMotor,
                    self.phizMotor,
                    self.phiyMotor,
                )
            ]
        )

    def is_valid(self):
        return (
            self.sampleXMotor is not None
            and self.sampleYMotor is not None
            and self.zoomMotor is not None
            and self.phiMotor is not None
            and self.phizMotor is not None
            and self.phiyMotor is not None
            and HWR.beamline.sample_view.camera is not None
        )

    def in_plate_mode(self):
        return False

    def apertureChanged(self, *args):
        # will trigger minidiffReady signal for update of beam size in video
        self.equipmentReady()

    def equipmentReady(self):
        self.emit("minidiffReady", ())

    def equipmentNotReady(self):
        self.emit("minidiffNotReady", ())

    def wagoLightStateChanged(self, state):
        pass

    def phiMotorStateChanged(self, state):
        self.emit("phiMotorStateChanged", (state,))
        self.emit("minidiffStateChanged", (state,))

    def phizMotorStateChanged(self, state):
        self.emit("phizMotorStateChanged", (state,))
        self.emit("minidiffStateChanged", (state,))

    def phiyMotorStateChanged(self, state):
        self.emit("phiyMotorStateChanged", (state,))
        self.emit("minidiffStateChanged", (state,))

    def getCalibrationData(self, offset):
        if self.zoomMotor is not None:
            if self.zoomMotor.has_object("positions"):
                for position in self.zoomMotor["positions"]:
                    if abs(position.offset - offset) <= self.zoomMotor.delta:
                        calibrationData = position["calibrationData"]
                        return (
                            float(calibrationData.pixelsPerMmY) or 0,
                            float(calibrationData.pixelsPerMmZ) or 0,
                        )
        return (None, None)

    def get_pixels_per_mm(self):
        self.pixelsPerMmY, self.pixelsPerMmZ = self.getCalibrationData(None)
        return self.pixelsPerMmY, self.pixelsPerMmZ

    def getBeamInfo(self, callback=None):
        beam_info = HWR.beamline.beam.get_beam_info()
        if callable(callback):
            callback(beam_info)
        return beam_info

    def zoomMotorPredefinedPositionChanged(self, positionName, offset=None):
        if not positionName:
            return
        self.pixelsPerMmY, self.pixelsPerMmZ = self.getCalibrationData(offset)
        self.emit("zoomMotorPredefinedPositionChanged", (positionName, offset))

    def zoomMotorStateChanged(self, state):
        self.emit("zoomMotorStateChanged", (state,))
        self.emit("minidiffStateChanged", (state,))

    def sampleXMotorStateChanged(self, state):
        self.emit("sampxMotorStateChanged", (state,))
        self.emit("minidiffStateChanged", (state,))

    def sampleYMotorStateChanged(self, state):
        self.emit("sampyMotorStateChanged", (state,))
        self.emit("minidiffStateChanged", (state,))

    def invalidateCentring(self):
        if self.current_centring_procedure is None and self.centringStatus["valid"]:
            self.centringStatus = {"valid": False}
            self.emitProgressMessage("")
            self.emit("centringInvalid", ())

    def phizMotorMoved(self, pos):
        if time.time() - self.centredTime > 1.0:
            self.invalidateCentring()

    def phiyMotorMoved(self, pos):
        if time.time() - self.centredTime > 1.0:
            self.invalidateCentring()

    def sampleXMotorMoved(self, pos):
        if time.time() - self.centredTime > 1.0:
            self.invalidateCentring()

    def sampleYMotorMoved(self, pos):
        if time.time() - self.centredTime > 1.0:
            self.invalidateCentring()

    def sampleChangerSampleIsLoaded(self, state):
        if time.time() - self.centredTime > 1.0:
            self.invalidateCentring()

    # def getBeamPosX(self):
    #     return self.imgWidth / 2
    #
    # def getBeamPosY(self):
    #     return self.imgHeight / 2

    def move_to_beam(self, x, y):
        self.pixelsPerMmY, self.pixelsPerMmZ = self.getCalibrationData(
            self.zoomMotor.get_value()
        )

        if None in (self.pixelsPerMmY, self.pixelsPerMmZ):
            return 0, 0
        beam_pos_x, beam_pos_y = HWR.beamline.beam.get_beam_position_on_screen()
        dx = (x - beam_pos_x) / self.pixelsPerMmY
        dy = (y - beam_pos_y) / self.pixelsPerMmZ

        phi_angle = math.radians(
            self.centringPhi.direction * self.centringPhi.get_value()
        )

        sampx = -self.centringSamplex.direction * self.centringSamplex.get_value()
        sampy = self.centringSampley.direction * self.centringSampley.get_value()

        phiy = self.centringPhiy.direction * self.centringPhiy.get_value()
        phiz = self.centringPhiz.direction * self.centringPhiz.get_value()

        rotMatrix = numpy.matrix(
            [
                [math.cos(phi_angle), -math.sin(phi_angle)],
                [math.sin(phi_angle), math.cos(phi_angle)],
            ]
        )
        invRotMatrix = numpy.array(rotMatrix.I)

        dsampx, dsampy = numpy.dot(numpy.array([0, dy]), invRotMatrix)

        chi_angle = math.radians(self.chiAngle)
        chiRot = numpy.matrix(
            [
                [math.cos(chi_angle), -math.sin(chi_angle)],
                [math.sin(chi_angle), math.cos(chi_angle)],
            ]
        )

        sx, sy = numpy.dot(numpy.array([dsampx, dsampy]), numpy.array(chiRot))

        sampx = sampx + sx
        sampy = sampy + sy
        phiy = phiy + dx

        try:
            self.centringSamplex.set_value(-sampx)
            self.centringSampley.set_value(sampy)
            self.centringPhiy.set_value(-phiy)
        except Exception:
            logging.getLogger("HWR").exception(
                "MiniDiff: could not center to beam, aborting"
            )

    def getAvailableCentringMethods(self):
        return self.centringMethods.keys()

    def start_centring_method(self, method, sample_info=None):
        if not self.do_centring:
            self.emitCentringStarted(method)

            def fake_centring_procedure():
                return {"motors": {}, "method": method, "valid": True}

            self.current_centring_procedure = gevent.spawn(fake_centring_procedure)
            self.emitCentringSuccessful()
            return

        if self.currentCentringMethod is not None:
            logging.getLogger("HWR").error(
                "MiniDiff: already in centring method %s" % self.currentCentringMethod
            )
            return

        curr_time = time.strftime("%Y-%m-%d %H:%M:%S")
        self.centringStatus = {"valid": False, "startTime": curr_time}

        self.emitCentringStarted(method)

        try:
            self.wait_ready(30)
            fun = self.centringMethods[method]
        except KeyError as diag:
            logging.getLogger("HWR").error(
                "MiniDiff: unknown centring method (%s)" % str(diag)
            )
            self.emitCentringFailed()
        else:
            try:
                fun(sample_info)
            except Exception:
                logging.getLogger("HWR").exception("MiniDiff: problem while centring")
                self.emitCentringFailed()

    def cancel_centring_method(self, reject=False):
        if self.current_centring_procedure is not None:
            try:
                self.current_centring_procedure.kill()
            except Exception:
                logging.getLogger("HWR").exception(
                    "MiniDiff: problem aborting the centring method"
                )
            try:
                fun = self.cancel_centring_methods[self.currentCentringMethod]
            except KeyError as diag:
                self.emitCentringFailed()
            else:
                try:
                    fun()
                except Exception:
                    self.emitCentringFailed()
        else:
            self.emitCentringFailed()

        self.emitProgressMessage("")

        if reject:
            self.rejectCentring()

    def currentCentringMethod(self):
        return self.currentCentringMethod

    def saveCurrentPos(self):
        self.centringStatus["motors"] = self.get_positions()
        self.accept_centring()

    def start_manual_centring(self, sample_info=None):
        logging.getLogger("HWR").info("Starting centring procedure ...")

        beam_pos_x, beam_pos_y = HWR.beamline.beam.get_beam_position_on_screen()

        self.wait_ready(5)

        self.current_centring_procedure = sample_centring.start(
            {
                "phi": self.centringPhi,
                "phiy": self.centringPhiy,
                "sampx": self.centringSamplex,
                "sampy": self.centringSampley,
                "phiz": self.centringPhiz,
            },
            self.pixelsPerMmY,
            self.pixelsPerMmZ,
            beam_pos_x,
            beam_pos_y,
            chi_angle=self.chiAngle,
        )

        self.current_centring_procedure.link(self.manualCentringDone)

    def motor_positions_to_screen(self, centred_positions_dict):
        self.pixelsPerMmY, self.pixelsPerMmZ = self.getCalibrationData(
            self.zoomMotor.get_value()
        )
        if None in (self.pixelsPerMmY, self.pixelsPerMmZ):
            return 0, 0
        phi_angle = math.radians(
            self.centringPhi.direction * self.centringPhi.get_value()
        )
        sampx = self.centringSamplex.direction * (
            centred_positions_dict["sampx"] - self.centringSamplex.get_value()
        )
        sampy = self.centringSampley.direction * (
            centred_positions_dict["sampy"] - self.centringSampley.get_value()
        )
        phiy = self.centringPhiy.direction * (
            centred_positions_dict["phiy"] - self.centringPhiy.get_value()
        )
        phiz = self.centringPhiz.direction * (
            centred_positions_dict["phiz"] - self.centringPhiz.get_value()
        )
        rotMatrix = numpy.matrix(
            [
                math.cos(phi_angle),
                -math.sin(phi_angle),
                math.sin(phi_angle),
                math.cos(phi_angle),
            ]
        )
        rotMatrix.shape = (2, 2)
        invRotMatrix = numpy.array(rotMatrix.I)
        dsx, dsy = (
            numpy.dot(numpy.array([sampx, sampy]), invRotMatrix) * self.pixelsPerMmY
        )
        chi_angle = math.radians(self.chiAngle)
        chiRot = numpy.matrix(
            [
                math.cos(chi_angle),
                -math.sin(chi_angle),
                math.sin(chi_angle),
                math.cos(chi_angle),
            ]
        )
        chiRot.shape = (2, 2)
        sx, sy = numpy.dot(numpy.array([0, dsy]), numpy.array(chiRot))  # .I))
        beam_pos_x, beam_pos_y = HWR.beamline.beam.get_beam_position_on_screen()

        x = sx + (phiy * self.pixelsPerMmY) + beam_pos_x
        y = sy + (phiz * self.pixelsPerMmZ) + beam_pos_y

        return float(x), float(y)

    def get_centred_point_from_coord(self, x, y, return_by_names=None):
        beam_pos_x, beam_pos_y = HWR.beamline.beam.get_beam_position_on_screen()
        dx = (x - beam_pos_x) / self.pixelsPerMmY
        dy = (y - beam_pos_y) / self.pixelsPerMmZ

        self.pixelsPerMmY, self.pixelsPerMmZ = self.getCalibrationData(
            self.zoomMotor.get_value()
        )

        if None in (self.pixelsPerMmY, self.pixelsPerMmZ):
            return 0, 0

        phi_angle = math.radians(self.centringPhi.get_value())
        sampx = self.centringSamplex.get_value()
        sampy = self.centringSampley.get_value()
        phiy = self.centringPhiy.get_value()
        phiz = self.centringPhiz.get_value()

        rotMatrix = numpy.matrix(
            [
                math.cos(phi_angle),
                -math.sin(phi_angle),
                math.sin(phi_angle),
                math.cos(phi_angle),
            ]
        )
        rotMatrix.shape = (2, 2)
        invRotMatrix = numpy.array(rotMatrix.I)

        dsampx, dsampy = numpy.dot(numpy.array([0, dy]), invRotMatrix)
        sampx = sampx + dsampx
        sampy = sampy + dsampy
        phiy = phiy - dx

        #        chi_angle = math.radians(self.chiAngle)
        #        chiRot = numpy.matrix([math.cos(chi_angle), -math.sin(chi_angle),
        #                               math.sin(chi_angle), math.cos(chi_angle)])
        #        chiRot.shape = (2,2)
        #        sx, sy = numpy.dot(numpy.array([0, dsy]),
        #                           numpy.array(chiRot)) ))

        return {
            "phi": self.centringPhi.get_value(),
            "phiz": float(phiz),
            "phiy": float(phiy),
            "sampx": float(sampx),
            "sampy": float(sampy),
        }

    def manualCentringDone(self, manual_centring_procedure):
        try:
            motor_pos = manual_centring_procedure.get()
            if isinstance(motor_pos, gevent.GreenletExit):
                raise motor_pos
        except Exception:
            logging.exception("Could not complete manual centring")
            self.emitCentringFailed()
        else:
            self.emitProgressMessage("Moving sample to centred position...")
            self.emitCentringMoving()
            try:
                sample_centring.end()
            except Exception:
                logging.exception("Could not move to centred position")
                self.emitCentringFailed()

            # logging.info("EMITTING CENTRING SUCCESSFUL")
            self.centredTime = time.time()
            self.emitCentringSuccessful()
            self.emitProgressMessage("")

    def autoCentringDone(self, auto_centring_procedure):
        self.emitProgressMessage("")
        self.emit("newAutomaticCentringPoint", (-1, -1))

        try:
            res = auto_centring_procedure.get()
        except Exception:
            logging.error("Could not complete automatic centring")
            logging.getLogger("user_level_log").info("Automatic loop centring failed")
            self.emitCentringFailed()
            self.rejectCentring()
        else:
            if res is None:
                logging.error("Could not complete automatic centring")
                logging.getLogger("user_level_log").info("Automatic loop centring failed")
                self.emitCentringFailed()
                self.rejectCentring()
            else:
                self.emitCentringSuccessful()
                if not self.user_confirms_centring:
                    self.accept_centring()
                logging.getLogger("user_level_log").info("Automatic loop centring successful")

    def start_auto_centring(self, sample_info=None, loop_only=False):
        beam_pos_x, beam_pos_y = HWR.beamline.beam.get_beam_position_on_screen()

        self.set_phase("centring", wait=True)

        self.wait_ready(30)

        self.current_centring_procedure = sample_centring.start_auto(
            HWR.beamline.sample_view.camera,
            {
                "phi": self.centringPhi,
                "phiy": self.centringPhiy,
                "sampx": self.centringSamplex,
                "sampy": self.centringSampley,
                "phiz": self.centringPhiz,
            },
            self.pixelsPerMmY,
            self.pixelsPerMmZ,
            beam_pos_x,
            beam_pos_y,
            chi_angle=float(self.chiAngle),
            msg_cb=self.emitProgressMessage,
            new_point_cb=lambda point: self.emit("newAutomaticCentringPoint", point),
        )

        self.current_centring_procedure.link(self.autoCentringDone)

        self.emitProgressMessage("Starting automatic centring procedure...")

    @task
    def moveToCentredPosition(self, centred_position):
        return self.move_motors(centred_position.as_dict())

    def imageClicked(self, x, y, xi, yi):
        logging.getLogger("user_level_log").info("Centring click at, x: %s, y: %s" % (int(x), int(y)))
        sample_centring.user_click(x, y, False)

    def emitCentringStarted(self, method):
        self.currentCentringMethod = method
        self.emit("centringStarted", (method, False))
        logging.getLogger("user_level_log").info("Starting centring")

    def accept_centring(self):
        self.centringStatus["valid"] = True
        self.centringStatus["accepted"] = True
        self.emit("centringAccepted", (True, self.get_centring_status()))
        logging.getLogger("user_level_log").info("Centring successful")

    def rejectCentring(self):
        if self.current_centring_procedure:
            self.current_centring_procedure.kill()
        self.centringStatus = {"valid": False}
        self.emitProgressMessage("")
        self.emit("centringAccepted", (False, self.get_centring_status()))
        logging.getLogger("user_level_log").info("Centring cancelled")

    def emitCentringMoving(self):
        self.emit("centringMoving", ())

    def emitCentringFailed(self):
        self.centringStatus = {"valid": False}
        method = self.currentCentringMethod
        self.currentCentringMethod = None
        self.current_centring_procedure = None
        self.emit("centringFailed", (method, self.get_centring_status()))

    def emitCentringSuccessful(self):
        if self.current_centring_procedure is not None:
            curr_time = time.strftime("%Y-%m-%d %H:%M:%S")
            self.centringStatus["endTime"] = curr_time
            self.centringStatus["motors"] = self.get_positions()
            centred_pos = self.current_centring_procedure.get()
            for role in self.centringStatus["motors"]:
                motor = self.get_object_by_role(role)
                try:
                    self.centringStatus["motors"][role] = centred_pos[motor]
                except KeyError:
                    continue

            self.centringStatus["method"] = self.currentCentringMethod
            self.centringStatus["valid"] = True

            method = self.currentCentringMethod
            self.emit("centringSuccessful", (method, self.get_centring_status()))
            self.currentCentringMethod = None
            self.current_centring_procedure = None
        else:
            logging.getLogger("HWR").debug(
                "MiniDiff: trying to emit centringSuccessful outside of a centring"
            )

    def emitProgressMessage(self, msg=None):
        # logging.getLogger("HWR").debug("%s: %s", self.name(), msg)
        self.emit("progressMessage", (msg,))

    def get_centring_status(self):
        return copy.deepcopy(self.centringStatus)

    def get_positions(self):
        return {
            "phi": float(self.phiMotor.get_value()),
            "focus": float(self.focusMotor.get_value()),
            "phiy": float(self.phiyMotor.get_value()),
            "phiz": float(self.phizMotor.get_value()),
            "sampx": float(self.sampleXMotor.get_value()),
            "sampy": float(self.sampleYMotor.get_value()),
            "kappa": float(self.kappaMotor.get_value()) if self.kappaMotor else None,
            "kappa_phi": float(self.kappaPhiMotor.get_value())
            if self.kappaPhiMotor
            else None,
            "zoom": float(self.zoomMotor.get_value()),
        }

    def move_motors(self, roles_positions_dict):
        motor = {
            "phi": self.phiMotor,
            "focus": self.focusMotor,
            "phiy": self.phiyMotor,
            "phiz": self.phizMotor,
            "sampx": self.sampleXMotor,
            "sampy": self.sampleYMotor,
            "kappa": self.kappaMotor,
            "kappa_phi": self.kappaPhiMotor,
            "zoom": self.zoomMotor,
        }

        for role, pos in roles_positions_dict.items():
            m = motor.get(role)
            if None not in (m, pos):
                m.set_value(pos)

        # TODO: remove this sleep, the motors states should
        # be MOVING since the beginning (or READY if move is
        # already finished)
        time.sleep(1)

        while not all(
            [m.get_state() == m.READY for m in motor.values() if m is not None]
        ):
            time.sleep(0.1)

    def take_snapshots(self, image_count, wait=False):
        HWR.beamline.sample_view.camera.forceUpdate = True

        snapshotsProcedure = gevent.spawn(
            take_snapshots,
            image_count,
            self.lightWago,
            self.lightMotor,
            self.phiMotor,
            self.zoomMotor,
            self._drawing,
        )
        self.emit("centringSnapshots", (None,))
        self.emitProgressMessage("Taking snapshots")
        self.centringStatus["images"] = []
        snapshotsProcedure.link(self.snapshotsDone)

        if wait:
            self.centringStatus["images"] = snapshotsProcedure.get()

    def snapshotsDone(self, snapshotsProcedure):
        HWR.beamline.sample_view.camera.forceUpdate = False

        try:
            self.centringStatus["images"] = snapshotsProcedure.get()
        except Exception:
            logging.getLogger("HWR").exception(
                "MiniDiff: could not take crystal snapshots"
            )
            self.emit("centringSnapshots", (False,))
            self.emitProgressMessage("")
        else:
            self.emit("centringSnapshots", (True,))
            self.emitProgressMessage("")
        self.emitProgressMessage("Sample is centred!")
        # self.emit('centringAccepted', (True,self.get_centring_status()))

    def simulateAutoCentring(self, sample_info=None):
        pass

    def wait_ready(self, timeout=None):
        pass<|MERGE_RESOLUTION|>--- conflicted
+++ resolved
@@ -151,7 +151,7 @@
             MiniDiff.C3D_MODE: self.start_auto_centring,
         }
 
-        sample_centring.NUM_CENTRING_ROUNDS  = self.getProperty("num_centering_rounds", 1)
+        sample_centring.NUM_CENTRING_ROUNDS  = self.get_property("num_centering_rounds", 1)
 
         self.cancel_centring_methods = {}
 
@@ -205,11 +205,7 @@
         wl_prop = self.get_property("wagolight")
         if wl_prop is not None:
             try:
-<<<<<<< HEAD
-                self.lightWago = hwr.getHardwareObject(wl_prop)
-=======
                 self.lightWago = hwr.get_hardware_object(wl_prop)
->>>>>>> 4d212b01
             except Exception:
                 pass
 
