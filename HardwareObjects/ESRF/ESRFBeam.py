# encoding: utf-8
#
#  Project: MXCuBE
#  https://github.com/mxcube
#
#  This file is part of MXCuBE software.
#
#  MXCuBE is free software: you can redistribute it and/or modify
#  it under the terms of the GNU Lesser General Public License as published by
#  the Free Software Foundation, either version 3 of the License, or
#  (at your option) any later version.
#
#  MXCuBE is distributed in the hope that it will be useful,
#  but WITHOUT ANY WARRANTY; without even the implied warranty of
#  MERCHANTABILITY or FITNESS FOR A PARTICULAR PURPOSE.  See the
#  GNU Lesser General Public License for more details.
#
#  You should have received a copy of the GNU Lesser General Public License
#  along with MXCuBE. If not, see <http://www.gnu.org/licenses/>.

"""
BeamDefiner ESRF implementation class - methods to define the size and shape of
the beam.
"""

__copyright__ = """ Copyright © 2019 by the MXCuBE collaboration """
__license__ = "LGPLv3+"


from HardwareRepository.HardwareObjects.abstract.AbstractBeam import (
    AbstractBeam,
    BeamShape,
)
from HardwareRepository import HardwareRepository as HWR


class ESRFBeam(AbstractBeam):
    """ Beam ESRF implementation """

    def __init__(self, name):
        AbstractBeam.__init__(self, name)
        self._aperture = None
        self._slits = {}
        self._complex = None
        self._definer_type = None

    def init(self):
        """ Initialize hardware """
        AbstractBeam.init(self)
<<<<<<< HEAD
        self._aperture = self.get_object_by_role("aperture")
        _bliss_obj = self.get_object_by_role("bliss")
        _slits = self.get_property("slits")
=======
        self._definer_type = self.getProperty("definer")

        self._aperture = self.getObjectByRole("aperture")
        _bliss_obj = self.getObjectByRole("bliss")

        _slits = self.getProperty("slits")
>>>>>>> f61a3056
        if _slits:
            for name in _slits.split():
                _key, _val = name.split(":")
                self._slits.update({_key: _bliss_obj.__getattribute__(_val)})
<<<<<<< HEAD
        self._complex = self.get_object_by_role("complex")
        self.definer = self.get_property("definer")
        beam_position = self.get_property("beam_position")
=======

        self._complex = self.getObjectByRole("complex")

        beam_position = self.getProperty("beam_position")

>>>>>>> f61a3056
        if beam_position:
            self._beam_position_on_screen = tuple(map(float, beam_position.split()))

        if self._aperture:
            self._aperture.connect("valueChanged", self._emit_beam_info_change)
            self._aperture.connect("stateChanged", self._emit_beam_info_change)

        if self._complex:
            self._complex.connect("valueChanged", self._emit_beam_info_change)
            self._complex.connect("stateChanged", self._emit_beam_info_change)

    def _emit_beam_info_change(self, *args, **kwargs):
        self.emit_beam_info_change()

    def _get_aperture_size(self):
        """ Get the size and the label of the aperture in place.
        Returns:
            (float, str): Size [mm], label.
        """
        _size = self._aperture.get_value().value[1]

        try:
            _label = self._aperture.get_value().value[1]
        except AttributeError:
            _label = str(_size)

        return _size / 1000.0, _label

    def _get_complex_size(self):
        """ Get the size and the name of the definer in place.
        Returns:
            (float, str): Size [mm], label.
        """
        _size = self._complex.sizeByName[self._complex.get_current_position_name()]
        _name = self._complex.get_current_position_name()
        return _size, _name

    def _get_slits_size(self):
        """ Get the size of the slits in place.
        Returns:
            (dict): {"width": float, "heigth": float}.
        """
        beam_size = {}
        for _key, _val in self._slits:
            beam_size.update({_key: abs(_val.position)})
        return beam_size

    def _beam_size_compare(self, s):
        return s[0]

    def get_value(self):
        """ Get the size (width and heigth) of the beam and its shape.
            The size is in mm.
        Retunrs:
            (tuple): Dictionary (width, heigth, shape, name), with types
                               (float, float, Enum, str)
        """
        _shape = BeamShape.UNKNOWN

        _beamsize_dict = {}
        if self._aperture:
            _size, _name = self._get_aperture_size()
            _beamsize_dict.update({_name: [_size]})
            _shape = BeamShape.ELIPTICAL

        if self._complex:
            _size, _name = self._get_complex_size()
            _beamsize_dict.update({_name: _size})
            _shape = BeamShape.ELIPTICAL

        if self._slits:
            _beamsize_dict.update({"slits": self._get_slits_size().values()})

        # find which device has the minimum size
        try:
            _val = min(_beamsize_dict.values(), key=self._beam_size_compare)

            _key = [k for k, v in _beamsize_dict.items() if v == _val]

            _name = _key[0]
            self.beam_width = _val[0]

            if "slits" in _key:
                self.beam_height = _val[1]
                _shape = BeamShape.RECTANGULAR
            elif len(_val) > 1:
                self.beam_height = _val[1]
            else:
                self.beam_height = _val[0]
        except ValueError:
            print("No beam defining device")
            return None, None, _shape, "none"

        return self.beam_width, self.beam_height, _shape, _name

    def get_available_size(self):
        """ Get the available predefined beam definer configuration.
        Returns:
            (dict): apertures {name: dimension} or
                    slits {"width": motor object, "heigth", motor object} or
                    complex definer {name: dimension}.
        """
        _type = "enum"
        if self._definer_type in (self._aperture, "aperture"):
            # get list of the available apertures
            aperture_list = self._aperture.get_diameter_size_list()
            return {"type": [_type], "values": aperture_list}

        if self._definer_type in (self._complex, "complex"):
            # return {"type": [_type], "values": self._complex.size_list}
            return {
                "type": [_type],
                "values": self._complex.get_predefined_positions_list(),
            }

        if self._definer_type in (self._slits, "slits"):
            # get the list of the slits motors range
            _low_w, _high_w = self._slits["width"].get_limits()
            _low_h, _high_h = self._slits["height"].get_limits()
            return {
                "type": ["range", "range"],
                "values": [_low_w, _high_w, _low_h, _high_h],
            }

        return None

    def _set_slits_size(self, size=None):
        """ Move the slits to the desired position.
        Args:
            size (list): Width, heigth [mm].
        Raises:
            RuntimeError: Size out of the limits.
               TypeError: Invalid size
        """
        w_lim = self._slits["width"].get_limits()
        h_lim = self._slits["heigth"].get_limits()
        try:
            if min(w_lim) > size[0] > max(w_lim):
                raise RuntimeError("Size out of the limits")
            if min(h_lim) > size[1] > max(h_lim):
                raise RuntimeError("Size out of the limits")
            self._slits["width"].set_value(size[0])
            self._slits["heigth"].set_value(size[1])
        except TypeError:
            raise TypeError("Invalid size")

    def _set_aperture_size(self, size=None):
        """ Move the aperture to the desired size.
        Args:
            size (str): The position name.
        """
        try:
            _e = getattr(self._aperture.VALUES, "A" + size)
        except AttributeError:
            _e = getattr(self._aperture.VALUES, size)

        self._aperture.set_value(_e)

    def _set_complex_size(self, size=None):
        """ Move the complex definer to the desired size.
        Args:
            size (str): The position name.
        """
        self._complex.move_to_position(size)

    def set_value(self, size=None):
        """Set the beam size
        Args:
            size (list): Width, heigth or
                  (str): Aperture or complex definer name.
        Raises:
            RuntimeError: Beam definer not configured
                          Size out of the limits.
        """
        if self._definer_type in (self._slits, "slits"):
            self._set_slits_size(size)

        if self._definer_type in (self._aperture, "aperture"):
            self._set_aperture_size(size)

        if self._definer_type in (self._complex, "complex"):
            self._set_complex_size(size)

    def get_beam_position_on_screen(self):
        if self._beam_position_on_screen == (0, 0):
            try:
                _beam_position_on_screen = (
                    HWR.beamline.diffractometer.get_beam_position()
                )
            except AttributeError:
                _beam_position_on_screen = (
                    HWR.beamline.sample_view.camera.get_width() / 2,
                    HWR.beamline.sample_view.camera.get_height() / 2,
                )
            self._beam_position_on_screen = _beam_position_on_screen
        return self._beam_position_on_screen<|MERGE_RESOLUTION|>--- conflicted
+++ resolved
@@ -47,33 +47,21 @@
     def init(self):
         """ Initialize hardware """
         AbstractBeam.init(self)
-<<<<<<< HEAD
+        self._definer_type = self.get_property("definer")
+
         self._aperture = self.get_object_by_role("aperture")
         _bliss_obj = self.get_object_by_role("bliss")
+
         _slits = self.get_property("slits")
-=======
-        self._definer_type = self.getProperty("definer")
-
-        self._aperture = self.getObjectByRole("aperture")
-        _bliss_obj = self.getObjectByRole("bliss")
-
-        _slits = self.getProperty("slits")
->>>>>>> f61a3056
         if _slits:
             for name in _slits.split():
                 _key, _val = name.split(":")
                 self._slits.update({_key: _bliss_obj.__getattribute__(_val)})
-<<<<<<< HEAD
+
         self._complex = self.get_object_by_role("complex")
-        self.definer = self.get_property("definer")
-        beam_position = self.get_property("beam_position")
-=======
-
-        self._complex = self.getObjectByRole("complex")
-
-        beam_position = self.getProperty("beam_position")
-
->>>>>>> f61a3056
+
+        beam_position = self.ge_property("beam_position")
+
         if beam_position:
             self._beam_position_on_screen = tuple(map(float, beam_position.split()))
 
