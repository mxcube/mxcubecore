from HardwareRepository.BaseHardwareObjects import HardwareObject
from AbstractMultiCollect import *
from gevent.event import AsyncResult
import logging
import time
import os
import httplib
import urllib
import math
from queue_model_objects_v1 import PathTemplate

from ESRFMetadataManagerClient import MetadataManagerClient

class FixedEnergy:
    def __init__(self, wavelength, energy):
      self.wavelength = wavelength
      self.energy = energy

    def set_wavelength(self, wavelength):
      return

    def set_energy(self, energy):
      return

    def getCurrentEnergy(self):
      return self.energy

    def get_wavelength(self):
      return self.wavelength


class TunableEnergy:
    # self.bl_control is passed by ESRFMultiCollect
    @task
    def set_wavelength(self, wavelength):
        energy_obj = self.bl_control.energy
        return energy_obj.startMoveWavelength(wavelength)

    @task
    def set_energy(self, energy):
        energy_obj = self.bl_control.energy
        return energy_obj.startMoveEnergy(energy)

    def getCurrentEnergy(self):
        return self.bl_control.energy.getCurrentEnergy()

    def get_wavelength(self):
        return self.bl_control.energy.getCurrentWavelength()


class CcdDetector:
    def __init__(self, detector_class=None):
        self._detector = detector_class() if detector_class else None
    
    def init(self, config, collect_obj): 
        self.collect_obj = collect_obj
        if self._detector:
          self._detector.addChannel = self.addChannel
          self._detector.addCommand = self.addCommand
          self._detector.getChannelObject = self.getChannelObject
          self._detector.getCommandObject = self.getCommandObject
          self._detector.init(config, collect_obj)

    @task
    def prepare_acquisition(self, take_dark, start, osc_range, exptime, npass, number_of_images, comment="", energy=None):
        if osc_range < 1E-4:
            still = True
        else:
            still = False
        
        if self._detector:
            self._detector.prepare_acquisition(take_dark, start, osc_range, exptime, npass, number_of_images, comment, energy, still)
        else:
            self.getChannelObject("take_dark").setValue(take_dark)
            self.execute_command("prepare_acquisition", take_dark, start, osc_range, exptime, npass, comment)

    @task
    def set_detector_filenames(self, frame_number, start, filename, jpeg_full_path, jpeg_thumbnail_full_path):
      if self._detector:
          self._detector.set_detector_filenames(frame_number, start, filename, jpeg_full_path, jpeg_thumbnail_full_path)
      else:
          self.getCommandObject("prepare_acquisition").executeCommand('setMxCollectPars("current_phi", %f)' % start)
          self.getCommandObject("prepare_acquisition").executeCommand('setMxCurrentFilename("%s")' % filename)
          self.getCommandObject("prepare_acquisition").executeCommand("ccdfile(COLLECT_SEQ, %d)" % frame_number, wait=True)

    @task
    def prepare_oscillation(self, start, osc_range, exptime, npass):
        if osc_range < 1E-4:
            # still image
            pass
        else:
            self.collect_obj.do_prepare_oscillation(start, start+osc_range, exptime, npass)
        return (start, start+osc_range)

    @task
    def start_acquisition(self, exptime, npass, first_frame):
        if self._detector:
            self._detector.start_acquisition(exptime, npass, first_frame)
        else:
            self.execute_command("start_acquisition")

    @task
    def no_oscillation(self, exptime):
        self.collect_obj.open_fast_shutter()
        time.sleep(exptime)
        self.collect_obj.close_fast_shutter()
 
    @task
    def do_oscillation(self, start, end, exptime, npass):
      still = math.fabs(end-start) < 1E-4
      if still:
          self.no_oscillation(exptime)
      else:
          self.collect_obj.oscil(start, end, exptime, npass)
   
    @task
    def write_image(self, last_frame):
        if self._detector:
            self._detector.write_image(last_frame)
        else:
            if last_frame:
                self.execute_command("flush_detector")
            else:
                self.execute_command("write_image")
    
    def stop_acquisition(self):
        # detector readout
        if self._detector:
            self._detector.stop_acquisition()
        else:
            self.execute_command("detector_readout")

    @task
    def reset_detector(self):     
        if self._detector:
            self._detector.stop()
        else:
            self.getCommandObject("reset_detector").abort()
            self.execute_command("reset_detector")
 

class PixelDetector:
    def __init__(self, detector_class=None):
        self._detector = detector_class() if detector_class else None
        self.shutterless = True
        self.new_acquisition = True
        self.oscillation_task = None
        self.shutterless_exptime = None
        self.shutterless_range = None

    def init(self, config, collect_obj):
        self.collect_obj = collect_obj
        if self._detector:
          self._detector.addChannel = self.addChannel
          self._detector.addCommand = self.addCommand
          self._detector.getChannelObject = self.getChannelObject
          self._detector.getCommandObject = self.getCommandObject
          self._detector.init(config, collect_obj)

    def last_image_saved(self):
        return self._detector.last_image_saved()

    @task
    def prepare_acquisition(self, take_dark, start, osc_range, exptime, npass, number_of_images, comment="", energy=None):
        self.new_acquisition = True
        if osc_range < 1E-4:
            still = True
        else:
            still = False
        take_dark = 0
        if self.shutterless:
            self.shutterless_range = osc_range*number_of_images
            self.shutterless_exptime = (exptime + self._detector.get_deadtime())*number_of_images
        if self._detector:
            self._detector.prepare_acquisition(take_dark, start, osc_range, exptime, npass, number_of_images, comment, energy, still)
        else:
            self.execute_command("prepare_acquisition", take_dark, start, osc_range, exptime, npass, comment)
        
    @task
    def set_detector_filenames(self, frame_number, start, filename, jpeg_full_path, jpeg_thumbnail_full_path):
      if self.shutterless and not self.new_acquisition:
          return
 
      if self._detector:
          self._detector.set_detector_filenames(frame_number, start, filename, jpeg_full_path, jpeg_thumbnail_full_path)
      else:
          self.getCommandObject("prepare_acquisition").executeCommand('setMxCollectPars("current_phi", %f)' % start)
          self.getCommandObject("prepare_acquisition").executeCommand('setMxCurrentFilename("%s")' % filename)
          self.getCommandObject("prepare_acquisition").executeCommand("ccdfile(COLLECT_SEQ, %d)" % frame_number, wait=True)

    @task
    def prepare_oscillation(self, start, osc_range, exptime, npass):
        if self.shutterless:
            end = start+self.shutterless_range
            if self.new_acquisition:
                self.collect_obj.do_prepare_oscillation(start, end, self.shutterless_exptime, npass)
            return (start, end)
        else:
            if osc_range < 1E-4:
                # still image
                pass
            else:
                self.collect_obj.do_prepare_oscillation(start, start+osc_range, exptime, npass)
            return (start, start+osc_range)

    @task
    def start_acquisition(self, exptime, npass, first_frame):
        try:
            self.collect_obj.getObjectByRole("detector_cover").set_out()
        except Exception:
            pass

        if not first_frame and self.shutterless:
            pass 
        else:
            if self._detector:
                self._detector.start_acquisition()
            else:
                self.execute_command("start_acquisition")

    @task
    def no_oscillation(self, exptime):
        self.collect_obj.open_fast_shutter()
        time.sleep(exptime)
        self.collect_obj.close_fast_shutter()

    @task
    def do_oscillation(self, start, end, exptime, npass):
      still = math.fabs(end-start) < 1E-4
      if self.shutterless:
          if self.new_acquisition:
              # only do this once per collect
              # make oscillation an asynchronous task => do not wait here
              if still:
                  self.oscillation_task = self.no_oscillation(self.shutterless_exptime, wait=False)
              else:
                  self.oscillation_task = self.collect_obj.oscil(start, end, self.shutterless_exptime, 1, wait=False)
          if self.oscillation_task.ready():
              self.oscillation_task.get()
      else:
          if still:
              self.no_oscillation(exptime)
          else:
              self.collect_obj.oscil(start, end, exptime, npass)
   
    @task
    def write_image(self, last_frame):
      if last_frame:
        if self.shutterless:
            self.oscillation_task.get()

    def stop_acquisition(self):
        self.new_acquisition = False
      
    @task
    def reset_detector(self):
      if self.shutterless:
          self.oscillation_task.kill()
      if self._detector:
          self._detector.stop()
      else:
          self.getCommandObject("reset_detector").abort()    
          self.execute_command("reset_detector")


class ESRFMultiCollect(AbstractMultiCollect, HardwareObject):
    def __init__(self, name, detector, tunable_bl):
        AbstractMultiCollect.__init__(self)
        HardwareObject.__init__(self, name)
        self._detector = detector
        self._tunable_bl = tunable_bl
        self._centring_status = None
        self._metadataManagerClient = None
        self._metadataManagerName = None
        self._metaExperimentName  = None
        self._sessionObject = None
        

    def execute_command(self, command_name, *args, **kwargs): 
      wait = kwargs.get("wait", True)
      cmd_obj = self.getCommandObject(command_name)
      return cmd_obj(*args, wait=wait)
        
    def init(self):
        self.setControlObjects(diffractometer = self.getObjectByRole("diffractometer"),
                               sample_changer = self.getObjectByRole("sample_changer"),
                               lims = self.getObjectByRole("dbserver"),
                               safety_shutter = self.getObjectByRole("safety_shutter"),
                               machine_current = self.getObjectByRole("machine_current"),
                               cryo_stream = self.getObjectByRole("cryo_stream"),
                               energy = self.getObjectByRole("energy"),
                               resolution = self.getObjectByRole("resolution"),
                               detector_distance = self.getObjectByRole("detector_distance"),
                               transmission = self.getObjectByRole("transmission"),
                               undulators = self.getObjectByRole("undulators"),
                               flux = self.getObjectByRole("flux"),
                               detector = self.getObjectByRole("detector"),
                               beam_info = self.getObjectByRole("beam_info"))

        try:
          undulators = self["undulator"]
        except IndexError:
          undulators = []

        self.setBeamlineConfiguration(directory_prefix = self.getProperty("directory_prefix"),
                                      default_exposure_time = self.bl_control.detector.getProperty("default_exposure_time"),
                                      minimum_exposure_time = self.bl_control.detector.getProperty("minimum_exposure_time"),
                                      detector_fileext = self.bl_control.detector.getProperty("file_suffix"),
                                      detector_type = self.bl_control.detector.getProperty("type"),
                                      detector_manufacturer = self.bl_control.detector.getProperty("manufacturer"),
                                      detector_model = self.bl_control.detector.getProperty("model"),
                                      detector_px = self.bl_control.detector.getProperty("px"),
                                      detector_py = self.bl_control.detector.getProperty("py"),
                                      undulators = undulators,
                                      focusing_optic = self.getProperty('focusing_optic'),
                                      monochromator_type = self.getProperty('monochromator'),
                                      beam_divergence_vertical = self.bl_control.beam_info.getProperty('beam_divergence_vertical'),
                                      beam_divergence_horizontal = self.bl_control.beam_info.getProperty('beam_divergence_horizontal'),     
                                      polarisation = self.getProperty('polarisation'),
                                      input_files_server = self.getProperty("input_files_server"))
  
        self._detector.addCommand = self.addCommand
        self._detector.addChannel = self.addChannel
        self._detector.getCommandObject = self.getCommandObject
        self._detector.getChannelObject = self.getChannelObject
        self._detector.execute_command = self.execute_command
        self._detector.init(self.bl_control.detector, self)
        self._tunable_bl.bl_control = self.bl_control

        self._metadataManagerName = self.getProperty("metadata_manager_name")
        self._metaExperimentName  = self.getProperty("meta_experiment_name")
        self._sessionObject = self.getObjectByRole("session")

        self.emit("collectConnected", (True,))
        self.emit("collectReady", (True, ))

    @task
    def take_crystal_snapshots(self, number_of_snapshots):
        self.bl_control.diffractometer.takeSnapshots(number_of_snapshots, wait=True)

    @task
    def data_collection_hook(self, data_collect_parameters):
        # Metadata
        if self._metadataManagerName is not None and self._metaExperimentName is not None:
            try:
                fileinfo =  data_collect_parameters["fileinfo"]
                directory = fileinfo["directory"]
                prefix = fileinfo["prefix"]
                run_number = int(fileinfo["run_number"])
                # Connect to ICAT metadata database
                
                proposal = self._sessionObject.get_proposal()
                
                self._metadataManagerClient = MetadataManagerClient(self._metadataManagerName, self._metaExperimentName)
                # Strip the prefix from any workflow expTypePrefix
                # TODO: use the ISPyB sample name instead
                sampleName = prefix
                for expTypePrefix in ["line-", "mesh-", "ref-", "burn-", "ref-kappa-"]:
                    if sampleName.startswith(expTypePrefix):
                        sampleName = sampleName.replace(expTypePrefix, "")
                        break
                # The data set name must be unique so we use the ISPyB data collection id
                datasetName = "{0}_{1}_{2}".format(prefix, run_number, self.collection_id)
                self._metadataManagerClient.start(directory, proposal, sampleName, datasetName)
                self._metadataManagerClient.printStatus()        
            except:
                logging.getLogger("user_level_log").warning("Cannot connect to metadata server")
                self._metadataManagerClient = None
 
    def upload_images_to_icat(self, template, prefix, run_number, directory, 
                              number_of_images, start_image_number, overlap):
        logging.getLogger("user_level_log").info("Uploading to images to ICAT")
        for index in range(number_of_images):
            image_no = index + start_image_number
            image_path = os.path.join(directory, template % image_no)
            self._metadataManagerClient.appendFile(image_path)
 
    @task
    def data_collection_end_hook(self, data_collect_parameters):
        if self._metadataManagerClient is not None:
<<<<<<< HEAD
            # Upload all images
            fileinfo = data_collect_parameters["fileinfo"]
            prefix = fileinfo["prefix"]
            template = fileinfo["template"]
            directory = fileinfo["directory"]
            run_number = int(fileinfo["run_number"])
            for oscillation_parameters in data_collect_parameters["oscillation_sequence"]:
                number_of_images = oscillation_parameters["number_of_images"]
                start_image_number = oscillation_parameters["start_image_number"]
                overlap = oscillation_parameters["overlap"]
                self.upload_images_to_icat(template, prefix, run_number, directory, 
                                           number_of_images, start_image_number, overlap)
            # Upload the two paths to the meta data HDF5 files
            beamline = self._sessionObject.endstation_name
            proposal = self._sessionObject.get_proposal()
            pathToHdf5File1 = os.path.join(directory, 
                                           "{proposal}-{beamline}-{prefix}_{run_number}_{dataCollectionId}.h5".format(
                                                beamline=beamline,
                                                proposal=proposal,
                                                prefix=prefix,
                                                run_number=run_number,
                                                dataCollectionId=self.collection_id)
                                           )
            self._metadataManagerClient.appendFile(pathToHdf5File1)
            pathToHdf5File2 = os.path.join(directory, 
                                           "{proposal}-{prefix}-{prefix}_{run_number}_{dataCollectionId}.h5".format(
                                                proposal=proposal,
                                                prefix=prefix,
                                                run_number=run_number,
                                                dataCollectionId=self.collection_id)
                                           )
            self._metadataManagerClient.appendFile(pathToHdf5File2)
            # Upload meta data as attributes
            # TODO: add more meta data parameters like distance etc.
            listAttributes = [
                              "beamShape", 
                              "beamSizeAtSampleX", 
                              "beamSizeAtSampleY", 
                              ["scanType", "experiment_type"], 
                              ["dataCollectionId", "collection_id"],  
                              "flux", 
                              ["fluxEnd", "flux_end"], 
                              "resolution", 
                              "transmission", 
                              "xBeam", 
                              "yBeam", 
                              "wavelength",
                              ]
            for attribute in listAttributes:
                self.setMetadataAttribute(self._metadataManagerClient, data_collect_parameters, attribute)
            self._metadataManagerClient.printStatus()
            self._metadataManagerClient.end()

    def setMetadataAttribute(self, client, data_collect_parameters, attribute):
        if type(attribute) == list:
            attributeName = attribute[0]
            keyName = attribute[1]
        else:
            attributeName = attribute
            keyName = attribute
        if keyName in data_collect_parameters:
            value = str(data_collect_parameters[keyName])
            logging.getLogger("HWR").info("Setting metadata client attribute '{0}' to '{1}'".format(attributeName, value))
            setattr(client.metadataManager, attributeName, value)
=======
            try:
                # Upload all images
                fileinfo = data_collect_parameters["fileinfo"]
                prefix = fileinfo["prefix"]
                template = fileinfo["template"]
                directory = fileinfo["directory"]
                run_number = int(fileinfo["run_number"])
                for oscillation_parameters in data_collect_parameters["oscillation_sequence"]:
                    number_of_images = oscillation_parameters["number_of_images"]
                    start_image_number = oscillation_parameters["start_image_number"]
                overlap = oscillation_parameters["overlap"]
                self.upload_images_to_icat(template, prefix, run_number, directory, 
                                           number_of_images, start_image_number, overlap)
                # Upload the two paths to the meta data HDF5 files
                beamline = self._sessionObject.endstation_name
                proposal = self._sessionObject.get_proposal()
                pathToHdf5File1 = os.path.join(directory,
                                               "{proposal}-{beamline}-{prefix}_{run_number}_{dataCollectionId}.h5".format(
                                                    beamline=beamline,
                                                    proposal=proposal,
                                                    prefix=prefix,
                                                    run_number=run_number,
                                                    dataCollectionId=self.collection_id)
                                               )
                self._metadataManagerClient.appendFile(pathToHdf5File1)
                pathToHdf5File2 = os.path.join(directory,
                                               "{proposal}-{prefix}-{prefix}_{run_number}_{dataCollectionId}.h5".format(
                                                    proposal=proposal,
                                                    prefix=prefix,
                                                    run_number=run_number,
                                                    dataCollectionId=self.collection_id)
                                               )
                self._metadataManagerClient.appendFile(pathToHdf5File2)
                # Upload meta data as attributes
                dictMetadata = self.getMetadata(data_collect_parameters)
                for attributeName, value in dictMetadata.iteritems():
                    logging.getLogger("HWR").info("Setting metadata client attribute '{0}' to '{1}'".format(attributeName, value))
                    setattr(self._metadataManagerClient.metadataManager, attributeName, str(value))
                self._metadataManagerClient.printStatus()
                self._metadataManagerClient.end()
            except:
                logging.getLogger("user_level_log").warning("Cannot upload metadata")
                self._metadataManagerClient = None


    def getMetadata(self, data_collect_parameters):
        """
        Common metadata parameters for ESRF MX beamlines.
        """
        listAttributes = [
                          ["MX_beamShape", "beamShape"],
                          ["MX_beamSizeAtSampleX", "beamSizeAtSampleX"],
                          ["MX_beamSizeAtSampleY", "beamSizeAtSampleY"],
                          ["MX_dataCollectionId", "collection_id"],
                          ["MX_directory", "fileinfo.directory"],
                          ["MX_exposureTime", "oscillation_sequence.exposure_time"],
                          ["MX_flux", "flux"],
                          ["MX_fluxEnd", "flux_end"],
                          ["MX_numberOfImages", "oscillation_sequence.number_of_images"],
                          ["MX_oscillationRange", "oscillation_sequence.range"],
                          ["MX_oscillationStart", "oscillation_sequence.start"],
                          ["MX_oscillationOverlap", "oscillation_sequence.overlap"],
                          ["MX_resolution", "resolution"],
                          ["MX_startImageNumber", "oscillation_sequence.start_image_number"],
                          ["MX_scanType", "experiment_type"],
                          ["MX_template", "fileinfo.template"],
                          ["MX_transmission", "transmission"],
                          ["MX_xBeam", "xBeam"],
                          ["MX_yBeam", "yBeam"],
                          ["InstrumentMonochromator_wavelength", "wavelength"],
                          ]
        dictMetadata = {}
        for attribute in listAttributes:
            if type(attribute) == list:
                attributeName = attribute[0]
                keyName = attribute[1]
            else:
                attributeName = attribute
                keyName = attribute
            value = None
            if "." in keyName:
                parent, child = keyName.split(".")
                parentObject = data_collect_parameters[parent]
                if type(parentObject) == type([]):
                    parentObject = parentObject[0]
                if child in parentObject:
                    value = str(parentObject[child])
            elif keyName in data_collect_parameters:
                value = str(data_collect_parameters[keyName])
            if value is not None:
                dictMetadata[attributeName] = value
        # Template - replace python formatting with hashes
        dictMetadata["MX_template"] = dictMetadata["MX_template"].replace("%04d", "####")
        # Motor positions
        motorNames = ""
        motorPositions = ""
        for motor, position in data_collect_parameters["motors"].iteritems():
            if type(motor) == str:
                motorName = motor
            else:
                nameAttribute = getattr(motor, "name")
                if type(nameAttribute) == str:
                    motorName = nameAttribute
                else:
                    motorName = nameAttribute()
            if motorNames == "":
                motorNames = motorName
                motorPositions = str(round(position, 3))
            else:
                motorNames += " " + motorName
                motorPositions += " " + str(round(position, 3))
        dictMetadata["MX_motors_name"] = motorNames
        dictMetadata["MX_motors_value"] = motorPositions
        # Detector distance
        distance = self.get_detector_distance()
        if distance is not None:
            dictMetadata["MX_detectorDistance"] = distance
        # Aperture
        if self.bl_control.beam_info is not None and self.bl_control.beam_info.aperture_hwobj is not None:
            aperture = self.bl_control.beam_info.aperture_hwobj.getPosition()
            dictMetadata["MX_aperture"] = aperture
        return dictMetadata

>>>>>>> 700b0dda

    def do_prepare_oscillation(self, start, end, exptime, npass):
        return self.execute_command("prepare_oscillation", start, end, exptime, npass)
    
    @task
    def oscil(self, start, end, exptime, npass):
      if math.fabs(end-start) < 1E-4:
        self.open_fast_shutter()
        time.sleep(exptime)
        self.close_fast_shutter()
      else:
        return self.execute_command("do_oscillation", start, end, exptime, npass)
    
    @task
    def set_transmission(self, transmission_percent):
        self.bl_control.transmission.setTransmission(transmission_percent)


    def set_wavelength(self, wavelength):
        return self._tunable_bl.set_wavelength(wavelength)


    def set_energy(self, energy):
        return self._tunable_bl.set_energy(energy)


    @task
    def set_resolution(self, new_resolution):
        return
        

    @task
    def move_detector(self, detector_distance):
        return


    @task
    def data_collection_cleanup(self):
        self.stop_oscillation()
        self.close_fast_shutter()


    @task
    def close_fast_shutter(self):
        self.execute_command("close_fast_shutter")


    @task
    def open_fast_shutter(self):
        self.execute_command("open_fast_shutter")

        
    @task
    def move_motors(self, motor_position_dict):
        for motor in motor_position_dict.keys(): #iteritems():
            position = motor_position_dict[motor]
            if isinstance(motor, str) or isinstance(motor, unicode):
                # find right motor object from motor role in diffractometer obj.
                motor_role = motor
                motor = self.bl_control.diffractometer.getDeviceByRole(motor_role)
                del motor_position_dict[motor_role]
                if motor is None:
                  continue
                motor_position_dict[motor]=position

            logging.getLogger("HWR").info("Moving motor '%s' to %f", motor.getMotorMnemonic(), position)
            motor.move(position)

        while any([motor.motorIsMoving() for motor in motor_position_dict.iterkeys()]):
            logging.getLogger("HWR").info("Waiting for end of motors motion")
            time.sleep(0.02)  


    @task
    def open_safety_shutter(self):
        self.bl_control.safety_shutter.openShutter()
        while self.bl_control.safety_shutter.getShutterState() == 'closed':
          time.sleep(0.1)


    def safety_shutter_opened(self):
        return self.bl_control.safety_shutter.getShutterState() == "opened"


    @task
    def close_safety_shutter(self):
        self.bl_control.safety_shutter.closeShutter()
        while self.bl_control.safety_shutter.getShutterState() == 'opened':
          time.sleep(0.1)


    @task
    def prepare_intensity_monitors(self):
        self.execute_command("adjust_gains")


    def prepare_acquisition(self, take_dark, start, osc_range, exptime, npass, number_of_images, comment=""):
        energy = self._tunable_bl.getCurrentEnergy()
        return self._detector.prepare_acquisition(take_dark, start, osc_range, exptime, npass, number_of_images, comment, energy)


    def set_detector_filenames(self, frame_number, start, filename, jpeg_full_path, jpeg_thumbnail_full_path):
        return self._detector.set_detector_filenames(frame_number, start, filename, jpeg_full_path, jpeg_thumbnail_full_path)


    def prepare_oscillation(self, start, osc_range, exptime, npass):
        return self._detector.prepare_oscillation(start, osc_range, exptime, npass)

    
    def do_oscillation(self, start, end, exptime, npass):
        return self._detector.do_oscillation(start, end, exptime, npass)
   
    def stop_oscillation(self):
        pass 
  
    def start_acquisition(self, exptime, npass, first_frame):
        return self._detector.start_acquisition(exptime, npass, first_frame)
    
      
    def write_image(self, last_frame):
        return self._detector.write_image(last_frame)


    def last_image_saved(self):
        return self._detector.last_image_saved()

    def stop_acquisition(self):
        return self._detector.stop_acquisition()
        
      
    def reset_detector(self):
        return self._detector.reset_detector()
        

    def prepare_input_files(self, files_directory, prefix, run_number, process_directory):
        i = 1

        while True:
          xds_input_file_dirname = "xds_%s_run%s_%d" % (prefix, run_number, i)
          autoprocessing_input_file_dirname = "autoprocessing_%s_run%s_%d" % (prefix, run_number, i)
          autoprocessing_directory = os.path.join(process_directory, autoprocessing_input_file_dirname)

          if not os.path.exists(autoprocessing_directory):
            break

          i+=1

        mosflm_input_file_dirname = "mosflm_%s_run%s_%d" % (prefix, run_number, i)

        hkl2000_dirname = "hkl2000_%s_run%s_%d" % (prefix, run_number, i)

        self.raw_data_input_file_dir = os.path.join(files_directory, "process", xds_input_file_dirname)
        self.mosflm_raw_data_input_file_dir = os.path.join(files_directory, "process", mosflm_input_file_dirname)
        self.raw_hkl2000_dir = os.path.join(files_directory, "process", hkl2000_dirname)

        for dir in (self.raw_data_input_file_dir, self.mosflm_raw_data_input_file_dir, self.raw_hkl2000_dir, autoprocessing_directory):
          self.create_directories(dir)
          logging.info("Creating processing input file directory: %s", dir)
          os.chmod(dir, 0777)
 
        try: 
          try: 
              os.symlink(files_directory, os.path.join(process_directory, "links"))
          except os.error, e:
              if e.errno != errno.EEXIST:
                  raise
        except:
            logging.exception("Could not create processing file directory")

        return autoprocessing_directory, "", ""


    @task
    def write_input_files(self, collection_id):
        # assumes self.xds_directory and self.mosflm_directory are valid
        conn = httplib.HTTPConnection(self.bl_config.input_files_server)

        # hkl input files 
        input_file_dir = self.raw_hkl2000_dir
        file_prefix = "../.."
        hkl_file_path = os.path.join(input_file_dir, "def.site")
        conn.request("GET", "/def.site/%d?basedir=%s" % (collection_id, file_prefix))
        hkl_file = open(hkl_file_path, "w")
        r = conn.getresponse()

        if r.status != 200:
            logging.error("Could not create hkl input file")
        else:
            hkl_file.write(r.read())
        hkl_file.close()
        os.chmod(hkl_file_path, 0666)

        for input_file_dir, file_prefix in ((self.raw_data_input_file_dir, "../.."), (self.xds_directory, "../links")): 
	    xds_input_file = os.path.join(input_file_dir, "XDS.INP")
            conn.request("GET", "/xds.inp/%d?basedir=%s" % (collection_id, file_prefix))
            xds_file = open(xds_input_file, "w")
            r = conn.getresponse()
            if r.status != 200:
                logging.error("Could not create xds input file")
            else:
                xds_file.write(r.read())
            xds_file.close()
            os.chmod(xds_input_file, 0666)

        input_file_dir = self.mosflm_raw_data_input_file_dir 
        file_prefix = "../.." 
        mosflm_input_file = os.path.join(input_file_dir, "mosflm.inp")
        conn.request("GET", "/mosflm.inp/%d?basedir=%s" % (collection_id, file_prefix))
        mosflm_file = open(mosflm_input_file, "w")
        mosflm_file.write(conn.getresponse().read()) 
        mosflm_file.close()
        os.chmod(mosflm_input_file, 0666)
        
        # also write input file for STAC
        for stac_om_input_file_name, stac_om_dir in (("xds.descr", self.xds_directory),
                                                     ("mosflm.descr", self.mosflm_raw_data_input_file_dir),
                                                     ("xds.descr", self.raw_data_input_file_dir)):
          stac_om_input_file = os.path.join(stac_om_dir, stac_om_input_file_name)
          conn.request("GET", "/stac.descr/%d" % collection_id)
          stac_om_file = open(stac_om_input_file, "w")
          stac_template = conn.getresponse().read()
          if stac_om_input_file_name.startswith("xds"):
            om_type="xds"
            if stac_om_dir == self.raw_data_input_file_dir:
              om_filename=os.path.join(stac_om_dir, "CORRECT.LP")
            else:
              om_filename=os.path.join(stac_om_dir, "xds_fastproc", "CORRECT.LP")
          else:
            om_type="mosflm"
            om_filename=os.path.join(stac_om_dir, "bestfile.par")
       
          stac_om_file.write(stac_template.format(omfilename=om_filename, omtype=om_type, 
                             phi=self.bl_control.diffractometer.phiMotor.getPosition(), 
                             sampx=self.bl_control.diffractometer.sampleXMotor.getPosition(), 
                             sampy=self.bl_control.diffractometer.sampleYMotor.getPosition(), 
                             phiy=self.bl_control.diffractometer.phiyMotor.getPosition()))
          stac_om_file.close()
          os.chmod(stac_om_input_file, 0666)


    def get_wavelength(self):
        return self._tunable_bl.get_wavelength()
      

    def get_detector_distance(self):
        return

       
    def get_resolution(self):
        return self.bl_control.resolution.getPosition()


    def get_transmission(self):
        return self.bl_control.transmission.getAttFactor()


    def get_undulators_gaps(self):
        all_gaps = {'Unknown': None}
        _gaps = {}
        try:
            _gaps = self.bl_control.undulators.getUndulatorGaps()
        except:
            logging.getLogger("HWR").exception("Could not get undulator gaps")
        all_gaps.clear()
        for key in _gaps:
            if  '_Position' in key:
                nkey = key[:-9]
                all_gaps[nkey] = _gaps[key]
            else:
                all_gaps = _gaps
        return all_gaps

    def get_resolution_at_corner(self):
      return self.execute_command("get_resolution_at_corner")


    def get_beam_size(self):
      return (self.execute_command("get_beam_size_x"), self.execute_command("get_beam_size_y"))


    def get_slit_gaps(self):
      return (self.execute_command("get_slit_gap_h"), self.execute_command("get_slit_gap_v"))


    def get_beam_shape(self):
      return self.execute_command("get_beam_shape")

    
    def get_measured_intensity(self):
      try:
        val = self.getChannelObject("image_intensity").getValue()
        return float(val)
      except:
        return 0


    def get_machine_current(self):
        if self.bl_control.machine_current:
            try:
                return self.bl_control.machine_current.getCurrent()
            except:
                return -1
        else:
            return 0


    def get_machine_message(self):
        if  self.bl_control.machine_current:
            return self.bl_control.machine_current.getMessage()
        else:
            return ''


    def get_machine_fill_mode(self):
        if self.bl_control.machine_current:
            return self.bl_control.machine_current.getFillMode()
        else:
            ''
    def get_cryo_temperature(self):
      while True:
          logging.info("Reading cryostream temperature")
          try:
              T = self.bl_control.cryo_stream.getTemperature()
          except Exception:
              time.sleep(0.1)
              continue
          else:
              return T

    def getCurrentEnergy(self):
      return self._tunable_bl.getCurrentEnergy()


    def get_beam_centre(self):
      return (self.execute_command("get_beam_centre_x"), self.execute_command("get_beam_centre_y"))

    
    def getBeamlineConfiguration(self, *args):
      # TODO: change this to stop using a dictionary at the other end
      return self.bl_config._asdict()


    def isConnected(self):
        return True

      
    def isReady(self):
        return True
 
    
    def sampleChangerHO(self):
        return self.bl_control.sample_changer


    def diffractometer(self):
        return self.bl_control.diffractometer


    def dbServerHO(self):
        return self.bl_control.lims


    def sanityCheck(self, collect_params):
        return
    

    def setBrick(self, brick):
        return


    def directoryPrefix(self):
        return self.bl_config.directory_prefix


    def store_image_in_lims(self, frame, first_frame, last_frame):
        if isinstance(self._detector, CcdDetector):
            return True

        if isinstance(self._detector, PixelDetector):
            if first_frame or last_frame:
                return True

    def get_flux(self):
        return self.bl_control.flux.getCurrentFlux()

    @task
    def generate_image_jpeg(self, filename, jpeg_path, jpeg_thumbnail_path):
        directories = filename.split(os.path.sep)
        try:
            if directories[1] == "data" and directories[2] == "gz":
                if directories[3] == "visitor":
                    proposal = directories[4]
                    beamline = directories[5]
                elif directories[4] == "inhouse":
                    proposal = directories[5]
                    beamline = directories[3]
                else:
                    proposal = "unknown"
                    beamline = "unknown"

            elif directories[2] == 'visitor':
                beamline = directories[4]
                proposal = directories[3]
            else:
                beamline = directories[2]
                proposal = directories[4]
        except:
            beamline = "unknown"
            proposal = "unknown" 
        host, port = self.getProperty("bes_jpeg_hostport").split(":")
        conn = httplib.HTTPConnection(host, int(port)) 

        params = urllib.urlencode({"image_path":filename,
                                   "jpeg_path":jpeg_path,
                                   "jpeg_thumbnail_path":jpeg_thumbnail_path,
                                   "initiator": beamline,
                                   "externalRef": proposal,
                                   "reuseCase": "true" })
        conn.request("POST", 
                     "/BES/bridge/rest/processes/CreateThumbnails/RUN?%s" % params, 
                     headers={"Accept":"text/plain"})
        r = conn.getresponse()

    """
    getOscillation
        Description: Returns the parameters (and results) of an oscillation.
        Type       : method
        Arguments  : oscillation_id (int; the oscillation id, the last parameters of the collectOscillationStarted
                                     signal)
        Returns    : tuple; (blsampleid,barcode,location,parameters)
    """
    def getOscillation(self, oscillation_id):
      return self.oscillations_history[oscillation_id - 1]
       

    def sampleAcceptCentring(self, accepted, centring_status):
      self.sample_centring_done(accepted, centring_status)


    def setCentringStatus(self, centring_status):
      self._centring_status = centring_status


    """
    getOscillations
        Description: Returns the history of oscillations for a session
        Type       : method
        Arguments  : session_id (int; the session id, stored in the "sessionId" key in each element
                                 of the parameters list in the collect method)
        Returns    : list; list of all oscillation_id for the specified session
    """
    def getOscillations(self,session_id):
      #TODO
      return []


    def set_helical(self, helical_on):
        self.getChannelObject("helical").setValue(1 if helical_on else 0)


    def set_helical_pos(self, helical_oscil_pos):
        self.getChannelObject('helical_pos').setValue(helical_oscil_pos)


    def get_archive_directory(self, directory):
        pt = PathTemplate()
        pt.directory = directory
        return pt.get_archive_directory()<|MERGE_RESOLUTION|>--- conflicted
+++ resolved
@@ -378,72 +378,6 @@
     @task
     def data_collection_end_hook(self, data_collect_parameters):
         if self._metadataManagerClient is not None:
-<<<<<<< HEAD
-            # Upload all images
-            fileinfo = data_collect_parameters["fileinfo"]
-            prefix = fileinfo["prefix"]
-            template = fileinfo["template"]
-            directory = fileinfo["directory"]
-            run_number = int(fileinfo["run_number"])
-            for oscillation_parameters in data_collect_parameters["oscillation_sequence"]:
-                number_of_images = oscillation_parameters["number_of_images"]
-                start_image_number = oscillation_parameters["start_image_number"]
-                overlap = oscillation_parameters["overlap"]
-                self.upload_images_to_icat(template, prefix, run_number, directory, 
-                                           number_of_images, start_image_number, overlap)
-            # Upload the two paths to the meta data HDF5 files
-            beamline = self._sessionObject.endstation_name
-            proposal = self._sessionObject.get_proposal()
-            pathToHdf5File1 = os.path.join(directory, 
-                                           "{proposal}-{beamline}-{prefix}_{run_number}_{dataCollectionId}.h5".format(
-                                                beamline=beamline,
-                                                proposal=proposal,
-                                                prefix=prefix,
-                                                run_number=run_number,
-                                                dataCollectionId=self.collection_id)
-                                           )
-            self._metadataManagerClient.appendFile(pathToHdf5File1)
-            pathToHdf5File2 = os.path.join(directory, 
-                                           "{proposal}-{prefix}-{prefix}_{run_number}_{dataCollectionId}.h5".format(
-                                                proposal=proposal,
-                                                prefix=prefix,
-                                                run_number=run_number,
-                                                dataCollectionId=self.collection_id)
-                                           )
-            self._metadataManagerClient.appendFile(pathToHdf5File2)
-            # Upload meta data as attributes
-            # TODO: add more meta data parameters like distance etc.
-            listAttributes = [
-                              "beamShape", 
-                              "beamSizeAtSampleX", 
-                              "beamSizeAtSampleY", 
-                              ["scanType", "experiment_type"], 
-                              ["dataCollectionId", "collection_id"],  
-                              "flux", 
-                              ["fluxEnd", "flux_end"], 
-                              "resolution", 
-                              "transmission", 
-                              "xBeam", 
-                              "yBeam", 
-                              "wavelength",
-                              ]
-            for attribute in listAttributes:
-                self.setMetadataAttribute(self._metadataManagerClient, data_collect_parameters, attribute)
-            self._metadataManagerClient.printStatus()
-            self._metadataManagerClient.end()
-
-    def setMetadataAttribute(self, client, data_collect_parameters, attribute):
-        if type(attribute) == list:
-            attributeName = attribute[0]
-            keyName = attribute[1]
-        else:
-            attributeName = attribute
-            keyName = attribute
-        if keyName in data_collect_parameters:
-            value = str(data_collect_parameters[keyName])
-            logging.getLogger("HWR").info("Setting metadata client attribute '{0}' to '{1}'".format(attributeName, value))
-            setattr(client.metadataManager, attributeName, value)
-=======
             try:
                 # Upload all images
                 fileinfo = data_collect_parameters["fileinfo"]
@@ -567,8 +501,6 @@
             dictMetadata["MX_aperture"] = aperture
         return dictMetadata
 
->>>>>>> 700b0dda
-
     def do_prepare_oscillation(self, start, end, exptime, npass):
         return self.execute_command("prepare_oscillation", start, end, exptime, npass)
     
