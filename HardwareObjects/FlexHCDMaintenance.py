--- conflicted
+++ resolved
@@ -160,15 +160,9 @@
             self._do_defreeze_gripper()
         if cmd_name in ["reset_sample_number"]:
             self._do_reset_sample_number()
-<<<<<<< HEAD
-        if cmd_name == "change_gripper":
-            self._do_change_gripper()
-        if cmd_name == "abort":
-=======
         if cmdname == "change_gripper":
             self._do_change_gripper(int(args))
         if cmdname == "abort":
->>>>>>> 6d55b3ca
             self._do_abort()
 
         return True