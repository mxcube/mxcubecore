# encoding: utf-8
#
#  Project: MXCuBE
#  https://github.com/mxcube
#
#  This file is part of MXCuBE software.
#
#  MXCuBE is free software: you can redistribute it and/or modify
#  it under the terms of the GNU Lesser General Public License as published by
#  the Free Software Foundation, either version 3 of the License, or
#  (at your option) any later version.
#
#  MXCuBE is distributed in the hope that it will be useful,
#  but WITHOUT ANY WARRANTY; without even the implied warranty of
#  MERCHANTABILITY or FITNESS FOR A PARTICULAR PURPOSE.  See the
#  GNU Lesser General Public License for more details.
#
#  You should have received a copy of the GNU Lesser General Public License
#  along with MXCuBE.  If not, see <http://www.gnu.org/licenses/>.

__copyright__ = """MXCuBE collaboration"""
__license__ = "LGPLv3+"


import logging

from HardwareRepository.HardwareObjects.abstract.AbstractBeam import BeamShape, AbstractBeam


class ALBABeamInfo(AbstractBeam):

    def __init__(self, name):
        AbstractBeam.__init__(self, name)

    def init(self):
<<<<<<< HEAD
        self.beam_width_chan = self.getChannelObject("BeamWidth")
        self.beam_height_chan = self.getChannelObject("BeamHeight")
        self.beam_posx_chan = self.getChannelObject("BeamPositionHorizontal")
        self.beam_posy_chan = self.getChannelObject("BeamPositionVertical")
=======
        """
        Descript. :
        """
        self.beam_size_slits = [9999, 9999]
        self.beam_size_aperture = [9999, 9999]
        self.beam_size_definer = [9999, 9999]

        self.beam_position = [0, 0]
        self.beam_info_dict = {}

        self.beam_width_chan = self.get_channel_object("BeamWidth")
        self.beam_height_chan = self.get_channel_object("BeamHeight")
        self.beam_posx_chan = self.get_channel_object("BeamPositionHorizontal")
        self.beam_posy_chan = self.get_channel_object("BeamPositionVertical")
>>>>>>> cafc5c1b

        self.beam_height_chan.connectSignal("update", self.beam_height_changed)
        self.beam_width_chan.connectSignal("update", self.beam_width_changed)
        self.beam_posx_chan.connectSignal("update", self.beam_posx_changed)
        self.beam_posy_chan.connectSignal("update", self.beam_posy_changed)

        # divergence can be added as fixed properties in xml
        default_beam_divergence_vertical = None
        default_beam_divergence_horizontal = None

        try:
            default_beam_divergence_vertical = int(
                self.getProperty("beam_divergence_vertical")
            )
            default_beam_divergence_horizontal = int(
                self.getProperty("beam_divergence_horizontal")
            )
        except BaseException:
            pass

        self._beam_divergence = [
            default_beam_divergence_horizontal,
            default_beam_divergence_vertical,
        ]

    def connectNotify(self, *args):
        self.evaluate_beam_info()
        self.emit_beam_info_change()

    def get_beam_position_on_screen(self):
        """
        Descript. :
        Arguments :
        Return    :
        """
        self._beam_position_on_screen = [
            self.beam_posx_chan.getValue(),
            self.beam_posy_chan.getValue(),
        [
        return self._beam_position_on_screen

    def get_slits_gap(self):
        return None, None

    def set_beam_position_on_screen(self, beam_x, beam_y):
        """
        Descript. :
        Arguments :
        Return    :
        """
        self._beam_position_on_screen = (beam_x, beam_y)

    def get_beam_size(self):
        """
        Descript. : returns beam size in millimeters
        Return   : list with two integers
        """
        self.evaluate_beam_info()
        return self._beam_width, self._beam_height

    def beam_width_changed(self, value):
        self._beam_width = value
        self.emit_beam_info_changed()

    def beam_height_changed(self, value):
        self._beam_height = value
        self.emit_beam_info_changed()

    def beam_posx_changed(self, value):
        self._beam_position_on_screen[0] = value
        self.emit_beam_info_changed()

    def beam_posy_changed(self, value):
        self._beam_position_on_screen[1] = value
        self.emit_beam_info_changed()

    def evaluate_beam_info(self):
        """
        Descript. : called if aperture, slits or focusing has been changed
        Return    : dictionary,{size_x:0.1, size_y:0.1, shape:"rectangular"}
        """

        self._beam_width = self.beam_width_chan.getValue() / 1000.0
        self._beam_height = self.beam_height_chan.getValue() / 1000.0
        self._beam_shape = BeamShape.RECTANGULAR

        self._beam_info_dict["size_x"] = self._beam_width
        self._beam_info_dict["size_y"] = self._beam_height
        self._beam_info_dict["shape"] = self._beam_shape

        return self._beam_info_dict.copy()

    def emit_beam_info_change(self):
        """
        Descript. :
        Arguments :
        Return    :
        """
        logging.getLogger("HWR").debug(" emitting beam info")
        if (
            self._beam_info_dict["size_x"] != 9999
            and self._beam_info_dict["size_y"] != 9999
        ):
            self.emit(
                "beamSizeChanged",
                (self._beam_width, self._beam_height)
            )
            self.emit("beamInfoChanged", (self._beam_info_dict,))


def test_hwo(hwo):
    print(hwo.get_beam_info())
    print(hwo.get_beam_position())<|MERGE_RESOLUTION|>--- conflicted
+++ resolved
@@ -1,44 +1,50 @@
-# encoding: utf-8
-#
-#  Project: MXCuBE
-#  https://github.com/mxcube
-#
-#  This file is part of MXCuBE software.
-#
-#  MXCuBE is free software: you can redistribute it and/or modify
-#  it under the terms of the GNU Lesser General Public License as published by
-#  the Free Software Foundation, either version 3 of the License, or
-#  (at your option) any later version.
-#
-#  MXCuBE is distributed in the hope that it will be useful,
-#  but WITHOUT ANY WARRANTY; without even the implied warranty of
-#  MERCHANTABILITY or FITNESS FOR A PARTICULAR PURPOSE.  See the
-#  GNU Lesser General Public License for more details.
-#
-#  You should have received a copy of the GNU Lesser General Public License
-#  along with MXCuBE.  If not, see <http://www.gnu.org/licenses/>.
+"""
+[Name] BeamInfo
 
-__copyright__ = """MXCuBE collaboration"""
-__license__ = "LGPLv3+"
+[Description]
+BeamInfo hardware object is used to define final beam size and shape.
+It can include aperture, slits and/or other beam definer (lenses or other eq.)
+
+[Emited signals]
+beamInfoChanged
+beamPosChanged
+
+[Included Hardware Objects]
+-----------------------------------------------------------------------
+| name            | signals          | functions
+-----------------------------------------------------------------------
+ aperture_hwobj	    apertureChanged
+ slits_hwobj
+ beam_definer_hwobj
+-----------------------------------------------------------------------
+"""
+
+import logging
+from HardwareRepository.BaseHardwareObjects import Equipment
 
 
-import logging
+class ALBABeamInfo(Equipment):
+    """
+    Description:
+    """
 
-from HardwareRepository.HardwareObjects.abstract.AbstractBeam import BeamShape, AbstractBeam
+    def __init__(self, *args):
+        """
+        Descrip. :
+        """
+        Equipment.__init__(self, *args)
 
+        self.aperture_hwobj = None
+        self.slits_hwobj = None
 
-class ALBABeamInfo(AbstractBeam):
-
-    def __init__(self, name):
-        AbstractBeam.__init__(self, name)
+        self.beam_size_slits = None
+        self.beam_size_aperture = None
+        self.beam_size_definer = None
+        self.beam_position = None
+        self.beam_info_dict = None
+        self.default_beam_divergence = None
 
     def init(self):
-<<<<<<< HEAD
-        self.beam_width_chan = self.getChannelObject("BeamWidth")
-        self.beam_height_chan = self.getChannelObject("BeamHeight")
-        self.beam_posx_chan = self.getChannelObject("BeamPositionHorizontal")
-        self.beam_posy_chan = self.getChannelObject("BeamPositionVertical")
-=======
         """
         Descript. :
         """
@@ -53,7 +59,6 @@
         self.beam_height_chan = self.get_channel_object("BeamHeight")
         self.beam_posx_chan = self.get_channel_object("BeamPositionHorizontal")
         self.beam_posy_chan = self.get_channel_object("BeamPositionVertical")
->>>>>>> cafc5c1b
 
         self.beam_height_chan.connectSignal("update", self.beam_height_changed)
         self.beam_width_chan.connectSignal("update", self.beam_width_changed)
@@ -74,7 +79,7 @@
         except BaseException:
             pass
 
-        self._beam_divergence = [
+        self.default_beam_divergence = [
             default_beam_divergence_horizontal,
             default_beam_divergence_vertical,
         ]
@@ -83,28 +88,48 @@
         self.evaluate_beam_info()
         self.emit_beam_info_change()
 
-    def get_beam_position_on_screen(self):
+    def get_beam_divergence_hor(self):
+        """
+        Descript. :
+        """
+        return self.default_beam_divergence[0]
+
+    def get_beam_divergence_ver(self):
+        """
+        Descript. :
+        """
+        return self.default_beam_divergence[1]
+
+    def get_beam_position(self):
         """
         Descript. :
         Arguments :
         Return    :
         """
-        self._beam_position_on_screen = [
+        self.beam_position = (
             self.beam_posx_chan.getValue(),
             self.beam_posy_chan.getValue(),
-        [
-        return self._beam_position_on_screen
+        )
+        return self.beam_position
 
     def get_slits_gap(self):
         return None, None
 
-    def set_beam_position_on_screen(self, beam_x, beam_y):
+    def set_beam_position(self, beam_x, beam_y):
         """
         Descript. :
         Arguments :
         Return    :
         """
-        self._beam_position_on_screen = (beam_x, beam_y)
+        self.beam_position = (beam_x, beam_y)
+
+    def get_beam_info(self):
+        """
+        Descript. :
+        Arguments :
+        Return    :
+        """
+        return self.evaluate_beam_info()
 
     def get_beam_size(self):
         """
@@ -112,22 +137,30 @@
         Return   : list with two integers
         """
         self.evaluate_beam_info()
-        return self._beam_width, self._beam_height
+        return self.beam_info_dict["size_x"], self.beam_info_dict["size_y"]
+
+    def get_beam_shape(self):
+        """
+        Descript. :
+        Arguments :
+        Return    :
+        """
+        return self.beam_info_dict["shape"]
 
     def beam_width_changed(self, value):
-        self._beam_width = value
+        self.beam_info_dict["size_x"] = value
         self.emit_beam_info_changed()
 
     def beam_height_changed(self, value):
-        self._beam_height = value
+        self.beam_info_dict["size_y"] = value
         self.emit_beam_info_changed()
 
     def beam_posx_changed(self, value):
-        self._beam_position_on_screen[0] = value
+        self.beam_position["x"] = value
         self.emit_beam_info_changed()
 
     def beam_posy_changed(self, value):
-        self._beam_position_on_screen[1] = value
+        self.beam_position["y"] = value
         self.emit_beam_info_changed()
 
     def evaluate_beam_info(self):
@@ -136,15 +169,11 @@
         Return    : dictionary,{size_x:0.1, size_y:0.1, shape:"rectangular"}
         """
 
-        self._beam_width = self.beam_width_chan.getValue() / 1000.0
-        self._beam_height = self.beam_height_chan.getValue() / 1000.0
-        self._beam_shape = BeamShape.RECTANGULAR
+        self.beam_info_dict["size_x"] = self.beam_width_chan.getValue() / 1000.0
+        self.beam_info_dict["size_y"] = self.beam_height_chan.getValue() / 1000.0
+        self.beam_info_dict["shape"] = "rectangular"
 
-        self._beam_info_dict["size_x"] = self._beam_width
-        self._beam_info_dict["size_y"] = self._beam_height
-        self._beam_info_dict["shape"] = self._beam_shape
-
-        return self._beam_info_dict.copy()
+        return self.beam_info_dict
 
     def emit_beam_info_change(self):
         """
@@ -154,14 +183,14 @@
         """
         logging.getLogger("HWR").debug(" emitting beam info")
         if (
-            self._beam_info_dict["size_x"] != 9999
-            and self._beam_info_dict["size_y"] != 9999
+            self.beam_info_dict["size_x"] != 9999
+            and self.beam_info_dict["size_y"] != 9999
         ):
             self.emit(
                 "beamSizeChanged",
-                (self._beam_width, self._beam_height)
+                ((self.beam_info_dict["size_x"], self.beam_info_dict["size_y"]),),
             )
-            self.emit("beamInfoChanged", (self._beam_info_dict,))
+            self.emit("beamInfoChanged", (self.beam_info_dict,))
 
 
 def test_hwo(hwo):
