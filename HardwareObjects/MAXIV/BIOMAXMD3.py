"""

BIOMAXMinidiff (MD3)

"""

import time
import logging
import gevent
import lucid2 as lucid
import numpy as np
from PIL import Image

# import lucid
import io
import math

from HardwareRepository.HardwareObjects.GenericDiffractometer import (
    GenericDiffractometer,
    DiffractometerState,
)
from HardwareRepository import HardwareRepository as HWR


class BIOMAXMD3(GenericDiffractometer):

    MOTOR_TO_EXPORTER_NAME = {
        "focus": "AlignmentX",
        "kappa": "Kappa",
        "kappa_phi": "Phi",
        "phi": "Omega",
        "phiy": "AlignmentY",
        "phiz": "AlignmentZ",
        "sampx": "CentringX",
        "sampy": "CentringY",
        "zoom": "Zoom",
    }

    AUTOMATIC_CENTRING_IMAGES = 6

    def __init__(self, *args):
        """
        Description:
        """
        GenericDiffractometer.__init__(self, *args)
        # Compatibility line
        self.C3D_MODE = GenericDiffractometer.CENTRING_METHOD_AUTO
        self.MANUAL3CLICK_MODE = "Manual 3-click"

    def init(self):

        GenericDiffractometer.init(self)

        self.front_light = self.get_object_by_role("frontlight")
        self.back_light = self.get_object_by_role("backlight")
        self.back_light_switch = self.get_object_by_role("backlightswitch")
        self.front_light_switch = self.get_object_by_role("frontlightswitch")

        self.centring_hwobj = self.get_object_by_role("centring")
        if self.centring_hwobj is None:
            logging.getLogger("HWR").debug("EMBLMinidiff: Centring math is not defined")

        self.phi_motor_hwobj = self.motor_hwobj_dict["phi"]
        self.phiz_motor_hwobj = self.motor_hwobj_dict["phiz"]
        self.phiy_motor_hwobj = self.motor_hwobj_dict["phiy"]
        self.zoom_motor_hwobj = self.motor_hwobj_dict["zoom"]
        self.focus_motor_hwobj = self.motor_hwobj_dict["focus"]
        self.sample_x_motor_hwobj = self.motor_hwobj_dict["sampx"]
        self.sample_y_motor_hwobj = self.motor_hwobj_dict["sampy"]
        try:
            self.kappa_motor_hwobj = self.motor_hwobj_dict["kappa"]
        except Exception:
            self.kappa_motor_hwobj = None
        try:
            self.kappa_phi_motor_hwobj = self.motor_hwobj_dict["kappa_phi"]
        except Exception:
            self.kappa_phi_motor_hwobj = None

        self.cent_vertical_pseudo_motor = None
        try:
            self.cent_vertical_pseudo_motor = self.add_channel(
                {"type": "exporter", "name": "CentringTableVerticalPositionPosition"},
                "CentringTableVerticalPosition",
            )
            if self.cent_vertical_pseudo_motor is not None:
                self.connect(
                    self.cent_vertcial_pseudo_motor, "update", self.centring_motor_moved
                )
        except Exception:
            logging.getLogger("HWR").warning(
                "Cannot initialize CentringTableVerticalPosition"
            )

        try:
            use_sc = self.get_property("use_sc")
            self.set_use_sc(use_sc)
        except Exception:
            logging.getLogger("HWR").debug("Cannot set sc mode, use_sc: ", str(use_sc))

        try:
            self.zoom_centre = eval(self.get_property("zoom_centre"))
            zoom = HWR.beamline.sample_view.camera.get_image_zoom()
            if zoom is not None:
                self.zoom_centre["x"] = self.zoom_centre["x"] * zoom
                self.zoom_centre["y"] = self.zoom_centre["y"] * zoom
            self.beam_position = [self.zoom_centre["x"], self.zoom_centre["y"]]
            HWR.beamline.beam.set_beam_position(self.beam_position)
        except Exception:
            self.zoom_centre = {"x": 0, "y": 0}
            logging.getLogger("HWR").warning(
                "BIOMAXMD3: " + "zoom centre not configured"
            )

    def current_phase_changed(self, current_phase):
        """
        Descript. :
        """
        self.current_phase = current_phase
        logging.getLogger("HWR").info("MD3 phase changed to %s" % current_phase)
        self.emit("phaseChanged", (current_phase,))

    def start3ClickCentring(self):
        self.start_centring_method(self.CENTRING_METHOD_MANUAL)

    def startAutoCentring(self):
        self.start_centring_method(self.CENTRING_METHOD_AUTO)

    def get_pixels_per_mm(self):
        """
        Get the values from coaxCamScaleX and coaxCamScaleY channels diretly

        :returns: list with two floats
        """
        zoom = HWR.beamline.sample_view.camera.get_image_zoom()
        # return (0.5/self.channel_dict["CoaxCamScaleX"].get_value(),
        # 0.5/self.channel_dict["CoaxCamScaleY"].get_value())
        return (
            zoom / self.channel_dict["CoaxCamScaleX"].get_value(),
            1 / self.channel_dict["CoaxCamScaleY"].get_value(),
        )

    def update_zoom_calibration(self):
        """
        """
        # self.pixels_per_mm_x = 0.5/self.channel_dict["CoaxCamScaleX"].get_value()
        # self.pixels_per_mm_y = 0.5/self.channel_dict["CoaxCamScaleY"].get_value()
        zoom = HWR.beamline.sample_view.camera.get_image_zoom()
        self.pixels_per_mm_x = zoom / self.channel_dict["CoaxCamScaleX"].get_value()
        self.pixels_per_mm_y = zoom / self.channel_dict["CoaxCamScaleY"].get_value()

    def manual_centring(self):
        """
        Descript. :
        """
        self.centring_hwobj.initCentringProcedure()
        for click in range(3):
            self.user_clicked_event = gevent.event.AsyncResult()
            x, y = self.user_clicked_event.get()
            self.centring_hwobj.appendCentringDataPoint(
                {
                    "X": (x - self.beam_position[0]) / self.pixels_per_mm_x,
                    "Y": (y - self.beam_position[1]) / self.pixels_per_mm_y,
                }
            )
            if self.in_plate_mode():
                dynamic_limits = self.phi_motor_hwobj.get_dynamic_limits()
                if click == 0:
                    self.phi_motor_hwobj.set_value(dynamic_limits[0])
                elif click == 1:
                    self.phi_motor_hwobj.set_value(dynamic_limits[1])
            else:
                if click < 2:
                    self.phi_motor_hwobj.set_value_relative(90)
        self.omega_reference_add_constraint()
        return self.centring_hwobj.centeredPosition(return_by_name=False)

    def automatic_centring_old(self):
        """Automatic centring procedure. Rotates n times and executes
           centring algorithm. Optimal scan position is detected.
        """

        surface_score_list = []
        self.zoom_motor_hwobj.moveToPosition("Zoom 1")
        self.wait_device_ready(3)
        self.centring_hwobj.initCentringProcedure()
        for image in range(BIOMAXMD3.AUTOMATIC_CENTRING_IMAGES):
            x, y, score = self.find_loop()
            if x > -1 and y > -1:
                self.centring_hwobj.appendCentringDataPoint(
                    {
                        "X": (x - self.beam_position[0]) / self.pixels_per_mm_x,
                        "Y": (y - self.beam_position[1]) / self.pixels_per_mm_y,
                    }
                )
            surface_score_list.append(score)
            self.phi_motor_hwobj.set_value_relative(
                360.0 / BIOMAXMD3.AUTOMATIC_CENTRING_IMAGES, timeout=5
            )
        self.omega_reference_add_constraint()
        return self.centring_hwobj.centeredPosition(return_by_name=False)

    def automatic_centring(self):
        """Automatic centring procedure. Rotates n times and executes
           centring algorithm. Optimal scan position is detected.
        """

        # check if loop is there at the beginning
        i = 0
        while -1 in self.find_loop():
            self.phi_motor_hwobj.set_value_relative(90, timeout=5)
            i += 1
            if i > 4:
                self.emit_progress_message("No loop detected, aborting")
                return

        for k in range(3):
            self.emit_progress_message("Doing automatic centring")
            surface_score_list = []
            self.centring_hwobj.initCentringProcedure()
            for a in range(3):
                x, y, score = self.find_loop()
                logging.info("in autocentre, x=%f, y=%f", x, y)
                if x < 0 or y < 0:
                    for i in range(1, 9):
                        # logging.info("loop not found - moving back %d" % i)
                        self.phi_motor_hwobj.set_value_relative(10, timeout=5)
                        x, y, score = self.find_loop()
                        surface_score_list.append(score)
                        if -1 in (x, y):
                            continue
                        if y >= 0:
                            if x < HWR.beamline.sample_view.camera.get_width() / 2:
                                x = 0
                                self.centring_hwobj.appendCentringDataPoint(
                                    {
                                        "X": (x - self.beam_position[0])
                                        / self.pixels_per_mm_x,
                                        "Y": (y - self.beam_position[1])
                                        / self.pixels_per_mm_y,
                                    }
                                )
                                break
                            else:
                                x = HWR.beamline.sample_view.camera.get_width()
                                self.centring_hwobj.appendCentringDataPoint(
                                    {
                                        "X": (x - self.beam_position[0])
                                        / self.pixels_per_mm_x,
                                        "Y": (y - self.beam_position[1])
                                        / self.pixels_per_mm_y,
                                    }
                                )
                                break
                    if -1 in (x, y):
                        raise RuntimeError("Could not centre sample automatically.")
                    self.phi_motor_hwobj.set_value_relative(-i * 10, timeout=5)
                else:
                    self.centring_hwobj.appendCentringDataPoint(
                        {
                            "X": (x - self.beam_position[0]) / self.pixels_per_mm_x,
                            "Y": (y - self.beam_position[1]) / self.pixels_per_mm_y,
                        }
                    )
                self.phi_motor_hwobj.set_value_relative(90)
                self.wait_device_ready(5)

            self.omega_reference_add_constraint()
            centred_pos = self.centring_hwobj.centeredPosition(return_by_name=False)
            if k < 2:
                self.move_to_centred_position(centred_pos)
                self.wait_device_ready(5)
        return centred_pos

    def find_loop(self):
        """
        Description:
        """
        imgStr = HWR.beamline.sample_view.camera.get_snapshot_img_str()
        image = Image.open(io.BytesIO(imgStr))
        try:
            img = np.array(image)
            img_rot = np.rot90(img, 1)
            info, y, x = lucid.find_loop(
                np.array(img_rot, order="C"), IterationClosing=6
            )
<<<<<<< HEAD
            x = HWR.beamline.sample_view.camera.getWidth() - x
=======
            x = HWR.beamline.sample_view.camera.get_width() - x
>>>>>>> 4d212b01
        except Exception:
            return -1, -1, 0
        if info == "Coord":
            surface_score = 10
            return x, y, surface_score
        else:
            return -1, -1, 0

    def omega_reference_add_constraint(self):
        """
        Descript. :
        """
        if self.omega_reference_par is None or self.beam_position is None:
            return
        if self.omega_reference_par["camera_axis"].lower() == "x":
            on_beam = (
                (self.beam_position[0] - self.zoom_centre["x"])
                * self.omega_reference_par["direction"]
                / self.pixels_per_mm_x
                + self.omega_reference_par["position"]
            )
        else:
            on_beam = (
                (self.beam_position[1] - self.zoom_centre["y"])
                * self.omega_reference_par["direction"]
                / self.pixels_per_mm_y
                + self.omega_reference_par["position"]
            )
        self.centring_hwobj.appendMotorConstraint(self.omega_reference_motor, on_beam)

    def omega_reference_motor_moved(self, pos):
        """
        Descript. :
        """
        if self.omega_reference_par["camera_axis"].lower() == "x":
            pos = (
                self.omega_reference_par["direction"]
                * (pos - self.omega_reference_par["position"])
                * self.pixels_per_mm_x
                + self.zoom_centre["x"]
            )
            self.reference_pos = (pos, -10)
        else:
            pos = (
                self.omega_reference_par["direction"]
                * (pos - self.omega_reference_par["position"])
                * self.pixels_per_mm_y
                + self.zoom_centre["y"]
            )
            self.reference_pos = (-10, pos)
        self.emit("omegaReferenceChanged", (self.reference_pos,))

    def motor_positions_to_screen(self, centred_positions_dict):
        """
        Descript. :
        """
        c = centred_positions_dict

        if self.head_type == GenericDiffractometer.HEAD_TYPE_MINIKAPPA:
            kappa = self.motor_hwobj_dict["kappa"]
            phi = self.motor_hwobj_dict["kappa_phi"]

        #        if (c['kappa'], c['kappa_phi']) != (kappa, phi) \
        #         and self.minikappa_correction_hwobj is not None:
        #            c['sampx'], c['sampy'], c['phiy'] = self.minikappa_correction_hwobj.shift(
        # c['kappa'], c['kappa_phi'], [c['sampx'], c['sampy'], c['phiy']], kappa,
        # phi)
        xy = self.centring_hwobj.centringToScreen(c)
        # x = (xy['X'] + c['beam_x']) * self.pixels_per_mm_x + \
        x = xy["X"] * self.pixels_per_mm_x + self.zoom_centre["x"]
        # y = (xy['Y'] + c['beam_y']) * self.pixels_per_mm_y + \
        y = xy["Y"] * self.pixels_per_mm_y + self.zoom_centre["y"]
        return x, y

    def osc_scan(self, start, end, exptime, wait=False):
        if self.in_plate_mode():
            scan_speed = math.fabs(end - start) / exptime
            # todo, JN, get scan_speed limit
            """
            low_lim, hi_lim = map(float, self.scanLimits(scan_speed))
            if start < low_lim:
                raise ValueError("Scan start below the allowed value %f" % low_lim)
            elif end > hi_lim:
                raise ValueError("Scan end abobe the allowed value %f" % hi_lim)
            """
        scan_params = "1\t%0.3f\t%0.3f\t%0.4f\t1" % (start, (end - start), exptime)
        scan = self.command_dict["startScanEx"]
        logging.getLogger("HWR").info(
            "[BIOMAXMD3] MD3 oscillation requested, waiting device ready..., params "
            + str(scan_params)
        )
        self.wait_device_ready(200)
        logging.getLogger("HWR").info(
            "[BIOMAXMD3] MD3 oscillation requested, device ready."
        )
        scan(scan_params)
        logging.getLogger("HWR").info(
            "[BIOMAXMD3] MD3 oscillation launched, waiting for device ready."
        )
        # if wait:
        time.sleep(0.1)
        self.wait_device_ready(exptime + 30)  # timeout of 5 min
        logging.getLogger("HWR").info("[BIOMAXMD3] MD3 oscillation, device ready.")

    def osc_scan_4d(self, start, end, exptime, helical_pos, wait=False):
        if self.in_plate_mode():
            scan_speed = math.fabs(end - start) / exptime
            # todo, JN, get scan_speed limit
            """
            low_lim, hi_lim = map(float, self.scanLimits(scan_speed))
            if start < low_lim:
                raise ValueError("Scan start below the allowed value %f" % low_lim)
            elif end > hi_lim:
                raise ValueError("Scan end abobe the allowed value %f" % hi_lim)
            """
        scan_params = "%0.3f\t%0.3f\t%0.4f\t" % (start, (end - start), exptime)
        scan_params += "%0.3f\t" % helical_pos["1"]["phiy"]
        scan_params += "%0.3f\t" % helical_pos["1"]["phiz"]
        scan_params += "%0.3f\t" % helical_pos["1"]["sampx"]
        scan_params += "%0.3f\t" % helical_pos["1"]["sampy"]
        scan_params += "%0.3f\t" % helical_pos["2"]["phiy"]
        scan_params += "%0.3f\t" % helical_pos["2"]["phiz"]
        scan_params += "%0.3f\t" % helical_pos["2"]["sampx"]
        scan_params += "%0.3f\t" % helical_pos["2"]["sampy"]

        logging.getLogger("HWR").info(
            "[BIOMAXMD3] MD3 helical oscillation requested, waiting device ready..., params "
            + str(scan_params)
        )
        scan = self.command_dict["startScan4DEx"]
        time.sleep(0.1)
        logging.getLogger("HWR").info(
            "[BIOMAXMD3] MD3 helical oscillation requested, device ready."
        )
        scan(scan_params)
        self.wait_device_ready(exptime + 30)
        if wait:
            self.wait_device_ready(900)  # timeout of 5 min

    def raster_scan(
        self,
        start,
        end,
        exptime,
        vertical_range,
        horizontal_range,
        nlines,
        nframes,
        invert_direction=1,
        wait=False,
    ):
        """
           raster_scan: snake scan by default
           start, end, exptime are the parameters per line
           Note: vertical_range and horizontal_range unit is mm, a test value could be 0.1,0.1
           example, raster_scan(20, 22, 5, 0.1, 0.1, 10, 10)
        """
        if self.in_plate_mode():
            scan_speed = math.fabs(end - start) / exptime
            # todo, JN, get scan_speed limit
            """
            low_lim, hi_lim = map(float, self.scanLimits(scan_speed))
            if start < low_lim:
                raise ValueError("Scan start below the allowed value %f" % low_lim)
            elif end > hi_lim:
                raise ValueError("Scan end abobe the allowed value %f" % hi_lim)
            """

        logging.getLogger("HWR").info("[BIOMAXMD3] MD3 raster oscillation requested")
        msg = "[BIOMAXMD3] MD3 raster scan params:"
        msg += " start: %s, end: %s, exptime: %s, range: %s, nframes: %s" % (
            start,
            end,
            exptime,
            end - start,
            nframes,
        )
        logging.getLogger("HWR").info(msg)

        self.channel_dict["ScanStartAngle"].set_value(start)
        self.channel_dict["ScanExposureTime"].set_value(exptime)
        self.channel_dict["ScanRange"].set_value(end - start)
        self.channel_dict["ScanNumberOfFrames"].set_value(nframes)

        raster_params = "%0.5f\t%0.5f\t%i\t%i\t%i" % (
            vertical_range,
            horizontal_range,
            nlines,
            nframes,
            invert_direction,
        )

        raster = self.command_dict["startRasterScan"]
        logging.getLogger("HWR").info(
            "[BIOMAXMD3] MD3 raster oscillation requested, params: %s" % (raster_params)
        )
        logging.getLogger("HWR").info(
            "[BIOMAXMD3] MD3 raster oscillation requested, waiting device ready"
        )

        self.wait_device_ready(200)
        logging.getLogger("HWR").info(
            "[BIOMAXMD3] MD3 raster oscillation requested, device ready."
        )
        raster(raster_params)
        logging.getLogger("HWR").info(
            "[BIOMAXMD3] MD3 raster oscillation launched, waiting for device ready."
        )
        time.sleep(0.1)
        self.wait_device_ready(exptime * nlines + 30)
        logging.getLogger("HWR").info(
            "[BIOMAXMD3] MD3 finish raster scan, device ready."
        )

    def keep_position_after_phase_change(self, new_phase):
        """
          Check if MD3 should keep the current position after changing phase
        """
        current_phase = self.get_current_phase()
        if current_phase == "DataCollection" and new_phase == "Centring":
            return True

        # Probably not needed
        # if current_phase == "Centring" and new_phase == "DataCollection":
        #    return True

        return False

    def set_phase(self, phase, wait=False, timeout=None):
        keep_position = self.keep_position_after_phase_change(phase)
        current_positions = {}
        motors = [
            "phi",
            "focus",
            "phiz",
            "phiy",
            "sampx",
            "sampy",
            "kappa",
            "kappa_phi",
        ]
        motors_dict = {}
        if keep_position:
            for motor in motors:
                try:
                    current_positions[motor] = self.motor_hwobj_dict[motor].get_value()
                except Exception:
                    pass
        try:
            self.wait_device_ready(10)
        except Exception as ex:
            logging.getLogger("HWR").error(
                "[BIOMAXMD3] Cannot change phase to %s, timeout waiting for MD3 ready, %s"
                % (phase, ex)
            )
            logging.getLogger("user_log").error(
                "[MD3] Cannot change phase to %s, timeout waiting for MD3 ready" % phase
            )
        else:
            self.command_dict["startSetPhase"](phase)
            if keep_position:
                self.move_sync_motors(current_positions)
            if wait:
                if not timeout:
                    timeout = 40
                self.wait_device_ready(timeout)

    # def move_sync_motors(self, motors_dict, wait=False, timeout=None):
    def move_sync_motors(self, motors_dict, wait=True, timeout=30):
        argin = ""
        logging.getLogger("HWR").debug(
            "BIOMAXMD3: in move_sync_motors, wait: %s, motors: %s, tims: %s "
            % (wait, motors_dict, time.time())
        )
        for motor, position in motors_dict.items():
            if motor in ("kappa", "kappa_phi"):
                logging.getLogger("HWR").info("[BIOMAXMD3] Removing %s motor.", motor)
                continue
            if position is None:
                continue
            name = self.MOTOR_TO_EXPORTER_NAME[motor]
            argin += "%s=%0.3f;" % (name, position)
        if not argin:
            return
        self.wait_device_ready(2000)
        self.command_dict["startSimultaneousMoveMotors"](argin)
        if wait:
            self.wait_device_ready(timeout)

    def moveToBeam(self, x, y):
        try:
            self.emit_progress_message("Move to beam...")
            pos_x, pos_y = HWR.beamline.beam.get_beam_position_on_screen()
            self.beam_position = (pos_x, pos_y)
            beam_xc = self.beam_position[0]
            beam_yc = self.beam_position[1]
            cent_vertical_to_move = self.cent_vertical_pseudo_motor.get_value() - (
                x - beam_xc
            ) / float(self.pixelsPerMmY)
            self.emit_progress_message("")

            self.phiy_motor_hwobj.set_value_relative(
                -1 * (y - beam_yc) / float(self.pixelsPerMmZ)
            )
            self.cent_vertical_pseudo_motor.set_value(cent_vertical_to_move)
            self.wait_device_ready(5)
        except Exception:
            logging.getLogger("HWR").exception("MD3: could not move to beam.")

    def get_centred_point_from_coord(self, x, y, return_by_names=None):
        """
        Descript. :
        """
        self.centring_hwobj.initCentringProcedure()
        self.centring_hwobj.appendCentringDataPoint(
            {
                "X": (x - self.beam_position[0]) / self.pixels_per_mm_x,
                "Y": (y - self.beam_position[1]) / self.pixels_per_mm_y,
            }
        )
        self.omega_reference_add_constraint()
        pos = self.centring_hwobj.centeredPosition()
        if return_by_names:
            pos = self.convert_from_obj_to_name(pos)
        return pos

    def abort(self):
        """
        Stops all the pending tasks, stops all the motors and closes all theirs control loop.
        """
        logging.getLogger("HWR").exception("MiniDiff: going to abort")
        self.command_dict["abort"]()
        logging.getLogger("HWR").exception("MiniDiff: all movements aborted")

    def move_omega_relative(self, relative_angle):
        """
        Descript. :
        """
        self.phi_motor_hwobj.set_value_relative(relative_angle, 10)

    def is_ready(self):
        """
        Detects if device is ready
        """
        return self.channel_dict["State"].get_value() == DiffractometerState.tostring(
            # return self.current_state == DiffractometerState.tostring(\
            DiffractometerState.Ready
        )

    def get_positions(self):
        return {
            "phi": float(self.phi_motor_hwobj.get_value()),
            "focus": float(self.focus_motor_hwobj.get_value()),
            "phiy": float(self.phiy_motor_hwobj.get_value()),
            "phiz": float(self.phiz_motor_hwobj.get_value()),
            "sampx": float(self.sample_x_motor_hwobj.get_value()),
            "sampy": float(self.sample_y_motor_hwobj.get_value()),
            "kappa": float(self.kappa_motor_hwobj.get_value())
            if self.kappa_motor_hwobj
            else None,
            "kappa_phi": float(self.kappa_phi_motor_hwobj.get_value())
            if self.kappa_phi_motor_hwobj
            else None,
            "zoom": float(self.zoom_motor_hwobj.get_value()),
        }<|MERGE_RESOLUTION|>--- conflicted
+++ resolved
@@ -283,11 +283,7 @@
             info, y, x = lucid.find_loop(
                 np.array(img_rot, order="C"), IterationClosing=6
             )
-<<<<<<< HEAD
-            x = HWR.beamline.sample_view.camera.getWidth() - x
-=======
             x = HWR.beamline.sample_view.camera.get_width() - x
->>>>>>> 4d212b01
         except Exception:
             return -1, -1, 0
         if info == "Coord":
