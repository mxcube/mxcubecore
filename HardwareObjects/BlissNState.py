--- conflicted
+++ resolved
@@ -55,14 +55,9 @@
         """Initialise the device"""
 
         AbstractNState.init(self)
-<<<<<<< HEAD
-        _name = self.getProperty("object_name")
-        self._prefix = self.getProperty("prefix")
-        self._bliss_obj = getattr(self.getObjectByRole("controller"), _name)
-=======
         _name = self.get_property("object_name")
+        self._prefix = self.get_property("prefix")
         self._bliss_obj = getattr(self.get_object_by_role("controller"), _name)
->>>>>>> 4d212b01
 
         self.device_type = "actuator"
         if "MultiplePositions" in self._bliss_obj.__class__.__name__:
