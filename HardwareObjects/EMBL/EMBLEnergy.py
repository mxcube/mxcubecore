#
#  Project: MXCuBE
#  https://github.com/mxcube
#
#  This file is part of MXCuBE software.
#
#  MXCuBE is free software: you can redistribute it and/or modify
#  it under the terms of the GNU Lesser General Public License as published by
#  the Free Software Foundation, either version 3 of the License, or
#  (at your option) any later version.
#
#  MXCuBE is distributed in the hope that it will be useful,
#  but WITHOUT ANY WARRANTY; without even the implied warranty of
#  MERCHANTABILITY or FITNESS FOR A PARTICULAR PURPOSE.  See the
#  GNU Lesser General Public License for more details.
#
#  You should have received a copy of the GNU Lesser General Public License
#  along with MXCuBE. If not, see <http://www.gnu.org/licenses/>.

"""EMBLEnergy"""

import logging
import gevent

from HardwareRepository.HardwareObjects.abstract.AbstractEnergy import AbstractEnergy


__credits__ = ["EMBL Hamburg"]
__license__ = "LGPLv3+"
__category__ = "General"


class EMBLEnergy(AbstractEnergy):
    """
    Defines interface to the Tine energy server
    """

    def __init__(self, name):
        AbstractEnergy.__init__(self, name)

        self.ready_event = None
        self.undulator_gaps = ()
        self.ctrl_bytes = None
        self.bragg_break_status = None
        self.do_beam_alignment = False
        self.delta = 0
        self._tunable = True
        self._energy_value = None
        self._wavelength_value = None
        self._energy_limits = ()
        self._moving = None

        self.chan_energy = None
        self.chan_limit_low = None
        self.chan_limit_high = None
        self.chan_status = None
        self.chan_undulator_gaps = None
        self.chan_status_bragg_break = None
        self.cmd_set_energy = None
        self.cmd_energy_ctrl_byte = None
        self.cmd_set_break_bragg = None
        self.cmd_release_break_bragg = None
        self.cmd_reset_perp = None

    def init(self):
        self.ready_event = gevent.event.Event()

        self.cmd_set_energy = self.get_command_object("cmdSetEnergy")
        self.cmd_energy_ctrl_byte = self.get_command_object("cmdEnergyCtrlByte")
        self.cmd_set_break_bragg = self.get_command_object("cmdSetBreakBragg")
        self.cmd_release_break_bragg = self.get_command_object("cmdReleaseBreakBragg")
        self.cmd_reset_perp = self.get_command_object("cmdResetPerp")

        self.chan_energy = self.get_channel_object("chanEnergy")
        if self.chan_energy is not None:
            self.chan_energy.connect_signal("update", self.energy_position_changed)

        self.chan_limit_low = self.get_channel_object("chanLimitLow", optional=True)
        if self.chan_limit_low is not None:
            self.chan_limit_low.connect_signal("update", self.energy_limits_changed)

        self.chan_limit_high = self.get_channel_object("chanLimitHigh", optional=True)
        if self.chan_limit_high is not None:
            self.chan_limit_high.connect_signal("update", self.energy_limits_changed)

        self.chan_status = self.get_channel_object("chanStatus")
        if self.chan_status is not None:
            self.chan_status.connect_signal("update", self.energy_state_changed)

        self.chan_undulator_gaps = self.get_channel_object(
            "chanUndulatorGap", optional=True
        )
        if self.chan_undulator_gaps is not None:
            self.chan_undulator_gaps.connect_signal(
                "update", self.undulator_gaps_changed
            )

        self.chan_status_bragg_break = self.get_channel_object("chanStatusBraggBreak")
        if self.chan_status_bragg_break is not None:
            self.chan_status_bragg_break.connect_signal(
                "update", self.bragg_break_status_changed
            )

        try:
<<<<<<< HEAD
            self._default_energy = self.getProperty("defaultEnergy")
=======
            self._default_energy = self.get_property("defaultEnergy")
>>>>>>> 4d212b01
        except Exception:
            logging.getLogger("HWR").warning("Energy: no default energy defined")

        try:
<<<<<<< HEAD
            self._energy_limits = eval(self.getProperty("staticLimits"))
=======
            self._energy_limits = eval(self.get_property("staticLimits"))
>>>>>>> 4d212b01
        except Exception:
            self._energy_limits = (None, None)
        self.ctrl_bytes = eval(self.get_property("ctrlBytes"))

        if not self.chan_energy:
            self.energy_position_changed(self._default_energy * 1000)

    def set_do_beam_alignment(self, state):
        """
        Enables/disable beam alignment after changing the energy
        :param state: boolean
        :return:
        """
        self.do_beam_alignment = state

    def get_value(self):
        """
        Returns current energy in keV
        :return: float
        """

        value = self._default_energy
        if self.chan_energy is not None:
            try:
                value = self.chan_energy.get_value()
                return value[0] / 1000
            except Exception:
                logging.getLogger("HWR").exception(
                    "Energy: could not read current energy"
                )
                return None
        return value

    def get_wavelength(self):
        """
        Returns current wavelength in A
        :return: float
        """
        current_en = self.get_current_energy()
        current_wav = None

        if current_en is not None:
            current_wav = 12.3984 / current_en
        return current_wav

    def get_limits(self):
        """
        Returns energy limits as list of two floats
        :return: (float, float)
        """
        if self.chan_limit_low is not None and self.chan_limit_high is not None:
            try:
                self._energy_limits = (
                    self.chan_limit_low.get_value(),
                    self.chan_limit_high.get_value(),
                )
            except Exception:
                logging.getLogger("HWR").exception(
                    "Energy: could not read energy limits"
                )
        return self._energy_limits

    def get_wavelength_limits(self):
        """
        Returns wavelength limits as list of two floats
        :return: (float, float)
        """
        lims = None
        self._energy_limits = self.getEnergyLimits()
        if self._energy_limits is not None:
            lims = (12.3984 / self._energy_limits[1], 12.3984 / self.en_lims[0])
        return lims

    def move_energy_started(self):
        """
        Emits moveEnergyStarted signal
        :return:
        """
        self.emit("moveEnergyStarted", ())

    def move_energy_failed(self):
        """
        Emits moveEnergyFailedsignal
        :return:
        """
        self._moving = False
        self.emit("moveEnergyFailed", ())

    def move_energy_aborted(self):
        """
        Emits moveEnergyFailed signal
        :return:
        """
        self._moving = False
        self.emit("moveEnergyFailed", ())

    def move_energy_finished(self, result):
        """
        Emits moveEnergyFinished signal
        :param result:
        :return:
        """
        self._moving = False
        self.emit("moveEnergyFinished", ())

    def check_limits(self, value):
        """
        Checks given value if it is within limits
        """
        logging.getLogger("HWR").info("Checking the move limits")
        result = False

        if self._energy_limits[0] <= value <= self.en_lims[1]:
            logging.getLogger("HWR").info("Limits ok")
            result = True
        else:
            logging.getLogger("GUI").info("Energy: Requested value is out of limits")
        return result

    #
    # def start_move_wavelength(self, value, wait=True):
    #     """
    #     Starts wavelength change
    #     :param value: float
    #     :param wait: boolean
    #     :return:
    #     """
    #     logging.getLogger("HWR").info("Moving wavelength to (%s)" % value)
    #     return self.move_energy(12.3984 / value, wait)
    #     # return self.startMoveEnergy(value, wait)

    def cancel_move_energy(self):
        """
        Cancels energy change
        :return:
        """
        logging.getLogger("user_level_log").info("Energy: Cancel move")
        # self.moveEnergy.abort()

    def set_value(self, energy, wait=True):
        """
        Sets energy in keV
        """
        # gevent.spawn(self.move_energy_task(energy))
        self.move_energy_task(energy)

    def move_energy_task(self, energy):
        """
        Actual energy change task
        :param energy: in keV, float
        :return:
        """
        current_en = self.get_value()
        pos = abs(current_en - energy)
        self.delta = pos
        if pos < 0.001:
            self.emit("stateChanged", ("ready",))
        else:
            # if energy <= 6:
            #    self.cmd_energy_ctrl_byte(self.ctrl_bytes[0])
            # else:
            #    self.cmd_energy_ctrl_byte(self.ctrl_bytes[1])
            if self.cmd_energy_ctrl_byte is not None:
                if pos > 0.1:
                    # p13 63, p14 15
                    self.cmd_energy_ctrl_byte(self.ctrl_bytes[1])
                else:
                    self.cmd_energy_ctrl_byte(self.ctrl_bytes[0])

            self._moving = pos
            self.release_break_bragg()
            gevent.sleep(2)

            if self.cmd_set_energy:
                logging.getLogger("GUI").info("Energy: Moving to %.2f keV", energy)
                self.emit("statusInfoChanged", "Moving to %.2f keV" % energy)
                self.cmd_set_energy(energy)
            else:
                # Mockup mode
                self.energy_position_changed([energy * 1000])

    def set_wavelength(self, value, wait=True):
        """
        Changes wavelength (in Angstroms)
        :param value: wavelength in Angstroms (float)
        :param wait: boolean
        :return:
        """
        self.set_value(12.3984 / value, wait)

    def energy_position_changed(self, pos):
        """
        Event called when energy value has been changed
        :param pos: float
        :return:
        """
        # self.moveEnergyCmdFinished(True)
        if isinstance(pos, (list, tuple)):
            pos = pos[0]
        energy = pos / 1000
        if self._energy_value is None or abs(energy - self._energy_value) > 1e-3:
            self._energy_value = energy
            self._wavelength_value = 12.3984 / energy
            if self._wavelength_value is not None:
                self.emit("energyChanged", (self._energy_value, self._wavelength_value))
                self.emit("valueChanged", (self._energy_value,))

    def energy_limits_changed(self, limits):
        """
        Updates energy limits
        :param limits: (float, float)
        :return:
        """
        limits = self.get_limits()
        self.emit("energyLimitsChanged", (limits,))

    def energy_state_changed(self, state):
        """
        Updates energy status
        :param state: int
        :return:
        """
        # logging.getLogger('HWR').info("Energy: State changed to %s" % str(state))
        self.energy_server_check_for_errors(state)
        state = int(state[0])
        if state == 0:
            if self._moving:
                self._moving = False
                self.set_break_bragg()
                if self.cmd_reset_perp is not None:
                    logging.getLogger("HWR").info("Energy: Perp reset sent")
                    self.cmd_reset_perp()
            self.move_energy_finished(0)
            self.emit("stateChanged", "ready")
            self.emit("statusInfoChanged", "")
            if self.do_beam_alignment and self.delta > 0.1:
                self.emit("beamAlignmentRequested")
            self.delta = 0

        elif state == 1:
            self.move_energy_started()
            self.emit("stateChanged", "busy")

    def wait_ready(self, timeout=20):
        """
        Waits till energy change is done
        :param timeout: sec in int
        :return:
        """
        super(EMBLEnergy, self).wait_ready(timeout=20)

    def energy_server_check_for_errors(self, state):
        """
        Displays error message if the energy change fails
        :param state: list of ints
        :return:
        """
        if state[0] == 1.0 or state[1] == 63:
            return
        elems = ["hdm1", "hdm2", "roll", "undulator", "bragg", "perp"]
        message = "Energy: Error, setting energy failed on motors: "
        bits = [int(state[1]) >> i & 1 for i in range(5, -1, -1)]
        # logging.getLogger('GUI').error("%s"%bits)
        for i in range(6):
            if bits[i] == 0:
                message = "%s %s" % (message, elems[i])
        logging.getLogger("GUI").error(message)
        self.emit("statusInfoChanged", message)

    def bragg_break_status_changed(self, status):
        """
        Updates status of bragg breaks
        :param status:
        :return:
        """
        self.bragg_break_status = status

    def re_emit_values(self):
        """
        Reemits signals
        :return:
        """
        self.emit("energyChanged", (self._energy_value, self._wavelength_value))
        self.emit("valueChanged", (self._energy_value,))

    def undulator_gaps_changed(self, value):
        """
        Updates undulator gaps
        :param value:
        :return:
        """
        if isinstance(value, (list, tuple)):
            self.undulator_gaps = value[0]
        else:
            self.undulator_gaps = value

    def get_undulator_gaps(self):
        """
        Returns undulator gaps
        :return:
        """
        if self.chan_undulator_gaps:
            self.undulator_gaps_changed(self.chan_undulator_gaps.get_value())
        return self.undulator_gaps

    def set_break_bragg(self):
        """
        Sets bragg breaks
        :return:
        """
        if self.chan_status_bragg_break.get_value() != 0:
            logging.getLogger("GUI").warning("Energy: Setting bragg brake...")
            self.emit("statusInfoChanged", "Setting Bragg break...")
            gevent.sleep(3)
            self.wait_ready()
            gevent.sleep(1)
            self.wait_ready()
            logging.getLogger("HWR").info("Energy: Set bragg break cmd send")
            self.cmd_set_break_bragg(1)
            gevent.sleep(2)
            if self.chan_status_bragg_break is not None:
                logging.getLogger("HWR").warning(
                    "Energy: Waiting for break set (first try) ..."
                )
                with gevent.Timeout(
                    20, Exception("Energy: Timeout waiting for break set")
                ):
                    while self.chan_status_bragg_break.get_value() != 0:
                        gevent.sleep(0.1)
                gevent.sleep(3)
                logging.getLogger("HWR").warning(
                    "Waiting for break set (second try) ..."
                )
                with gevent.Timeout(20, Exception("Timeout waiting for break set")):
                    while self.chan_status_bragg_break.get_value() != 0:
                        gevent.sleep(0.1)
            else:
                gevent.sleep(10)
            self.emit("statusInfoChanged", "Bragg break set")
            logging.getLogger("GUI").info("Energy: Bragg brake set")
        else:
            logging.getLogger("GUI").info("Energy: Bragg brake already set")

    def release_break_bragg(self):
        """
        Release bragg breaks
        :return:
        """
        if self.chan_status_bragg_break.get_value() != 1:
            logging.getLogger("GUI").warning("Energy: Releasing bragg brake...")
            self.emit("statusInfoChanged", "Releasing Bragg break...")
            self.cmd_release_break_bragg(1)
            gevent.sleep(2)
            if self.chan_status_bragg_break is not None:
                logging.getLogger("GUI").warning(
                    "Energy: Waiting for brake released..."
                )
                with gevent.Timeout(
                    20, Exception("Energy: Timeout waiting for break release")
                ):
                    while self.chan_status_bragg_break.get_value() != 1:
                        gevent.sleep(0.1)

            else:
                logging.getLogger("GUI").info(
                    "Energy: Sleep 10 sec before brake released..."
                )
                gevent.sleep(10)
            logging.getLogger("GUI").info("Energy: Bragg brake released")
            self.emit("statusInfoChanged", "Bragg break released")
        else:
            logging.getLogger("GUI").info("Energy: Bragg brake already released")
            self.emit("statusInfoChanged", "Bragg break released")<|MERGE_RESOLUTION|>--- conflicted
+++ resolved
@@ -102,20 +102,12 @@
             )
 
         try:
-<<<<<<< HEAD
-            self._default_energy = self.getProperty("defaultEnergy")
-=======
             self._default_energy = self.get_property("defaultEnergy")
->>>>>>> 4d212b01
         except Exception:
             logging.getLogger("HWR").warning("Energy: no default energy defined")
 
         try:
-<<<<<<< HEAD
-            self._energy_limits = eval(self.getProperty("staticLimits"))
-=======
             self._energy_limits = eval(self.get_property("staticLimits"))
->>>>>>> 4d212b01
         except Exception:
             self._energy_limits = (None, None)
         self.ctrl_bytes = eval(self.get_property("ctrlBytes"))
