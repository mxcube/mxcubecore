--- conflicted
+++ resolved
@@ -124,11 +124,7 @@
 
     def value_changed(self, value):
         try:
-<<<<<<< HEAD
-            callback = self.__valueChangedCallbackRef()
-=======
             callback = self.__value_changed_callback_ref()
->>>>>>> 4d212b01
         except Exception:
             pass
         else:
