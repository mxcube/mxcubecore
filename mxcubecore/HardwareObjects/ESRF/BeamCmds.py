--- conflicted
+++ resolved
@@ -82,17 +82,10 @@
         self.argument_type = ARGUMENT_TYPE_JSON_SCHEMA
         self._arguments = json_schema_str
 
-<<<<<<< HEAD
     def get_arguments(self):
+        """Get the command object arguments"""
         if self.name() == "Anneal":
             self.add_argument("Time [s]", "float")
-=======
-    def getArguments(self):
-        """Get the command object arguments"""
-        if self.name() == "Anneal":
-            self._arguments.append(("Time [s]", "float"))
->>>>>>> 5239e7a0
-
         return CommandObject.get_arguments(self)
 
     @task
@@ -172,15 +165,8 @@
         values = [v.name for v in self._hwobj.VALUES]
         values.remove("UNKNOWN")
         values.remove(self._hwobj.get_value().name)
-
-<<<<<<< HEAD
-    def get_arguments(self):
-        if self.name() == "Anneal":
-            self._arguments.append(("Time [s]", "float"))
-        return self._arguments
-=======
+        
         return self._hwobj.VALUES[values[0]]
->>>>>>> 5239e7a0
 
     @task
     def __call__(self, *args, **kwargs):
@@ -234,10 +220,10 @@
         """Initialise the controller commands and the actuator object
            to be used.
         """
-        ctrl_cmds = self["controller_commands"].getProperties().items()
+        ctrl_cmds = self["controller_commands"].get_properties().items()
 
         if ctrl_cmds:
-            controller = self.getObjectByRole("controller")
+            controller = self.get_object_by_role("controller")
             for key, name in ctrl_cmds:
                 # name = self.getProperty(cmd)
                 action = getattr(controller, key)
@@ -249,7 +235,7 @@
 
         if hwobj_cmd_roles:
             for role in hwobj_cmd_roles:
-                hwobj_cmd = self.getObjectByRole(role)
+                hwobj_cmd = self.get_object_by_role(role)
                 self.hwobj_list.append(
                     HWObjActuatorCommand(hwobj_cmd.username, hwobj_cmd)
                 )
