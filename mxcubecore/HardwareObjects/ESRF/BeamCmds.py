#  Project: MXCuBE
#  https://github.com/mxcube.
#
#  This file is part of MXCuBE software.
#
#  MXCuBE is free software: you can redistribute it and/or modify
#  it under the terms of the GNU Lesser General Public License as published by
#  the Free Software Foundation, either version 3 of the License, or
#  (at your option) any later version.
#
#  MXCuBE is distributed in the hope that it will be useful,
#  but WITHOUT ANY WARRANTY; without even the implied warranty of
#  MERCHANTABILITY or FITNESS FOR A PARTICULAR PURPOSE.  See the
#  GNU Lesser General Public License for more details.
#
#  You should have received a copy of the GNU General Lesser Public License
#  along with MXCuBE.  If not, see <http://www.gnu.org/licenses/>.
""" Execute commands and toggle two state actions
Example xml file:
<object class = "ESRF.BeamCmds">
  <object role="controller" href="/bliss"/>
  <object role="hutchtrigger"  href="/hutchtrigger"/>
  <object role="scintilator" href="/udiff_scint"/>
  <object role="detector_cover" href="/detcover"/>
  <object role="aperture" href="/udiff_apertureinout"/>
  <object role="cryostream" href="/udiff_cryo"/>
  <controller_commands>
    <centrebeam>Centre beam</centrebeam>
    <quick_realign>Quick realign</quick_realign>
    <anneal_procedure>Anneal</anneal_procedure>
  </controller_commands>
  <hwobj_commands>
    ["hutchtrigger", "scintilator", "detector_cover", "aperture", "cryostream"]
  </hwobj_commands>
</object>
"""
import ast
import logging
import gevent

from HardwareRepository.TaskUtils import task
from HardwareRepository.CommandContainer import CommandObject
from HardwareRepository.BaseHardwareObjects import HardwareObject

__copyright__ = """ Copyright © 2010-2020 by the MXCuBE collaboration """
__license__ = "LGPLv3+"

PROCEDURE_COMMAND_T = "CONTROLLER"
TWO_STATE_COMMAND_T = "INOUT"

ARGUMENT_TYPE_LIST = "List"
ARGUMENT_TYPE_JSON_SCHEMA = "JSONSchema"


class BaseBeamlineAction(CommandObject):
    """Base command class"""

    def __init__(self, name):
        super(BaseBeamlineAction, self).__init__(name)

        # From CommandObject consider removing
        self._arguments = []
        self._combo_arguments_items = {}


class ControllerCommand(BaseBeamlineAction):
    """Execute commands class"""

    def __init__(self, name, cmd):
        super().__init__(name)
        self._cmd = cmd
        self._cmd_execution = None
        self.type = PROCEDURE_COMMAND_T
        self.argument_type = ARGUMENT_TYPE_LIST

    def set_argument_json_schema(self, json_schema_str):
        """Set the JSON Schema"""
        self.argument_type = ARGUMENT_TYPE_JSON_SCHEMA
        self._arguments = json_schema_str

    def get_arguments(self):
        """Get the command object arguments"""
        if self.name() == "Anneal":
            self.add_argument("Time [s]", "float")
        return CommandObject.get_arguments(self)

    @task
    def __call__(self, *args, **kwargs):
        """Call the command"""
        self.emit("commandBeginWaitReply", (str(self.name()),))
        self._cmd_execution = gevent.spawn(self._cmd, *args, **kwargs)
        self._cmd_execution.link(self._cmd_done)

    def _cmd_done(self, cmd_execution):
        """Handle the command execution.
        Args:
            (obj): Command execution greenlet.
        """
        try:
            try:
                res = cmd_execution.get()
                res = res if res else ""
            except Exception:
                self.emit("commandFailed", (str(self.name()),))
            else:
                if isinstance(res, gevent.GreenletExit):
                    self.emit("commandFailed", (str(self.name()),))
                else:
                    self.emit("commandReplyArrived", (str(self.name()), res))
        finally:
            self.emit("commandReady", (str(self.name()), ""))

    def abort(self):
        """Abort the execution.
        """
        if self._cmd_execution and not self._cmd_execution.ready():
            self._cmd_execution.kill()

    def value(self):
        """Return nothing - a command has no return value"""
        return None


class TestCommand(ControllerCommand):
    """Test command class"""

    def __init__(self, name):
        super(TestCommand, self).__init__(name, None)

    def _count(self):
        for i in range(0, 10):
            gevent.sleep(1)
            print(i)
            logging.getLogger("user_level_log").info("%s done.", i)

    @task
    def __call__(self, *args, **kwargs):
        self.emit("commandBeginWaitReply", (str(self.name()),))
        self._cmd_execution = gevent.spawn(self._count)
        self._cmd_execution.link(self._cmd_done)

    def value(self):
        return None


class HWObjActuatorCommand(CommandObject):
    """Class for two state hardware objects"""

    def __init__(self, name, hwobj):
        super().__init__(name)
        self._hwobj = hwobj
        self.type = TWO_STATE_COMMAND_T
        self.argument_type = ARGUMENT_TYPE_LIST
        self._hwobj.connect("valueChanged", self._cmd_done)

    def _get_action(self):
        """Return which action has to be executed.
        Return:
            (str): The name of the command
        """
        values = [v.name for v in self._hwobj.VALUES]
        values.remove("UNKNOWN")
        values.remove(self._hwobj.get_value().name)
<<<<<<< HEAD
=======
        
>>>>>>> adac8df9
        return self._hwobj.VALUES[values[0]]

    @task
    def __call__(self, *args, **kwargs):
        """Execute the action.
        Args: None
        Kwargs: None
        """
        self.emit("commandBeginWaitReply", (str(self.name()),))
        value = self._get_action()
        self._hwobj.set_value(value, timeout=60)

    def _cmd_done(self):
        """Handle the command execution.
        Args:
            (obj): Command execution greenlet.
        """
        gevent.sleep(1)
        try:
            res = self._hwobj.get_value().name
        except Exception:
            self.emit("commandFailed", (str(self.name()),))
        else:
            if isinstance(res, gevent.GreenletExit):
                self.emit("commandFailed", (str(self.name()),))
            else:
                self.emit("commandReplyArrived", (str(self.name()), res))

    def value(self):
        """Return the current command vaue.
        Return:
            (str): The value as a string
        """
        value = "UNKNOWN"
        if hasattr(self._hwobj, "get_value"):
            value = self._hwobj.get_value()
            try:
                return value.name
            except AttributeError:
                return value
        return value


class BeamCmds(HardwareObject):
    """Beam action commands"""

    def __init__(self, name):
        super(BeamCmds, self).__init__(name)
        self.ctrl_list = []
        self.hwobj_list = []

    def init(self):
        """Initialise the controller commands and the actuator object
           to be used.
        """
        ctrl_cmds = self["controller_commands"].get_properties().items()

        if ctrl_cmds:
            controller = self.get_object_by_role("controller")
            for key, name in ctrl_cmds:
<<<<<<< HEAD
=======
                # name = self.get_property(cmd)
>>>>>>> adac8df9
                action = getattr(controller, key)
                self.ctrl_list.append(ControllerCommand(name, action))

        hwobj_cmd_roles = ast.literal_eval(
            self.get_property("hwobj_command_roles").strip()
        )

        if hwobj_cmd_roles:
            for role in hwobj_cmd_roles:
                hwobj_cmd = self.get_object_by_role(role)
                self.hwobj_list.append(
                    HWObjActuatorCommand(hwobj_cmd.username, hwobj_cmd)
                )

    def get_commands(self):
        """Get which objects to be used in the GUI
        Returns:
            (list): List of object
        """
        return self.ctrl_list + self.hwobj_list<|MERGE_RESOLUTION|>--- conflicted
+++ resolved
@@ -161,10 +161,7 @@
         values = [v.name for v in self._hwobj.VALUES]
         values.remove("UNKNOWN")
         values.remove(self._hwobj.get_value().name)
-<<<<<<< HEAD
-=======
         
->>>>>>> adac8df9
         return self._hwobj.VALUES[values[0]]
 
     @task
@@ -175,9 +172,9 @@
         """
         self.emit("commandBeginWaitReply", (str(self.name()),))
         value = self._get_action()
-        self._hwobj.set_value(value, timeout=60)
-
-    def _cmd_done(self):
+        self._hwobj.set_value(value)
+
+    def _cmd_done(self, state):
         """Handle the command execution.
         Args:
             (obj): Command execution greenlet.
@@ -225,10 +222,7 @@
         if ctrl_cmds:
             controller = self.get_object_by_role("controller")
             for key, name in ctrl_cmds:
-<<<<<<< HEAD
-=======
                 # name = self.get_property(cmd)
->>>>>>> adac8df9
                 action = getattr(controller, key)
                 self.ctrl_list.append(ControllerCommand(name, action))
 
