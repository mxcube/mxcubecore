import os
import sys
import types
import logging
import time
import errno
import abc
import collections
import gevent
import autoprocessing
import gevent
from HardwareRepository.TaskUtils import *

BeamlineControl = collections.namedtuple('BeamlineControl',
                                         ['diffractometer',
                                          'sample_changer',
                                          'lims',
                                          'safety_shutter',
                                          'machine_current',
                                          'cryo_stream',
                                          'energy',
                                          'resolution',
                                          'detector_distance',
                                          'transmission',
                                          'undulators',
                                          'flux',
                                          'detector'])

BeamlineConfig = collections.namedtuple('BeamlineConfig',
                                        ['directory_prefix',
                                         'default_exposure_time',
                                         'minimum_exposure_time',
                                         'detector_fileext',
                                         'detector_type',
                                         'detector_mode',
                                         'detector_manufacturer',
                                         'detector_model',
                                         'detector_px',
                                         'detector_py',
                                         'undulators',
                                         'focusing_optic', 
                                         'monochromator_type', 
                                         'beam_divergence_vertical',
                                         'beam_divergence_horizontal',
                                         'polarisation',
                                         'input_files_server'])


class AbstractMultiCollect(object):
    __metaclass__ = abc.ABCMeta

    def __init__(self):
        self.bl_control = BeamlineControl(*[None]*13)
        self.bl_config = BeamlineConfig(*[None]*17)
        self.data_collect_task = None
        self.oscillations_history = []
        self.current_lims_sample = None
        self.__safety_shutter_close_task = None


    def setControlObjects(self, **control_objects):
      self.bl_control = BeamlineControl(**control_objects)
  

    def setBeamlineConfiguration(self, **configuration_parameters):
      self.bl_config = BeamlineConfig(**configuration_parameters)


    @abc.abstractmethod
    @task
    def data_collection_hook(self, data_collect_parameters):
      pass


    @abc.abstractmethod
    @task
    def set_transmission(self, transmission_percent):
        pass


    @abc.abstractmethod
    @task
    def set_wavelength(self, wavelength):
        pass


    @abc.abstractmethod
    @task
    def set_resolution(self, new_resolution):
      pass


    @abc.abstractmethod
    @task
    def set_energy(self, energy):
      pass   


    @abc.abstractmethod
    @task
    def close_fast_shutter(self):
        pass


    @abc.abstractmethod
    @task
    def move_detector(self, distance):
        pass


    @abc.abstractmethod
    @task
    def move_motors(self, motor_position_dict):
        return


    @abc.abstractmethod
    @task
    def open_safety_shutter(self):
        pass

   
    def safety_shutter_opened(self):
        return False


    @abc.abstractmethod
    @task
    def close_safety_shutter(self):
        pass


    @abc.abstractmethod
    @task
    def prepare_intensity_monitors(self):
        pass


    @abc.abstractmethod
    @task
    def prepare_oscillation(self, start, osc_range, exptime, npass):
        """Should return osc_start and osc_end positions -
        gonio should be ready for data collection after this ;
        Remember to check for still image if range is too small !
        """
        pass


    @abc.abstractmethod
    @task
    def do_oscillation(self, start, end, exptime, npass):
        pass


    @abc.abstractmethod
    @task
    def set_detector_filenames(self, frame_number, start, filename, jpeg_full_path, jpeg_thumbnail_full_path):
      pass


    @abc.abstractmethod
    @task
    def prepare_acquisition(self, take_dark, start, osc_range, exptime, npass, number_of_images, comment):
        pass
      

    @abc.abstractmethod
    @task
    def start_acquisition(self, exptime, npass, first_frame):
        pass


    @abc.abstractmethod
    @task
    def stop_acquisition(self):
      # detector's readout
      pass


    @abc.abstractmethod
    @task
    def write_image(self, last_frame):
        pass


    @abc.abstractmethod
    @task
    def reset_detector(self):
        pass


    @abc.abstractmethod
    @task
    def data_collection_cleanup(self):
        pass


    @abc.abstractmethod
    def get_wavelength(self):
      pass


    @abc.abstractmethod
    def get_detector_distance(self):
      pass


    @abc.abstractmethod
    def get_resolution(self):
      pass


    @abc.abstractmethod
    def get_transmission(self):
      pass


    @abc.abstractmethod
    def get_undulators_gaps(self):
      pass


    @abc.abstractmethod
    def get_resolution_at_corner(self):
      pass


    @abc.abstractmethod
    def get_beam_size(self):
      pass


    @abc.abstractmethod
    def get_slit_gaps(self):
      pass


    @abc.abstractmethod
    def get_beam_shape(self):
      pass


    @abc.abstractmethod
    def get_measured_intensity(self):
      pass


    @abc.abstractmethod
    def get_machine_current(self):
      pass

    @abc.abstractmethod
    def get_machine_fill_mode(self):
      pass

    
    @abc.abstractmethod
    def get_machine_message(self):
      pass


    @abc.abstractmethod
    def get_cryo_temperature(self):
      pass


    @abc.abstractmethod
    def get_flux(self):
      """Return flux in photons/second"""
      pass


    @abc.abstractmethod
    def store_image_in_lims(self, frame, first_frame, last_frame):
      pass
    

    def get_sample_info_from_parameters(self, parameters):
        """Returns sample_id, sample_location and sample_code from data collection parameters"""
        sample_info = parameters.get("sample_reference")
        
        try:
            sample_id = int(sample_info["blSampleId"])
        except:
            sample_id = None
        
        try:
            sample_code = sample_info["code"]
        except:
            sample_code = None

        sample_location = None
        
        try:
            sample_container_number = int(sample_info['container_reference'])
        except:
            pass
        else:
            try:
                vial_number = int(sample_info["sample_location"])
            except:
                pass
            else:
                sample_location = (sample_container_number, vial_number)
            
        return sample_id, sample_location, sample_code


    def create_directories(self, *args):
        for directory in args:
            try:
                os.makedirs(directory)
            except os.error, e:
                if e.errno != errno.EEXIST:
                    raise
     

    @abc.abstractmethod
    @task
    def take_crystal_snapshots(self):
      pass

       
    @abc.abstractmethod
    def set_helical(self, helical_on):
      pass


    @abc.abstractmethod
    def set_helical_pos(self, helical_pos):
      pass

 
    def prepare_wedges_to_collect(self, start, nframes, osc_range, reference_interval, inverse_beam, overlap):
        # code to prepare the list of frames to collect: [(start, wedge_size), ...]
        wedge_sizes_list = [reference_interval]*(nframes/reference_interval)
        remaining_frames = nframes % reference_interval
        if remaining_frames:
            wedge_sizes_list.append(remaining_frames)
        #print "final wedges list", wedge_sizes_list
        wedges_to_collect = []

        for wedge_size in wedge_sizes_list:
            orig_start = start

            for i in range(wedge_size):
              wedges_to_collect.append((start, wedge_size))
              start += osc_range - overlap

            if inverse_beam:
              start = orig_start
              for i in range(wedge_size):
                wedges_to_collect.append((start+180, wedge_size))
                start += osc_range - overlap

        return wedges_to_collect


    def update_oscillations_history(self, data_collect_parameters):
      sample_id, sample_code, sample_location = self.get_sample_info_from_parameters(data_collect_parameters)
      self.oscillations_history.append((sample_id, sample_code, sample_location, data_collect_parameters))
      return len(self.oscillations_history), sample_id, sample_code, sample_location


    @abc.abstractmethod
    def get_archive_directory(self, directory):
      pass


    @abc.abstractmethod
    def prepare_input_files(self, files_directory, prefix, run_number, process_directory):
        """Return XDS input file directory"""
        pass


    @abc.abstractmethod
    @task
    def write_input_files(self, collection_id):
        pass

    @task
    def do_collect(self, owner, data_collect_parameters):
        if self.__safety_shutter_close_task is not None:
            self.__safety_shutter_close_task.kill()

        # reset collection id on each data collect
        self.collection_id = None

        # Preparing directory path for images and processing files
        # creating image file template and jpegs files templates
        file_parameters = data_collect_parameters["fileinfo"]

        file_parameters["suffix"] = self.bl_config.detector_fileext
        image_file_template = "%(prefix)s_%(run_number)s_%%04d.%(suffix)s" % file_parameters
        file_parameters["template"] = image_file_template

        archive_directory = self.get_archive_directory(file_parameters["directory"])
        data_collect_parameters["archive_dir"] = archive_directory

        if archive_directory:
          jpeg_filename="%s.jpeg" % os.path.splitext(image_file_template)[0]
          thumb_filename="%s.thumb.jpeg" % os.path.splitext(image_file_template)[0]
          jpeg_file_template = os.path.join(archive_directory, jpeg_filename)
          jpeg_thumbnail_file_template = os.path.join(archive_directory, thumb_filename)
        else:
          jpeg_file_template = None
          jpeg_thumbnail_file_template = None
         
        # database filling
        if self.bl_control.lims:
            data_collect_parameters["collection_start_time"] = time.strftime("%Y-%m-%d %H:%M:%S")
            if self.bl_control.machine_current is not None:
                data_collect_parameters["synchrotronMode"] = self.get_machine_fill_mode()
            data_collect_parameters["status"] = "failed"

            (self.collection_id, detector_id) = \
                                 self.bl_control.lims.store_data_collection(data_collect_parameters, self.bl_config)
              
            data_collect_parameters['collection_id'] = self.collection_id

            if detector_id:
                data_collect_parameters['detector_id'] = detector_id
              
        # Creating the directory for images and processing information
        self.create_directories(file_parameters['directory'],  file_parameters['process_directory'])
        self.xds_directory, self.mosflm_directory, self.hkl2000_directory = self.prepare_input_files(file_parameters["directory"], file_parameters["prefix"], file_parameters["run_number"], file_parameters['process_directory'])
        data_collect_parameters['xds_dir'] = self.xds_directory

	sample_id, sample_location, sample_code = self.get_sample_info_from_parameters(data_collect_parameters)
        data_collect_parameters['blSampleId'] = sample_id

        if self.bl_control.sample_changer is not None:
            try:
                data_collect_parameters["actualSampleBarcode"] = \
                    self.bl_control.sample_changer.getLoadedSample().getID()
                data_collect_parameters["actualContainerBarcode"] = \
                    self.bl_control.sample_changer.getLoadedSample().getContainer().getID()

                basket, vial = self.bl_control.sample_changer.getLoadedSample().getCoords()

                data_collect_parameters["actualSampleSlotInContainer"] = vial
                data_collect_parameters["actualContainerSlotInSC"] = basket
            except:
                data_collect_parameters["actualSampleBarcode"] = None
                data_collect_parameters["actualContainerBarcode"] = None
        else:
            data_collect_parameters["actualSampleBarcode"] = None
            data_collect_parameters["actualContainerBarcode"] = None

        try:
            # why .get() is not working as expected?
            # got KeyError anyway!
            if data_collect_parameters["take_snapshots"]:
              self.take_crystal_snapshots()
        except KeyError:
            pass

        centring_info = {}
        try:
            centring_status = self.diffractometer().getCentringStatus()
        except:
            pass
        else:
            centring_info = dict(centring_status)

        #Save sample centring positions
        motors = centring_info.get("motors", {})
        extra_motors = centring_info.get("extraMotors", {})

        positions_str = ""

        motors_to_move_before_collect = data_collect_parameters.setdefault("motors", {})
        
        for motor in motors:
          positions_str = "%s %s=%f" % (positions_str, motor, motors[motor])
          # update 'motors' field, so diffractometer will move to centring pos.
          motors_to_move_before_collect.update({motor: motors[motor]})
        for motor in extra_motors:
          positions_str = "%s %s=%f" % (positions_str, motor, extra_motors[motor])
          motors_to_move_before_collect.update({motor: extra_motors[motor]})
          
        data_collect_parameters['actualCenteringPosition'] = positions_str

        if self.bl_control.lims:
          try:
            if self.current_lims_sample:
              self.current_lims_sample['lastKnownCentringPosition'] = positions_str
              self.bl_control.lims.update_bl_sample(self.current_lims_sample)
          except:
            logging.getLogger("HWR").exception("Could not update sample infromation in LIMS")

        if 'images' in centring_info:
          # Save snapshots
          snapshot_directory = self.get_archive_directory(file_parameters["directory"])
          logging.getLogger("HWR").debug("Snapshot directory is %s" % snapshot_directory)

          try:
            self.create_directories(snapshot_directory)
          except:
              logging.getLogger("HWR").exception("Error creating snapshot directory")
          else:
              snapshot_i = 1
              snapshots = []
              for img in centring_info["images"]:
                img_phi_pos = img[0]
                img_data = img[1]
                snapshot_filename = "%s_%s_%s.snapshot.jpeg" % (file_parameters["prefix"],
                                                                file_parameters["run_number"],
                                                                snapshot_i)
                full_snapshot = os.path.join(snapshot_directory,
                                             snapshot_filename)

                try:
                  f = open(full_snapshot, "w")
                  f.write(img_data)
                except:
                  logging.getLogger("HWR").exception("Could not save snapshot!")
                  try:
                    f.close()
                  except:
                    pass

                data_collect_parameters['xtalSnapshotFullPath%i' % snapshot_i] = full_snapshot

                snapshots.append(full_snapshot)
                snapshot_i+=1

          try:
            data_collect_parameters["centeringMethod"] = centring_info['method']
          except:
            data_collect_parameters["centeringMethod"] = None

        if self.bl_control.lims:
            try:
                self.bl_control.lims.update_data_collection(data_collect_parameters)
            except:
                logging.getLogger("HWR").exception("Could not update data collection in LIMS")

        oscillation_parameters = data_collect_parameters["oscillation_sequence"][0]
        sample_id = data_collect_parameters['blSampleId']
        inverse_beam = "reference_interval" in oscillation_parameters
        reference_interval = oscillation_parameters.get("reference_interval", 1)
        wedges_to_collect = self.prepare_wedges_to_collect(oscillation_parameters["start"],
                                                           oscillation_parameters["number_of_images"],
                                                           oscillation_parameters["range"],
                                                           reference_interval,
                                                           inverse_beam,
                                                           oscillation_parameters["overlap"])
        nframes = len(wedges_to_collect)
        self.emit("collectNumberOfFrames", nframes) 

        start_image_number = oscillation_parameters["start_image_number"]    
        if data_collect_parameters["skip_images"]:
            for start, wedge_size in wedges_to_collect[:]:
              filename = image_file_template % start_image_number
              file_location = file_parameters["directory"]
              file_path  = os.path.join(file_location, filename)
              if os.path.isfile(file_path):
                logging.info("Skipping existing image %s", file_path)
                del wedges_to_collect[0]
                start_image_number += 1
                nframes -= 1
              else:
                # images have to be consecutive
                break

        if nframes == 0:
            return
            
        # write back to the dictionary to make macros happy... TODO: remove this once macros are removed!
        oscillation_parameters["start_image_number"] = start_image_number
        oscillation_parameters["number_of_images"] = nframes
        data_collect_parameters["skip_images"] = 0
 
        # data collection
        self.data_collection_hook(data_collect_parameters)
        
        if 'transmission' in data_collect_parameters:
          self.set_transmission(data_collect_parameters["transmission"])

        if 'wavelength' in data_collect_parameters:
          self.set_wavelength(data_collect_parameters["wavelength"])
        elif 'energy' in data_collect_parameters:
          self.set_energy(data_collect_parameters["energy"])
        
        if 'resolution' in data_collect_parameters:
          resolution = data_collect_parameters["resolution"]["upper"]
          self.set_resolution(resolution)
        elif 'detdistance' in oscillation_parameters:
          self.move_detector(oscillation_parameters["detdistance"])
          
        self.close_fast_shutter()

        self.move_motors(motors_to_move_before_collect)

        with cleanup(self.data_collection_cleanup):
            if not self.safety_shutter_opened():
                self.open_safety_shutter(timeout=10)

            self.prepare_intensity_monitors()
           
            frame = start_image_number
            osc_range = oscillation_parameters["range"]
            exptime = oscillation_parameters["exposure_time"]
            npass = oscillation_parameters["number_of_passes"]

            # update LIMS
            if self.bl_control.lims:
                  try:
                    data_collect_parameters["flux"] = self.get_flux()
                    data_collect_parameters["flux_end"] = data_collect_parameters["flux"]
                    data_collect_parameters["wavelength"]= self.get_wavelength()
                    data_collect_parameters["detectorDistance"] =  self.get_detector_distance()
                    data_collect_parameters["resolution"] = self.get_resolution()
                    data_collect_parameters["transmission"] = self.get_transmission()
<<<<<<< HEAD
                    beam_centre_x, beam_centre_y = self.get_beam_centre()
                    data_collect_parameters["xBeam"] = beam_centre_x
                    data_collect_parameters["yBeam"] = beam_centre_y
=======
                    """
>>>>>>> b0f143e8
                    gap1, gap2, gap3 = self.get_undulators_gaps()
                    data_collect_parameters["undulatorGap1"] = gap1
                    data_collect_parameters["undulatorGap2"] = gap2
                    data_collect_parameters["undulatorGap3"] = gap3
                    """
                    und = self.get_undulators_gaps()
                    i = 1
                    for key in und:
                        self.bl_config.undulators[i-1].type = key
                        data_collect_parameters["undulatorGap%d" %i] = und[key]  
                        i += 1

                    data_collect_parameters["resolutionAtCorner"] = self.get_resolution_at_corner()
                    beam_size_x, beam_size_y = self.get_beam_size()
                    data_collect_parameters["beamSizeAtSampleX"] = beam_size_x
                    data_collect_parameters["beamSizeAtSampleY"] = beam_size_y
                    data_collect_parameters["beamShape"] = self.get_beam_shape()
                    hor_gap, vert_gap = self.get_slit_gaps()
                    data_collect_parameters["slitGapHorizontal"] = hor_gap
                    data_collect_parameters["slitGapVertical"] = vert_gap

                    logging.info("Updating data collection in ISPyB")

                    self.bl_control.lims.update_data_collection(data_collect_parameters, wait=True)
                    logging.info("Done")
                  except:
                    logging.getLogger("HWR").exception("Could not store data collection into LIMS")

            if self.bl_control.lims and self.bl_config.input_files_server:
                self.write_input_files(self.collection_id, wait=False) 

            self.prepare_acquisition(1 if data_collect_parameters.get("dark", 0) else 0,
                                     wedges_to_collect[0][0],
                                     osc_range,
                                     exptime,
                                     npass,
                                     nframes,
                                     data_collect_parameters["comment"])
            data_collect_parameters["dark"] = 0

            # at this point input files should have been written           
            if data_collect_parameters.get("processing", False)=="True":
                self.trigger_auto_processing("before",
                                       self.xds_directory,
                                       data_collect_parameters["EDNA_files_dir"],
                                       data_collect_parameters["anomalous"],
                                       data_collect_parameters["residues"],
                                       inverse_beam,
                                       data_collect_parameters["do_inducedraddam"],
                                       data_collect_parameters.get("sample_reference", {}).get("spacegroup", ""),
                                       data_collect_parameters.get("sample_reference", {}).get("cell", ""))

            for start, wedge_size in wedges_to_collect:
                end = start + osc_range

                filename = image_file_template % frame
                try:
                  jpeg_full_path = jpeg_file_template % frame
                  jpeg_thumbnail_full_path = jpeg_thumbnail_file_template % frame
                except:
                  jpeg_full_path = None
                  jpeg_thumbnail_full_path = None
                file_location = file_parameters["directory"]
                file_path  = os.path.join(file_location, filename)
                
                #logging.info("Frame %d, %7.3f to %7.3f degrees", frame, start, end)

                self.set_detector_filenames(frame, start, file_path, jpeg_full_path, jpeg_thumbnail_full_path)
                
                osc_start, osc_end = self.prepare_oscillation(start, osc_range, exptime, npass)

                with error_cleanup(self.reset_detector):
                    self.start_acquisition(exptime, npass, frame==start_image_number)
                    self.do_oscillation(osc_start, osc_end, exptime, npass)
                    self.stop_acquisition()
                    last_frame = start_image_number + nframes - 1
                    self.write_image(frame == last_frame)
                    
                    # Store image in lims
                    if self.bl_control.lims:
                      if self.store_image_in_lims(frame, frame == start_image_number, frame == last_frame):
                        lims_image={'dataCollectionId': self.collection_id,
                                    'fileName': filename,
                                    'fileLocation': file_location,
                                    'imageNumber': frame,
                                    'measuredIntensity': self.get_measured_intensity(),
                                    'synchrotronCurrent': self.get_machine_current(),
                                    'machineMessage': self.get_machine_message(),
                                    'temperature': self.get_cryo_temperature()}

                        if archive_directory:
                          lims_image['jpegFileFullPath'] = jpeg_full_path
                          lims_image['jpegThumbnailFileFullPath'] = jpeg_thumbnail_full_path

                        try:
                          self.bl_control.lims.store_image(lims_image)
                        except:
                          logging.getLogger("HWR").exception("Could not store store image in LIMS")
                                              
                    self.emit("collectImageTaken", frame)
                        
                    if data_collect_parameters.get("processing", False)=="True":
                      self.trigger_auto_processing("image",
                                                   self.xds_directory, 
                                                   data_collect_parameters["EDNA_files_dir"],
                                                   data_collect_parameters["anomalous"],
                                                   data_collect_parameters["residues"],
                                                   inverse_beam,
                                                   data_collect_parameters["do_inducedraddam"],
                                                   data_collect_parameters.get("sample_reference", {}).get("spacegroup", ""),
                                                   data_collect_parameters.get("sample_reference", {}).get("cell", ""))
                frame += 1
                

    @task
    def loop(self, owner, data_collect_parameters_list):
        failed_msg = "Data collection failed!"
        failed = True
        collections_analyse_params = []

        try:
            self.emit("collectReady", (False, ))
            self.emit("collectStarted", (owner, 1))
            for data_collect_parameters in data_collect_parameters_list:
                logging.debug("collect parameters = %r", data_collect_parameters)
                failed = False
                try:
                  # emit signals to make bricks happy
                  osc_id, sample_id, sample_code, sample_location = self.update_oscillations_history(data_collect_parameters)
                  self.emit('collectOscillationStarted', (owner, sample_id, sample_code, sample_location, data_collect_parameters, osc_id))
                  data_collect_parameters["status"]='Running'
                  
                  # now really start collect sequence
                  self.do_collect(owner, data_collect_parameters)
                except:
                  failed = True
                  exc_type, exc_value, exc_tb = sys.exc_info()
                  logging.exception("Data collection failed")
                  data_collect_parameters["status"] = 'Data collection failed!' #Message to be stored in LIMS
                  failed_msg = 'Data collection failed!\n%s' % exc_value
                  self.emit("collectOscillationFailed", (owner, False, failed_msg, self.collection_id, osc_id))
                else:
                  data_collect_parameters["status"]='Data collection successful'

                try:
                  if data_collect_parameters.get("processing", False)=="True":
                    self.trigger_auto_processing("after",
                                                 self.xds_directory,
                                                 data_collect_parameters["EDNA_files_dir"],
                                                 data_collect_parameters["anomalous"],
                                                 data_collect_parameters["residues"],
                                                 "reference_interval" in data_collect_parameters["oscillation_sequence"][0],
                                                 data_collect_parameters["do_inducedraddam"],
                                                 data_collect_parameters.get("sample_reference", {}).get("spacegroup", ""),
                                                 data_collect_parameters.get("sample_reference", {}).get("cell", ""))
                except:
                  pass
                else:
                   collections_analyse_params.append((self.collection_id,
                                                      self.xds_directory, 
                                                      data_collect_parameters["EDNA_files_dir"],
                                                      data_collect_parameters["anomalous"],
                                                      data_collect_parameters["residues"],
                                                      "reference_interval" in data_collect_parameters["oscillation_sequence"][0],
                                                      data_collect_parameters["do_inducedraddam"]))

                if self.bl_control.lims:    
                  data_collect_parameters["flux_end"]=self.get_flux()
             
                  try:
                    self.bl_control.lims.update_data_collection(data_collect_parameters)
                  except:
                    logging.getLogger("HWR").exception("Could not store data collection into LIMS")
                    
                if failed:
                  # if one dc fails, stop the whole loop
                  break
                else:
                  self.emit("collectOscillationFinished", (owner, True, data_collect_parameters["status"], self.collection_id, osc_id, data_collect_parameters))

            try:
              self.__safety_shutter_close_task = gevent.spawn_later(1*60, self.close_safety_shutter, timeout=10)
            except:
              logging.exception("Could not close safety shutter")

            #if callable(finished_callback):
            #   try:
            #     finished_callback()
            #   except:
            #     logging.getLogger("HWR").exception("Exception while calling finished callback")
        finally:
           self.emit("collectEnded", owner, not failed, failed_msg if failed else "Data collection successful")
           self.emit("collectReady", (True, ))


    def collect(self, owner, data_collect_parameters_list): #, finished_callback=None):
        self.data_collect_task = self.loop(owner, data_collect_parameters_list, wait = False)
        return self.data_collect_task


    #TODO: rename to stop_collect
    def stopCollect(self, owner):
        if self.data_collect_task is not None:
            self.data_collect_task.kill(block = False)


    """
    processDataScripts
        Description    : executes a script after the data collection has finished
        Type           : method
    """
    def trigger_auto_processing(self, process_event, xds_dir, EDNA_files_dir=None, anomalous=None, residues=200, inverse_beam=False, do_inducedraddam=False, spacegroup=None, cell=None):
      # quick fix for anomalous, do_inducedraddam... passed as a string!!!
      # (comes from the queue)
      if type(anomalous) == types.StringType:
        anomalous = anomalous == "True"      
      if type(do_inducedraddam) == types.StringType:
        do_inducedraddam = do_inducedraddam == "True" 
      if type(residues) == types.StringType:
        try:
          residues = int(residues)
        except:
          residues = 200

      # residues = zero should be interpreted as if no value was provided
      # use default of 200
      if residues == 0:
          residues = 200

      processAnalyseParams = {}
      processAnalyseParams['EDNA_files_dir'] = EDNA_files_dir

      try:
        if type(xds_dir) == types.ListType:
            processAnalyseParams["collections_params"] = xds_dir
        else:
            processAnalyseParams['datacollect_id'] = self.collection_id
            processAnalyseParams['xds_dir'] = xds_dir
        processAnalyseParams['anomalous'] = anomalous
        processAnalyseParams['residues'] = residues
        processAnalyseParams['inverse_beam']= inverse_beam
        processAnalyseParams["spacegroup"]=spacegroup
        processAnalyseParams["cell"]=cell
      except Exception,msg:
        logging.getLogger().exception("DataCollect:processing: %r" % msg)
      else:
        #logging.info("AUTO PROCESSING: %s, %s, %s, %s, %s, %s, %r, %r", process_event, EDNA_files_dir, anomalous, residues, inverse_beam, do_inducedraddam, spacegroup, cell)
            
        try: 
            autoprocessing.start(self["auto_processing"], process_event, processAnalyseParams)
        except:
            logging.getLogger().exception("Error starting processing")
          
        if process_event=="after" and do_inducedraddam:
            try:
              autoprocessing.startInducedRadDam(processAnalyseParams)
            except:
              logging.exception("Error starting induced rad.dam")
               <|MERGE_RESOLUTION|>--- conflicted
+++ resolved
@@ -613,18 +613,10 @@
                     data_collect_parameters["detectorDistance"] =  self.get_detector_distance()
                     data_collect_parameters["resolution"] = self.get_resolution()
                     data_collect_parameters["transmission"] = self.get_transmission()
-<<<<<<< HEAD
                     beam_centre_x, beam_centre_y = self.get_beam_centre()
                     data_collect_parameters["xBeam"] = beam_centre_x
                     data_collect_parameters["yBeam"] = beam_centre_y
-=======
-                    """
->>>>>>> b0f143e8
-                    gap1, gap2, gap3 = self.get_undulators_gaps()
-                    data_collect_parameters["undulatorGap1"] = gap1
-                    data_collect_parameters["undulatorGap2"] = gap2
-                    data_collect_parameters["undulatorGap3"] = gap3
-                    """
+
                     und = self.get_undulators_gaps()
                     i = 1
                     for key in und:
