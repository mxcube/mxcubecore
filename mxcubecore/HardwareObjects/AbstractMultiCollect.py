import os
import sys
import types
import logging
import time
import errno
import abc
import collections
import gevent
import autoprocessing
import gevent
from HardwareRepository.TaskUtils import *

BeamlineControl = collections.namedtuple('BeamlineControl',
                                         ['diffractometer',
                                          'sample_changer',
                                          'lims',
                                          'safety_shutter',
                                          'machine_current',
                                          'cryo_stream',
                                          'energy',
                                          'resolution',
                                          'detector_distance',
                                          'transmission',
                                          'undulators',
                                          'flux',
                                          'detector',
                                          'beam_info'])

BeamlineConfig = collections.namedtuple('BeamlineConfig',
                                        ['directory_prefix',
                                         'default_exposure_time',
                                         'minimum_exposure_time',
                                         'detector_fileext',
                                         'detector_type',
                                         'detector_manufacturer',
                                         'detector_model',
                                         'detector_px',
                                         'detector_py',
                                         'undulators',
                                         'focusing_optic', 
                                         'monochromator_type', 
                                         'beam_divergence_vertical',
                                         'beam_divergence_horizontal',
                                         'polarisation',
                                         'input_files_server'])


class AbstractMultiCollect(object):
    __metaclass__ = abc.ABCMeta

    def __init__(self):
        self.bl_control = BeamlineControl(*[None]*14)
        self.bl_config = BeamlineConfig(*[None]*16)
        self.data_collect_task = None
        self.oscillations_history = []
        self.current_lims_sample = None
        self.__safety_shutter_close_task = None


    def setControlObjects(self, **control_objects):
      self.bl_control = BeamlineControl(**control_objects)
  

    def setBeamlineConfiguration(self, **configuration_parameters):
      self.bl_config = BeamlineConfig(**configuration_parameters)


    @abc.abstractmethod
    @task
    def data_collection_hook(self, data_collect_parameters):
      pass

   
    @task
    def set_detector_mode(self, detector_mode):
        """
        Descript. :
        """
        if self.bl_control.detector is not None:
            self.bl_control.detector.set_detector_mode(detector_mode)


    @abc.abstractmethod
    @task
    def set_transmission(self, transmission_percent):
        pass


    @abc.abstractmethod
    @task
    def set_wavelength(self, wavelength):
        pass


    @abc.abstractmethod
    @task
    def set_resolution(self, new_resolution):
      pass


    @abc.abstractmethod
    @task
    def set_energy(self, energy):
      pass   


    @abc.abstractmethod
    @task
    def close_fast_shutter(self):
        pass


    @abc.abstractmethod
    @task
    def move_detector(self, distance):
        pass


    @abc.abstractmethod
    @task
    def move_motors(self, motor_position_dict):
        return


    @abc.abstractmethod
    @task
    def open_safety_shutter(self):
        pass

   
    def safety_shutter_opened(self):
        return False


    @abc.abstractmethod
    @task
    def close_safety_shutter(self):
        pass


    @abc.abstractmethod
    @task
    def prepare_intensity_monitors(self):
        pass


    @abc.abstractmethod
    @task
    def prepare_oscillation(self, start, osc_range, exptime, npass):
        """Should return osc_start and osc_end positions -
        gonio should be ready for data collection after this ;
        Remember to check for still image if range is too small !
        """
        pass


    @abc.abstractmethod
    @task
    def do_oscillation(self, start, end, exptime, npass):
        pass


    @abc.abstractmethod
    @task
    def set_detector_filenames(self, frame_number, start, filename, jpeg_full_path, jpeg_thumbnail_full_path):
      pass

    @abc.abstractmethod
    def last_image_saved(self):
      pass

    @abc.abstractmethod
    @task
    def prepare_acquisition(self, take_dark, start, osc_range, exptime, npass, number_of_images, comment):
        pass
      

    @abc.abstractmethod
    @task
    def start_acquisition(self, exptime, npass, first_frame):
        pass


    @abc.abstractmethod
    @task
    def stop_acquisition(self):
      # detector's readout
      pass


    @abc.abstractmethod
    @task
    def write_image(self, last_frame):
        pass


    @abc.abstractmethod
    @task
    def reset_detector(self):
        pass


    @abc.abstractmethod
    @task
    def data_collection_cleanup(self):
        pass


    @abc.abstractmethod
    def get_wavelength(self):
      pass


    @abc.abstractmethod
    def get_detector_distance(self):
      pass


    @abc.abstractmethod
    def get_resolution(self):
      pass


    @abc.abstractmethod
    def get_transmission(self):
      pass


    @abc.abstractmethod
    def get_undulators_gaps(self):
      pass


    @abc.abstractmethod
    def get_resolution_at_corner(self):
      pass


    @abc.abstractmethod
    def get_beam_size(self):
      pass


    @abc.abstractmethod
    def get_slit_gaps(self):
      pass


    @abc.abstractmethod
    def get_beam_shape(self):
      pass

    @abc.abstractmethod
    def get_beam_centre(self):
      pass

    @abc.abstractmethod
    def get_measured_intensity(self):
      pass


    @abc.abstractmethod
    def get_machine_current(self):
      pass

    @abc.abstractmethod
    def get_machine_fill_mode(self):
      pass

    
    @abc.abstractmethod
    def get_machine_message(self):
      pass


    @abc.abstractmethod
    def get_cryo_temperature(self):
      pass


    @abc.abstractmethod
    def get_flux(self):
      """Return flux in photons/second"""
      pass


    @abc.abstractmethod
    def store_image_in_lims(self, frame, first_frame, last_frame):
      pass

    
    @abc.abstractmethod
    @task
    def generate_image_jpeg(self, filename, jpeg_path, jpeg_thumbnail_path):
        pass
    

    def get_sample_info_from_parameters(self, parameters):
        """Returns sample_id, sample_location and sample_code from data collection parameters"""
        sample_info = parameters.get("sample_reference")
        
        try:
            sample_id = int(sample_info["blSampleId"])
        except:
            sample_id = None
        
        try:
            sample_code = sample_info["code"]
        except:
            sample_code = None

        sample_location = None
        
        try:
            sample_container_number = int(sample_info['container_reference'])
        except:
            pass
        else:
            try:
                vial_number = int(sample_info["sample_location"])
            except:
                pass
            else:
                sample_location = (sample_container_number, vial_number)
            
        return sample_id, sample_location, sample_code


    def create_directories(self, *args):
        for directory in args:
            try:
                os.makedirs(directory)
            except os.error, e:
                if e.errno != errno.EEXIST:
                    raise
     

    def _take_crystal_snapshots(self, number_of_snapshots):
      if isinstance(number_of_snapshots, bool):
        # backward compatibility, if number_of_snapshots is True|False
        if number_of_snapshots:
          return self.take_crystal_snapshots(4)
        else:
          return
      return self.take_crystal_snapshots(number_of_snapshots)


    @abc.abstractmethod
    @task
    def take_crystal_snapshots(self, number_of_snapshots):
      pass

       
    @abc.abstractmethod
    def set_helical(self, helical_on):
      pass


    @abc.abstractmethod
    def set_helical_pos(self, helical_pos):
      pass

 
    def prepare_wedges_to_collect(self, start, nframes, osc_range, subwedge_size=1, overlap=0):
        if overlap == 0:
          wedge_sizes_list = [nframes//subwedge_size]*subwedge_size
        else:
          wedge_sizes_list = [subwedge_size]*(nframes//subwedge_size)
        remaining_frames = nframes % subwedge_size
        if remaining_frames:
            wedge_sizes_list.append(remaining_frames)
        
        wedges_to_collect = []

        for wedge_size in wedge_sizes_list:
            orig_start = start
            
            wedges_to_collect.append((start, wedge_size))
            start += wedge_size*osc_range - overlap

        return wedges_to_collect

    def update_oscillations_history(self, data_collect_parameters):
      sample_id, sample_code, sample_location = self.get_sample_info_from_parameters(data_collect_parameters)
      self.oscillations_history.append((sample_id, sample_code, sample_location, data_collect_parameters))
      return len(self.oscillations_history), sample_id, sample_code, sample_location


    @abc.abstractmethod
    def get_archive_directory(self, directory):
      pass


    @abc.abstractmethod
    def prepare_input_files(self, files_directory, prefix, run_number, process_directory):
        """Return XDS input file directory"""
        pass


    @abc.abstractmethod
    @task
    def write_input_files(self, collection_id):
        pass

    @task
    def do_collect(self, owner, data_collect_parameters):
        if self.__safety_shutter_close_task is not None:
            self.__safety_shutter_close_task.kill()

        self.close_fast_shutter()

        # reset collection id on each data collect
        self.collection_id = None

        # Preparing directory path for images and processing files
        # creating image file template and jpegs files templates
        file_parameters = data_collect_parameters["fileinfo"]

        file_parameters["suffix"] = self.bl_config.detector_fileext
        image_file_template = "%(prefix)s_%(run_number)s_%%04d.%(suffix)s" % file_parameters
        file_parameters["template"] = image_file_template

        archive_directory = self.get_archive_directory(file_parameters["directory"])
        data_collect_parameters["archive_dir"] = archive_directory

        if archive_directory:
          jpeg_filename="%s.jpeg" % os.path.splitext(image_file_template)[0]
          thumb_filename="%s.thumb.jpeg" % os.path.splitext(image_file_template)[0]
          jpeg_file_template = os.path.join(archive_directory, jpeg_filename)
          jpeg_thumbnail_file_template = os.path.join(archive_directory, thumb_filename)
        else:
          jpeg_file_template = None
          jpeg_thumbnail_file_template = None
         
        # database filling
        if self.bl_control.lims:
            data_collect_parameters["collection_start_time"] = time.strftime("%Y-%m-%d %H:%M:%S")
            if self.bl_control.machine_current is not None:
                logging.getLogger("user_level_log").info("Getting synchrotron filling mode")
                data_collect_parameters["synchrotronMode"] = self.get_machine_fill_mode()
            data_collect_parameters["status"] = "failed"

            logging.getLogger("user_level_log").info("Storing data collection in LIMS")
            (self.collection_id, detector_id) = \
                                 self.bl_control.lims.store_data_collection(data_collect_parameters, self.bl_config)
              
            data_collect_parameters['collection_id'] = self.collection_id

            if detector_id:
                data_collect_parameters['detector_id'] = detector_id
              
        # Creating the directory for images and processing information
        logging.getLogger("user_level_log").info("Creating directory for images and processing")
        self.create_directories(file_parameters['directory'],  file_parameters['process_directory'])
        self.xds_directory, self.mosflm_directory, self.hkl2000_directory = self.prepare_input_files(file_parameters["directory"], file_parameters["prefix"], file_parameters["run_number"], file_parameters['process_directory'])
        data_collect_parameters['xds_dir'] = self.xds_directory

        logging.getLogger("user_level_log").info("Getting sample info from parameters")
	sample_id, sample_location, sample_code = self.get_sample_info_from_parameters(data_collect_parameters)
        data_collect_parameters['blSampleId'] = sample_id

        if self.bl_control.sample_changer is not None:
            try:
                data_collect_parameters["actualSampleBarcode"] = \
                    self.bl_control.sample_changer.getLoadedSample().getID()
                data_collect_parameters["actualContainerBarcode"] = \
                    self.bl_control.sample_changer.getLoadedSample().getContainer().getID()

                logging.getLogger("user_level_log").info("Getting loaded sample coords")
                basket, vial = self.bl_control.sample_changer.getLoadedSample().getCoords()

                data_collect_parameters["actualSampleSlotInContainer"] = vial
                data_collect_parameters["actualContainerSlotInSC"] = basket
            except:
                data_collect_parameters["actualSampleBarcode"] = None
                data_collect_parameters["actualContainerBarcode"] = None
        else:
            data_collect_parameters["actualSampleBarcode"] = None
            data_collect_parameters["actualContainerBarcode"] = None

<<<<<<< HEAD
=======
        logging.getLogger("user_level_log").info("Taking sample snapshosts")
        self._take_crystal_snapshots(data_collect_parameters.get("take_snapshots", False))

        centring_info = {}
        try:
            logging.getLogger("user_level_log").info("Getting centring status")
            centring_status = self.diffractometer().getCentringStatus()
        except:
            pass
        else:
            centring_info = dict(centring_status)

        #Save sample centring positions
        motors = centring_info.get("motors", {})
        extra_motors = centring_info.get("extraMotors", {})

        positions_str = ""

>>>>>>> 363fc91d
        motors_to_move_before_collect = data_collect_parameters.setdefault("motors", {})
        # this is for the LIMS
        positions_str = " ".join([motor+"="+("None" if pos is None else "%f" % pos) for motor, pos in motors_to_move_before_collect.iteritems()])
        data_collect_parameters['actualCenteringPosition'] = positions_str
        ###
        self.move_motors(motors_to_move_before_collect)

        # take snapshots, then assign centring status (which contains images) to centring_info variable
        self._take_crystal_snapshots(data_collect_parameters.get("take_snapshots", False))
        centring_info = self.bl_control.diffractometer.getCentringStatus()
        # move *again* motors, since taking snapshots may change positions
        self.move_motors(motors_to_move_before_collect)

        if self.bl_control.lims:
          try:
            if self.current_lims_sample:
              self.current_lims_sample['lastKnownCentringPosition'] = positions_str
              logging.getLogger("user_level_log").info("Updating sample information in LIMS")
              self.bl_control.lims.update_bl_sample(self.current_lims_sample)
          except:
            logging.getLogger("HWR").exception("Could not update sample information in LIMS")

        if centring_info.get('images'):
          # Save snapshots
          snapshot_directory = self.get_archive_directory(file_parameters["directory"])

          try:
            logging.getLogger("user_level_log").info("Creating snapshosts directory: %r", snapshot_directory)
            self.create_directories(snapshot_directory)
          except:
              logging.getLogger("HWR").exception("Error creating snapshot directory")
          else:
              snapshot_i = 1
              snapshots = []
              for img in centring_info["images"]:
                img_phi_pos = img[0]
                img_data = img[1]
                snapshot_filename = "%s_%s_%s.snapshot.jpeg" % (file_parameters["prefix"],
                                                                file_parameters["run_number"],
                                                                snapshot_i)
                full_snapshot = os.path.join(snapshot_directory,
                                             snapshot_filename)

                try:
                  f = open(full_snapshot, "w")
                  logging.getLogger("user_level_log").info("Saving snapshot %d", snapshot_i)
                  f.write(img_data)
                except:
                  logging.getLogger("HWR").exception("Could not save snapshot!")
                  try:
                    f.close()
                  except:
                    pass

                data_collect_parameters['xtalSnapshotFullPath%i' % snapshot_i] = full_snapshot

                snapshots.append(full_snapshot)
                snapshot_i+=1

          try:
            data_collect_parameters["centeringMethod"] = centring_info['method']
          except:
            data_collect_parameters["centeringMethod"] = None

        if self.bl_control.lims:
            try:
                logging.getLogger("user_level_log").info("Updating data collection in LIMS")
                self.bl_control.lims.update_data_collection(data_collect_parameters)
            except:
                logging.getLogger("HWR").exception("Could not update data collection in LIMS")

        oscillation_parameters = data_collect_parameters["oscillation_sequence"][0]
        sample_id = data_collect_parameters['blSampleId']
        if data_collect_parameters["shutterless"]:
            subwedge_size = 1 
        else:
            subwedge_size = oscillation_parameters["number_of_images"]
       
        wedges_to_collect = self.prepare_wedges_to_collect(oscillation_parameters["start"],
                                                           oscillation_parameters["number_of_images"],
                                                           oscillation_parameters["range"],
                                                           subwedge_size,
                                                           oscillation_parameters["overlap"])
        nframes = sum([wedge_size for _, wedge_size in wedges_to_collect])

        self.emit("collectNumberOfFrames", nframes) 

        start_image_number = oscillation_parameters["start_image_number"]    
        last_frame = start_image_number + nframes - 1
        if data_collect_parameters["skip_images"]:
            for start, wedge_size in wedges_to_collect[:]:
              filename = image_file_template % start_image_number
              file_location = file_parameters["directory"]
              file_path  = os.path.join(file_location, filename)
              if os.path.isfile(file_path):
                logging.info("Skipping existing image %s", file_path)
                del wedges_to_collect[0]
                start_image_number += wedge_size
                nframes -= wedge_size
              else:
                # images have to be consecutive
                break

        if nframes == 0:
            return

	# data collection
        self.data_collection_hook(data_collect_parameters)

        if 'transmission' in data_collect_parameters:
          logging.getLogger("user_level_log").info("Setting transmission to %f", data_collect_parameters["transmission"])
          self.set_transmission(data_collect_parameters["transmission"])

        if 'wavelength' in data_collect_parameters:
          logging.getLogger("user_level_log").info("Setting wavelength to %f", data_collect_parameters["wavelength"])
          self.set_wavelength(data_collect_parameters["wavelength"])
        elif 'energy' in data_collect_parameters:
          logging.getLogger("user_level_log").info("Setting energy to %f", data_collect_parameters["energy"])
          self.set_energy(data_collect_parameters["energy"])

        if 'resolution' in data_collect_parameters:
          resolution = data_collect_parameters["resolution"]["upper"]
          logging.getLogger("user_level_log").info("Setting resolution to %f", resolution)
          self.set_resolution(resolution)
        elif 'detdistance' in oscillation_parameters:
          logging.getLogger("user_level_log").info("Moving detector to %f", data_collect_parameters["detdistance"])
          self.move_detector(oscillation_parameters["detdistance"])

<<<<<<< HEAD
        # 0: software binned, 1: unbinned, 2:hw binned
        self.set_detector_mode(data_collect_parameters["detector_mode"])
=======
        
        logging.getLogger("user_level_log").info("Closing fast shutter")
        self.close_fast_shutter()

        logging.getLogger("user_level_log").info("Moving motors: %r", motors_to_move_before_collect)
        self.move_motors(motors_to_move_before_collect)
>>>>>>> 363fc91d

        with cleanup(self.data_collection_cleanup):
            if not self.safety_shutter_opened():
                logging.getLogger("user_level_log").info("Opening safety shutter")
                self.open_safety_shutter(timeout=10)

            logging.getLogger("user_level_log").info("Preparing intensity monitors")
            self.prepare_intensity_monitors()

            frame = start_image_number
            osc_range = oscillation_parameters["range"]
            exptime = oscillation_parameters["exposure_time"]
            npass = oscillation_parameters["number_of_passes"]

            # update LIMS
            if self.bl_control.lims:
                  try:
                    logging.getLogger("user_level_log").info("Gathering data for LIMS update")
                    data_collect_parameters["flux"] = self.get_flux()
                    data_collect_parameters["flux_end"] = data_collect_parameters["flux"]
                    data_collect_parameters["wavelength"]= self.get_wavelength()
                    data_collect_parameters["detectorDistance"] =  self.get_detector_distance()
                    data_collect_parameters["resolution"] = self.get_resolution()
                    data_collect_parameters["transmission"] = self.get_transmission()
                    beam_centre_x, beam_centre_y = self.get_beam_centre()
                    data_collect_parameters["xBeam"] = beam_centre_x
                    data_collect_parameters["yBeam"] = beam_centre_y

                    und = self.get_undulators_gaps()
                    i = 1
                    for jj in self.bl_config.undulators:
                        key = jj.type
                        if und.has_key(key):
                            data_collect_parameters["undulatorGap%d" % (i)] = und[key]
                            i += 1
                    data_collect_parameters["resolutionAtCorner"] = self.get_resolution_at_corner()
                    beam_size_x, beam_size_y = self.get_beam_size()
                    data_collect_parameters["beamSizeAtSampleX"] = beam_size_x
                    data_collect_parameters["beamSizeAtSampleY"] = beam_size_y
                    data_collect_parameters["beamShape"] = self.get_beam_shape()
                    hor_gap, vert_gap = self.get_slit_gaps()
                    data_collect_parameters["slitGapHorizontal"] = hor_gap
                    data_collect_parameters["slitGapVertical"] = vert_gap

                    logging.getLogger("user_level_log").info("Updating data collection in LIMS")
                    self.bl_control.lims.update_data_collection(data_collect_parameters, wait=True)
                    logging.getLogger("user_level_log").info("Done updating data collection in LIMS")
                  except:
                    logging.getLogger("HWR").exception("Could not store data collection into LIMS")

            if self.bl_control.lims and self.bl_config.input_files_server:
                logging.getLogger("user_level_log").info("Asking for input files writing")
                self.write_input_files(self.collection_id, wait=False) 

            # at this point input files should have been written           
            if data_collect_parameters.get("processing", False)=="True":
                self.trigger_auto_processing("before",
                                       self.xds_directory,
                                       data_collect_parameters["EDNA_files_dir"],
                                       data_collect_parameters["anomalous"],
                                       data_collect_parameters["residues"],
                                       data_collect_parameters["do_inducedraddam"],
                                       data_collect_parameters.get("sample_reference", {}).get("spacegroup", ""),
                                       data_collect_parameters.get("sample_reference", {}).get("cell", ""))
 
            for start, wedge_size in wedges_to_collect:
                logging.getLogger("user_level_log").info("Preparing acquisition, start=%f, wedge size=%d", start, wedge_size)
                self.prepare_acquisition(1 if data_collect_parameters.get("dark", 0) else 0,
                                         start,
                                         osc_range,
                                         exptime,
                                         npass,
                                         wedge_size,
                                         data_collect_parameters["comment"])
                data_collect_parameters["dark"] = 0

                i = 0
                j = wedge_size
                while j > 0: 
                  frame_start = start+i*osc_range
                  i+=1

                  filename = image_file_template % frame
                  try:
                    jpeg_full_path = jpeg_file_template % frame
                    jpeg_thumbnail_full_path = jpeg_thumbnail_file_template % frame
                  except:
                    jpeg_full_path = None
                    jpeg_thumbnail_full_path = None
                  file_location = file_parameters["directory"]
                  file_path  = os.path.join(file_location, filename)

                  self.set_detector_filenames(frame, frame_start, str(file_path), str(jpeg_full_path), str(jpeg_thumbnail_full_path))
                  osc_start, osc_end = self.prepare_oscillation(frame_start, osc_range, exptime, npass)

                  with error_cleanup(self.reset_detector):
                      self.start_acquisition(exptime, npass, j == wedge_size)
                      self.do_oscillation(osc_start, osc_end, exptime, npass)
                      self.stop_acquisition()
                      self.write_image(j == 1)
                                     
                      # Store image in lims
                      if self.bl_control.lims:
                        if self.store_image_in_lims(frame, j == wedge_size, j == 1):
                          lims_image={'dataCollectionId': self.collection_id,
                                      'fileName': filename,
                                      'fileLocation': file_location,
                                      'imageNumber': frame,
                                      'measuredIntensity': self.get_measured_intensity(),
                                      'synchrotronCurrent': self.get_machine_current(),
                                      'machineMessage': self.get_machine_message(),
                                      'temperature': self.get_cryo_temperature()}

                          if archive_directory:
                            lims_image['jpegFileFullPath'] = jpeg_full_path
                            lims_image['jpegThumbnailFileFullPath'] = jpeg_thumbnail_full_path

                          try:
                              self.bl_control.lims.store_image(lims_image)
                          except:
                              logging.getLogger("HWR").exception("Could not store store image in LIMS")
                          
                          self.generate_image_jpeg(str(file_path), str(jpeg_full_path), str(jpeg_thumbnail_full_path),wait=False)
                
                      if data_collect_parameters.get("processing", False)=="True":
                        self.trigger_auto_processing("image",
                                                     self.xds_directory, 
                                                     data_collect_parameters["EDNA_files_dir"],
                                                     data_collect_parameters["anomalous"],
                                                     data_collect_parameters["residues"],
                                                     data_collect_parameters["do_inducedraddam"],
                                                     data_collect_parameters.get("sample_reference", {}).get("spacegroup", ""),
                                                     data_collect_parameters.get("sample_reference", {}).get("cell", ""))

                      if data_collect_parameters.get("shutterless"):
			  while self.last_image_saved() == 0:
                            time.sleep(exptime)
                       
                          last_image_saved = self.last_image_saved()
                          if last_image_saved < wedge_size:
                              time.sleep(exptime*wedge_size/100.0)
                              last_image_saved = self.last_image_saved()
                          frame = max(start_image_number+1, start_image_number+last_image_saved-1)
                          self.emit("collectImageTaken", frame)
                          new_j = wedge_size - last_image_saved
                          if new_j < 1 and j > 1:
                              # make sure to do finalization
                              j = 1
                          else:
                              j = new_j
                      else:
                          j -= 1
                          self.emit("collectImageTaken", frame)
                          frame += 1

                
    @task
    def loop(self, owner, data_collect_parameters_list):
        failed_msg = "Data collection failed!"
        failed = True
        collections_analyse_params = []

        try:
            self.emit("collectReady", (False, ))
            self.emit("collectStarted", (owner, 1))
            for data_collect_parameters in data_collect_parameters_list:
                logging.debug("collect parameters = %r", data_collect_parameters)
                failed = False
                try:
                  # emit signals to make bricks happy
                  osc_id, sample_id, sample_code, sample_location = self.update_oscillations_history(data_collect_parameters)
                  self.emit('collectOscillationStarted', (owner, sample_id, sample_code, sample_location, data_collect_parameters, osc_id))
                  data_collect_parameters["status"]='Running'
                  
                  # now really start collect sequence
                  self.do_collect(owner, data_collect_parameters)
                except:
                  failed = True
                  exc_type, exc_value, exc_tb = sys.exc_info()
                  logging.exception("Data collection failed")
                  data_collect_parameters["status"] = 'Data collection failed!' #Message to be stored in LIMS
                  failed_msg = 'Data collection failed!\n%s' % exc_value
                  self.emit("collectOscillationFailed", (owner, False, failed_msg, self.collection_id, osc_id))
                else:
                  data_collect_parameters["status"]='Data collection successful'

                try:
                  if data_collect_parameters.get("processing", False)=="True":
                    self.trigger_auto_processing("after",
                                                 self.xds_directory,
                                                 data_collect_parameters["EDNA_files_dir"],
                                                 data_collect_parameters["anomalous"],
                                                 data_collect_parameters["residues"],
                                                 data_collect_parameters["do_inducedraddam"],
                                                 data_collect_parameters.get("sample_reference", {}).get("spacegroup", ""),
                                                 data_collect_parameters.get("sample_reference", {}).get("cell", ""))
                except:
                  pass
                else:
                   collections_analyse_params.append((self.collection_id,
                                                      self.xds_directory, 
                                                      data_collect_parameters["EDNA_files_dir"],
                                                      data_collect_parameters["anomalous"],
                                                      data_collect_parameters["residues"],
                                                      "reference_interval" in data_collect_parameters["oscillation_sequence"][0],
                                                      data_collect_parameters["do_inducedraddam"]))
  
                if self.bl_control.lims:    
                  data_collect_parameters["flux_end"]=self.get_flux()
                  try:
                    self.bl_control.lims.update_data_collection(data_collect_parameters)
                  except:
                    logging.getLogger("HWR").exception("Could not store data collection into LIMS")
                                  
                if failed:
                  # if one dc fails, stop the whole loop
                  break
                else:
                  self.emit("collectOscillationFinished", (owner, True, data_collect_parameters["status"], self.collection_id, osc_id, data_collect_parameters))

            try:
              self.__safety_shutter_close_task = gevent.spawn_later(10*60, self.close_safety_shutter, timeout=10)
            except:
              logging.exception("Could not close safety shutter")
        finally:
           self.emit("collectEnded", owner, not failed, failed_msg if failed else "Data collection successful")
           self.emit("collectReady", (True, ))


    def collect(self, owner, data_collect_parameters_list): #, finished_callback=None):
        self.data_collect_task = self.loop(owner, data_collect_parameters_list, wait = False)
        return self.data_collect_task


    #TODO: rename to stop_collect
    def stopCollect(self, owner):
        if self.data_collect_task is not None:
            self.data_collect_task.kill(block = False)


    """
    processDataScripts
        Description    : executes a script after the data collection has finished
        Type           : method
    """
    def trigger_auto_processing(self, process_event, xds_dir, EDNA_files_dir=None, anomalous=None, residues=200, do_inducedraddam=False, spacegroup=None, cell=None):
      # quick fix for anomalous, do_inducedraddam... passed as a string!!!
      # (comes from the queue)
      if type(anomalous) == types.StringType:
        anomalous = anomalous == "True"      
      if type(do_inducedraddam) == types.StringType:
        do_inducedraddam = do_inducedraddam == "True" 
      if type(residues) == types.StringType:
        try:
          residues = int(residues)
        except:
          residues = 200

      # residues = zero should be interpreted as if no value was provided
      # use default of 200
      if residues == 0:
          residues = 200

      processAnalyseParams = {}
      processAnalyseParams['EDNA_files_dir'] = EDNA_files_dir

      try:
        if type(xds_dir) == types.ListType:
            processAnalyseParams["collections_params"] = xds_dir
        else:
            processAnalyseParams['datacollect_id'] = self.collection_id
            processAnalyseParams['xds_dir'] = xds_dir
        processAnalyseParams['anomalous'] = anomalous
        processAnalyseParams['residues'] = residues
        processAnalyseParams["spacegroup"]=spacegroup
        processAnalyseParams["cell"]=cell
      except Exception,msg:
        logging.getLogger().exception("DataCollect:processing: %r" % msg)
      else:
        #logging.info("AUTO PROCESSING: %s, %s, %s, %s, %s, %s, %r, %r", process_event, EDNA_files_dir, anomalous, residues, do_inducedraddam, spacegroup, cell)
            
        try: 
            autoprocessing.start(self["auto_processing"], process_event, processAnalyseParams)
        except:
            logging.getLogger().exception("Error starting processing")
          
        if process_event=="after" and do_inducedraddam:
            try:
              autoprocessing.startInducedRadDam(processAnalyseParams)
            except:
              logging.exception("Error starting induced rad.dam")
               <|MERGE_RESOLUTION|>--- conflicted
+++ resolved
@@ -408,6 +408,7 @@
         if self.__safety_shutter_close_task is not None:
             self.__safety_shutter_close_task.kill()
 
+        logging.getLogger("user_level_log").info("Closing fast shutter")
         self.close_fast_shutter()
 
         # reset collection id on each data collect
@@ -479,32 +480,12 @@
             data_collect_parameters["actualSampleBarcode"] = None
             data_collect_parameters["actualContainerBarcode"] = None
 
-<<<<<<< HEAD
-=======
-        logging.getLogger("user_level_log").info("Taking sample snapshosts")
-        self._take_crystal_snapshots(data_collect_parameters.get("take_snapshots", False))
-
-        centring_info = {}
-        try:
-            logging.getLogger("user_level_log").info("Getting centring status")
-            centring_status = self.diffractometer().getCentringStatus()
-        except:
-            pass
-        else:
-            centring_info = dict(centring_status)
-
-        #Save sample centring positions
-        motors = centring_info.get("motors", {})
-        extra_motors = centring_info.get("extraMotors", {})
-
-        positions_str = ""
-
->>>>>>> 363fc91d
         motors_to_move_before_collect = data_collect_parameters.setdefault("motors", {})
         # this is for the LIMS
         positions_str = " ".join([motor+"="+("None" if pos is None else "%f" % pos) for motor, pos in motors_to_move_before_collect.iteritems()])
         data_collect_parameters['actualCenteringPosition'] = positions_str
         ###
+        logging.getLogger("user_level_log").info("Moving motors: %r", motors_to_move_before_collect)
         self.move_motors(motors_to_move_before_collect)
 
         # take snapshots, then assign centring status (which contains images) to centring_info variable
@@ -628,17 +609,8 @@
           logging.getLogger("user_level_log").info("Moving detector to %f", data_collect_parameters["detdistance"])
           self.move_detector(oscillation_parameters["detdistance"])
 
-<<<<<<< HEAD
         # 0: software binned, 1: unbinned, 2:hw binned
         self.set_detector_mode(data_collect_parameters["detector_mode"])
-=======
-        
-        logging.getLogger("user_level_log").info("Closing fast shutter")
-        self.close_fast_shutter()
-
-        logging.getLogger("user_level_log").info("Moving motors: %r", motors_to_move_before_collect)
-        self.move_motors(motors_to_move_before_collect)
->>>>>>> 363fc91d
 
         with cleanup(self.data_collection_cleanup):
             if not self.safety_shutter_opened():
