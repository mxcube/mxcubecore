--- conflicted
+++ resolved
@@ -162,13 +162,8 @@
         try:
             # WARNING self.deltas is a LINK to the INTERNAL properties dictionary
             # modifying it modifies the GLOBAL properties, not just the local copy
-<<<<<<< HEAD
-            # Maybe do self["deltas"].getProperties().copy()?
-            self.deltas = self["deltas"].getProperties()
-=======
             # Maybe do self["deltas"].get_properties().copy()?
             self.deltas = self["deltas"].get_properties()
->>>>>>> 6bbb019e
         except Exception:
             logging.getLogger().error("No deltas.")
 
