#! /usr/bin/env python
# encoding: utf-8

"""Workflow runner, interfacing to external workflow engine
using Abstract Beamline Interface messages

License:

This file is part of MXCuBE.

MXCuBE is free software: you can redistribute it and/or modify
it under the terms of the GNU Lesser General Public License as published by
the Free Software Foundation, either version 3 of the License, or
(at your option) any later version.

MXCuBE is distributed in the hope that it will be useful,
but WITHOUT ANY WARRANTY; without even the implied warranty of
MERCHANTABILITY or FITNESS FOR A PARTICULAR PURPOSE.  See the
GNU Lesser General Public License for more details.

You should have received a copy of the GNU Lesser General Public License
along with MXCuBE.  If not, see <https://www.gnu.org/licenses/>.
"""

import logging
import uuid
import time
import datetime
import os
import subprocess
import socket
import f90nml

import gevent
import gevent.event
import gevent._threading
from dispatcher import dispatcher

import ConvertUtils
from HardwareRepository.BaseHardwareObjects import HardwareObject
from HardwareRepository.HardwareRepository import getHardwareRepository

import queue_model_objects
import queue_model_enumerables
from queue_entry import QUEUE_ENTRY_STATUS

import GphlMessages

try:
    from collections import OrderedDict
except ImportError:
    from ordereddict import OrderedDict

__copyright__ = """ Copyright © 2016 - 2018 by Global Phasing Ltd. """
__license__ = "LGPLv3+"
__author__ = "Rasmus H Fogh"

States = queue_model_enumerables.States

# Used to pass to priorInformation when no wavelengths are set (DiffractCal)
DUMMY_WAVELENGTH = 999.999


class GphlWorkflow(HardwareObject, object):
    """Global Phasing workflow runner.
    """

    # Imported here to keep it out of the shared top namespace
    # NB, by the time the code gets here, HardwareObjects is on the PYTHONPATH
    # as is HardwareRepository
    # NB accessed as self.GphlMessages
    import GphlMessages

    # object states
    valid_states = [
        States.OFF,  # Not active
        States.ON,  # Active, awaiting execution order
        States.OPEN,  # Active, awaiting input
        States.RUNNING,  # Active, executing workflow
    ]

    def __init__(self, name):
        HardwareObject.__init__(self, name)
        self._state = States.OFF

        # HO that handles connection to GPhL workflow runner
        self._workflow_connection = None

        # NB Must be set externally *after* the HO is created but *before* it is used
        # Cannot be set during init because of circular HO loading problems
        self.beamline_setup = None

        # Needed to allow methods to put new actions on the queue
        # And as a place to get hold of other objects
        self._queue_entry = None

        # Current data colelction group. Different for characterisation and collection
        self._data_collection_group = None

        # event to handle waiting for parameter input
        self._return_parameters = None

        # Message - processing function map
        self._processor_functions = {}

        # Subprocess names to track which subprocess is getting info
        self._server_subprocess_names = {}

        # Rotation axis role names, ordered from holder towards sample
        self.rotation_axis_roles = []

        # Translation axis role names
        self.translation_axis_roles = []

        # Switch for 'move-to-fine-zoom' message for translational calibration
        self._use_fine_zoom = False

        # Configurable file paths
        self.file_paths = {}

    def _init(self):
        pass

    def init(self):

        # Set up processing functions map
        self._processor_functions = {
            "String": self.echo_info_string,
            "SubprocessStarted": self.echo_subprocess_started,
            "SubprocessStopped": self.echo_subprocess_stopped,
            "RequestConfiguration": self.get_configuration_data,
            "GeometricStrategy": self.setup_data_collection,
            "CollectionProposal": self.collect_data,
            "ChooseLattice": self.select_lattice,
            "RequestCentring": self.process_centring_request,
            "PrepareForCentring": self.prepare_for_centring,
            "ObtainPriorInformation": self.obtain_prior_information,
            "WorkflowAborted": self.workflow_aborted,
            "WorkflowCompleted": self.workflow_completed,
            "WorkflowFailed": self.workflow_failed,
        }

<<<<<<< HEAD
        workflow_connection = getHardwareRepository().getHardwareObject("/gphl-setup")
=======
    def setup_workflow_object(self, beamline_setup):
        """Necessary as this set-up cannot be done at init,
        when the hwobj are still incomplete. Must be called externally"""

        # NBNB This must be done here to avoid infinite loop when getting beamline-setup
        # beamline_setup = HardwareRepository().getHardwareObject('beamline-setup')
        self.beamline_setup = beamline_setup
        workflow_connection = beamline_setup.getObjectByRole('gphl_connection')
>>>>>>> cb20a069
        self._workflow_connection = workflow_connection

        # Set standard configurable file paths
        file_paths = self.file_paths
<<<<<<< HEAD
        ss = workflow_connection.software_paths["gphl_beamline_config"]
        file_paths["gphl_beamline_config"] = ss
        file_paths["transcal_file"] = os.path.join(ss, "transcal.nml")
        file_paths["diffractcal_file"] = os.path.join(ss, "diffractcal.nml")
        file_paths["instrumentation_file"] = fp = os.path.join(
            ss, "instrumentation.nml"
        )
        dd = f90nml.read(fp)["sdcp_instrument_list"]
        self.rotation_axis_roles = dd["gonio_axis_names"]
        self.translation_axis_roles = dd["gonio_centring_axis_names"]
=======
        ss = workflow_connection.software_paths['gphl_beamline_config']
        file_paths['gphl_beamline_config'] = ss
        file_paths['transcal_file'] = os.path.join(ss, 'transcal.nml')
        file_paths['diffractcal_file'] = os.path.join(ss, 'diffractcal.nml')
        file_paths['instrumentation_file'] = fp = os.path.join(
            ss, 'instrumentation.nml'
        )
        dd = f90nml.read(fp)['sdcp_instrument_list']
        self.rotation_axis_roles = dd['gonio_axis_names']
        self.translation_axis_roles = dd['gonio_centring_axis_names']
>>>>>>> cb20a069

    def pre_execute(self, queue_entry):

        self._queue_entry = queue_entry

        if self.get_state() == States.OFF:
<<<<<<< HEAD
            # If not already active (i.e. first time),turn ON
            # self._workflow_connection._initialize_connection(self)
=======
            # If not already active (i.e. first time) open connection and turn ON
>>>>>>> cb20a069
            self._workflow_connection._open_connection()
            self.set_state(States.ON)

    def shutdown(self):
        """Shut down workflow and connection. Triggered on program quit."""
        workflow_connection = self._workflow_connection
        if workflow_connection is not None:
            workflow_connection._workflow_ended()
            workflow_connection._close_connection()

    def get_available_workflows(self):
        """Get list of workflow description dictionaries."""

        # TODO this could be cached for speed

<<<<<<< HEAD
        instcfgout_dir = self.getProperty("instcfgout_dir")

=======
>>>>>>> cb20a069
        result = OrderedDict()
        if self.hasObject("workflow_properties"):
            properties = self["workflow_properties"].getProperties()
        else:
            properties = {}
<<<<<<< HEAD

        if self.hasObject("workflow_options"):
            options = self["workflow_options"].getProperties()
            if "beamline" in options:
                pass
            elif self._workflow_connection.hasObject("ssh_options"):
                # We are running workflow through ssh - set beamline url
                options["beamline"] = "py4j:%s:" % socket.gethostname()
            else:
                options["beamline"] = "py4j::"
        else:
            options = {}
        if self.hasObject("invocation_options"):
            invocation_options = self["invocation_options"].getProperties()
        else:
            invocation_options = {}
        if self.hasObject("invocation_properties"):
            invocation_properties = self["invocation_properties"].getProperties()
=======
        if self.hasObject('invocation_properties'):
            invocation_properties = self['invocation_properties'].getProperties()
>>>>>>> cb20a069
        else:
            invocation_properties = {}

        if self.hasObject('all_workflow_options'):
            all_workflow_options = self['all_workflow_options'].getProperties()
            if 'beamline' in all_workflow_options:
                pass
            elif self._workflow_connection.hasObject('ssh_options'):
                # We are running workflow through ssh - set beamline url
                all_workflow_options['beamline'] = 'py4j:%s:' % socket.gethostname()
            else:
                all_workflow_options['beamline'] = 'py4j::'
        else:
            all_workflow_options = {}

        acq_workflow_options = all_workflow_options.copy()
        acq_workflow_options.update(self['acq_workflow_options'].getProperties())
        # Add options for target directories:
<<<<<<< HEAD
        # There should be a better way, but apparently there isn't
        session_hwobj = getHardwareRepository().getHardwareObject("session")
        process_root = session_hwobj.get_base_process_directory()
        options["appdir"] = process_root
=======
        session_hwobj = self.beamline_setup.getObjectByRole('session')
        process_root = session_hwobj.get_base_process_directory()
        acq_workflow_options['appdir'] = process_root

        mx_workflow_options = acq_workflow_options.copy()
        mx_workflow_options.update(self['mx_workflow_options'].getProperties())
>>>>>>> cb20a069

        for wf_node in self["workflows"]:
            name = wf_node.name()
<<<<<<< HEAD
            wf_dict = {
                "name": name,
                "strategy_type": wf_node.getProperty("strategy_type"),
                "application": wf_node.getProperty("application"),
                "documentation": wf_node.getProperty("documentation", default_value=""),
                "interleaveOrder": wf_node.getProperty(
                    "interleave_order", default_value=""
                ),
            }
            result[name] = wf_dict
            wf_dict["options"] = dd = options.copy()
            if wf_node.hasObject("options"):
                dd.update(wf_node["options"].getProperties())
                relative_file_path = dd.get("file")
                if relative_file_path is not None:
                    # Special case - this option must be modified before use
                    dd["file"] = os.path.join(
                        self.file_paths["gphl_beamline_config"], relative_file_path
                    )
                instcfgout = dd.get("instcfgout")
                if instcfgout is not None and instcfgout_dir is not None:
                    # Special case - this option must be modified before use
                    dd["instcfgout"] = os.path.join(instcfgout_dir, instcfgout)
            wf_dict["properties"] = dd = properties.copy()
            if wf_node.hasObject("properties"):
                dd.update(wf_node["properties"].getProperties())
            wf_dict["invocation_properties"] = dd = invocation_properties.copy()
            if wf_node.hasObject("invocation_properties"):
                dd.update(wf_node["invocation_properties"].getProperties())
            wf_dict["invocation_options"] = dd = invocation_options.copy()
            if wf_node.hasObject("invocation_options"):
                dd.update(wf_node["invocation_options"].getProperties())

            if wf_node.hasObject("beam_energies"):
                wf_dict["beam_energies"] = dd = OrderedDict()
                for wavelength in wf_node["beam_energies"]:
                    dd[wavelength.getProperty("role")] = wavelength.getProperty("value")
=======
            strategy_type = wf_node.getProperty('strategy_type')
            wf_dict = {'name':name,
                       'strategy_type':strategy_type,
                       'application':wf_node.getProperty('application'),
                       'documentation':wf_node.getProperty('documentation',
                                                           default_value=''),
                       'interleaveOrder':wf_node.getProperty('interleave_order',
                                                             default_value=''),
            }
            result[name] = wf_dict

            if strategy_type.startswith('transcal'):
                wf_dict['options'] = dd = all_workflow_options.copy()
                if wf_node.hasObject('options'):
                    dd.update(wf_node['options'].getProperties())
                    relative_file_path = dd.get('file')
                    if relative_file_path is not None:
                        # Special case - this option must be modified before use
                        dd['file'] = os.path.join(
                            self.file_paths['gphl_beamline_config'],
                            relative_file_path
                        )

            elif strategy_type.startswith('diffractcal'):
                wf_dict['options'] = dd = acq_workflow_options.copy()
                if wf_node.hasObject('options'):
                    dd.update(wf_node['options'].getProperties())

            else:
                wf_dict['options'] = dd = mx_workflow_options.copy()
                if wf_node.hasObject('options'):
                    dd.update(wf_node['options'].getProperties())
                if wf_node.hasObject('beam_energies'):
                    wf_dict['beam_energies'] = dd = OrderedDict()
                    for wavelength in wf_node['beam_energies']:
                        dd[wavelength.getProperty('role')] = (
                            wavelength.getProperty('value')
                        )

            wf_dict['properties'] = dd = properties.copy()
            if wf_node.hasObject('properties'):
                dd.update(wf_node['properties'].getProperties())
            # Program-specific properties
            devmode = dd.get('co.gphl.wf.devMode')
            if devmode and devmode[0] not in 'fFnN':
                # We are in developer mode. Add parameters
                dd['co.gphl.wf.stratcal.opt.--strategy_type'] = strategy_type

            wf_dict['invocation_properties'] = dd = invocation_properties.copy()
            if wf_node.hasObject('invocation_properties'):
                dd.update(wf_node['invocation_properties'].getProperties())
>>>>>>> cb20a069
        #
        return result

    def get_state(self):
        return self._state

    def set_state(self, value):
        if value in self.valid_states:
            self._state = value
            self.emit("stateChanged", (value,))
        else:
            raise RuntimeError("GphlWorlflow set to invalid state: s" % value)

    def workflow_end(self):
        """
        The workflow has finished, sets the state to 'ON'
        """

        self._queue_entry = None
        self._data_collection_group = None
        # if not self._gevent_event.is_set():
        #     self._gevent_event.set()
        self.set_state(States.ON)
        self._server_subprocess_names.clear()
        workflow_connection = self._workflow_connection
        if workflow_connection is not None:
            workflow_connection._workflow_ended()

    def abort(self, message=None):
        logging.getLogger("HWR").info("MXCuBE aborting current GPhL workflow")
        workflow_connection = self._workflow_connection
        if workflow_connection is not None:
            workflow_connection.abort_workflow(message=message)

    def execute(self):

        try:
            self.set_state(States.RUNNING)

            workflow_queue = gevent._threading.Queue()
            # Fork off workflow server process
            workflow_connection = self._workflow_connection
            if workflow_connection is not None:
                workflow_connection.start_workflow(
                    workflow_queue, self._queue_entry.get_data_model()
                )

            while True:
                while workflow_queue.empty():
                    time.sleep(0.1)

                tt = workflow_queue.get_nowait()
                if tt is StopIteration:
                    break

                message_type, payload, correlation_id, result_list = tt
                func = self._processor_functions.get(message_type)
                if func is None:
                    logging.getLogger("HWR").error(
                        "GPhL message %s not recognised by MXCuBE. Terminating..."
                        % message_type
                    )
                    break
                else:
                    logging.getLogger("HWR").info(
                        "GPhL queue processing %s" % message_type
                    )
                    response = func(payload, correlation_id)
                    if result_list is not None:
                        result_list.append((response, correlation_id))

        except BaseException:
            self.workflow_end()
            logging.getLogger("HWR").error(
                "Uncaught error during GPhL workflow execution", exc_info=True
            )
            raise

    def _add_to_queue(self, parent_model_obj, child_model_obj):
        # There should be a better way, but apparently there isn't
<<<<<<< HEAD
        qmo = getHardwareRepository().getHardwareObject("/queue-model")
=======
        qmo = HardwareRepository().getHardwareObject('queue-model')
>>>>>>> cb20a069
        qmo.add_child(parent_model_obj, child_model_obj)

    # Message handlers:

    def workflow_aborted(self, payload, correlation_id):
        logging.getLogger("user_level_log").info("GPhL Workflow aborted.")

    def workflow_completed(self, payload, correlation_id):
        logging.getLogger("user_level_log").info("GPhL Workflow completed.")

    def workflow_failed(self, payload, correlation_id):
        logging.getLogger("user_level_log").info("GPhL Workflow failed.")

    def echo_info_string(self, payload, correlation_id=None):
        """Print text info to console,. log etc."""
        subprocess_name = self._server_subprocess_names.get(correlation_id)
        if subprocess_name:
            logging.info("%s: %s" % (subprocess_name, payload))
        else:
            logging.info(payload)

    def echo_subprocess_started(self, payload, correlation_id):
        name = payload.name
        if correlation_id:
            self._server_subprocess_names[correlation_id] = name
        logging.info("%s : STARTING" % name)

    def echo_subprocess_stopped(self, payload, correlation_id):
        try:
            name = self._server_subprocess_names.pop(correlation_id)
        except KeyError:
            name = "Unknown process"
        logging.info("%s : FINISHED" % name)

    def get_configuration_data(self, payload, correlation_id):
        return self.GphlMessages.ConfigurationData(
            self.file_paths["gphl_beamline_config"]
        )

    def query_collection_strategy(self, geometric_strategy, collect_hwobj,
                                  default_energy):
        """Display collection strategy for user approval,
        and query parameters needed"""

        data_model = self._queue_entry.get_data_model()

        isInterleaved = geometric_strategy.isInterleaved
        allowed_widths = geometric_strategy.allowedWidths
        if allowed_widths:
            default_width_index = geometric_strategy.defaultWidthIdx or 0
        else:
            allowed_widths = [
                float(x) for x in self.getProperty("default_image_widths").split()
            ]
            val = allowed_widths[0]
            allowed_widths.sort()
            default_width_index = allowed_widths.index(val)
            logging.getLogger("HWR").info(
                "No allowed image widths returned by strategy - use defaults"
            )

        # NBNB TODO userModifiable

        # NBNB The geometric strategy is only given for ONE beamsetting
        # The strategy is (for now) repeated identical for all wavelengths
        # When this changes, more info will become available

        axis_names = self.rotation_axis_roles

        orientations = OrderedDict()
        strategy_length = 0
        for sweep in geometric_strategy.get_ordered_sweeps():
            strategy_length += sweep.width
            rotation_id = sweep.goniostatSweepSetting.id
            sweeps = orientations.setdefault(rotation_id, [])
            sweeps.append(sweep)

        lines = ["Geometric strategy   :"]
        if data_model.lattice_selected:
            # Data collection TODO: Use workflow info to distinguish
            total_width = 0
            beam_energies = data_model.get_beam_energies()
            # NB We no longer use the actual energies, only the tags
            # TODO clean up the configs to match
            energies = [default_energy, default_energy + 0.01, default_energy - 0.01]
            for ii, tag in enumerate(beam_energies):
                beam_energies[tag] = energies[ii]

            for tag, energy in beam_energies.items():
                # NB beam_energies is an ordered dictionary
<<<<<<< HEAD
                lines.append(
                    "- %-18s %6.1f degrees at %s keV" % (tag, strategy_length, energy)
                )
=======
                lines.append("- %-18s %6.1f degrees"
                             % (tag, strategy_length))
>>>>>>> cb20a069
                total_width += strategy_length
            lines.append("%-18s:  %6.1f degrees" % ("Total rotation", total_width))
        else:
<<<<<<< HEAD
            # Charcterisation TODO: Use workflow info to distinguish
            lines.append(
                "    - Beam Energy    : %7.1f keV"
                % (ConvertUtils.h_over_e / beamSetting.wavelength)
            )
            lines.append("    - Total rotation : %7.1f degrees" % strategy_length)

        for rotation_id, sweeps in sorted(orientations.items()):
=======
            # Charcterisation TODO: Use workflow info to distinguish h_o
            beam_energies = OrderedDict((('Characterisation', default_energy),))
            lines.append("    - Total rotation : %7.1f degrees"
                         % strategy_length)

        for rotation_id, sweeps in orientations.items():
>>>>>>> cb20a069
            goniostatRotation = sweeps[0].goniostatSweepSetting
            axis_settings = goniostatRotation.axisSettings
            scan_axis = goniostatRotation.scanAxis
            ss = "\nOrientation: " + ", ".join(
                "%s= %6.1f" % (x, axis_settings.get(x))
                for x in axis_names
                if x != scan_axis
            )
            lines.append(ss)
            for sweep in sweeps:
                start = sweep.start
                width = sweep.width
                ss = "    - sweep %s=%8.1f, width= %s degrees" % (
                    scan_axis,
                    start,
                    width,
                )
                lines.append(ss)
        info_text = "\n".join(lines)

        acq_parameters = (
            self.beamline_setup.get_default_acquisition_parameters()
        )
        # For now return default values

        resolution = collect_hwobj.get_resolution()
        field_list = [
<<<<<<< HEAD
            {
                "variableName": "_info",
                "uiLabel": "Data collection plan",
                "type": "textarea",
                "defaultValue": info_text,
            },
            {
                "variableName": "imageWidth",
                "uiLabel": "Oscillation range",
                "type": "combo",
                "defaultValue": str(allowed_widths[default_width_index]),
                "textChoices": [str(x) for x in allowed_widths],
            },
            # NB Transmission is in % in UI, but in 0-1 in workflow
            {
                "variableName": "transmission",
                "uiLabel": "Transmission",
                "type": "text",
                "defaultValue": str(acq_parameters.transmission),
                "unit": "%",
                "lowerBound": 0.0,
                "upperBound": 100.0,
            },
            {
                "variableName": "exposure",
                "uiLabel": "Exposure Time",
                "type": "text",
                "defaultValue": str(acq_parameters.exp_time),
                "unit": "s",
                # NBNB TODO fill in from config
                "lowerBound": 0.003,
                "upperBound": 6000,
            },
=======
            {'variableName':'_info',
             'uiLabel':'Data collection plan',
             'type':'textarea',
             'defaultValue':info_text,
             },
            {'variableName':'resolution',
             'uiLabel':'Detector resolution (A)',
             'type':'text',
             'defaultValue':str(resolution),
             },

            # NB Transmission is in % in UI, but in 0-1 in workflow
            {'variableName':'transmission',
             'uiLabel':'Transmission (%)',
             'type':'text',
             'defaultValue':str(acq_parameters.transmission),
             'lowerBound':0.0,
             'upperBound':100.0,
             },

            {'variableName':'exposure',
             'uiLabel':'Exposure Time (s)',
             'type':'text',
             'defaultValue':str(acq_parameters.exp_time),
             # NBNB TODO fill in from config
             'lowerBound':0.003,
             'upperBound':6000,
             }
>>>>>>> cb20a069
        ]
        if (data_model.lattice_selected
                or 'calibration' in data_model.get_type().lower()):
            if len(orientations) > 1:
                field_list.append(
                    {'variableName':'centre_before_sweep',
                     'uiLabel':'(Re)centre crystal before the start of each sweep?',
                     'type':'boolean',
                     'defaultValue':bool(self.getProperty('centre_before_sweep')),
                     },
                )
            field_list.append(
                {'variableName':'centre_at_start',
                 'uiLabel':'(Re)centre crystal before acquisition start?',
                 'type':'boolean',
                 'defaultValue':bool(self.getProperty('centre_at_start')),
                 },
            )
            if data_model.get_snapshot_count():
                field_list.append(
                    {'variableName':'centring_snapshots',
                     'uiLabel':'Collect snapshots after each centring?',
                     'type':'boolean',
                     'defaultValue':False,
                     },
                )

<<<<<<< HEAD
        # First set beam_energy and give it time to settle,
        # so detector distance will trigger correct resolution later
        collect_hwobj = self._queue_entry.beamline_setup.getObjectByRole("collect")
        collect_hwobj.set_wavelength(beamSetting.wavelength)

        detectorDistance = detectorSetting.axisSettings.get("Distance")
        if detectorDistance:
            # NBNB If this is ever set to editable, distance and resolution
            # must be varied in sync
            collect_hwobj.move_detector(detectorDistance)
            resolution = collect_hwobj.get_resolution()
            field_list.append(
                {
                    "variableName": "detector_distance",
                    "uiLabel": "Detector distance",
                    "type": "text",
                    "defaultValue": str(detectorDistance),
                    "readOnly": True,
                }
            )
            field_list.append(
                {
                    "variableName": "detector_resolution",
                    "uiLabel": "Equivalent detector resolution (A)",
                    "type": "text",
                    "defaultValue": str(resolution),
                    "readOnly": True,
                }
            )
        else:
            logging.getLogger("HWR").warning(
                "Detector distance not set by workflow runner"
            )

        if isInterleaved:
            field_list.append(
                {
                    "variableName": "wedgeWidth",
                    "uiLabel": "Images per wedge",
                    "type": "text",
                    "defaultValue": "10",
                    "unit": "",
                    "lowerBound": 0,
                    "upperBound": 1000,
                }
            )
=======
        field_list[-1]['NEW_COLUMN'] = True

        field_list.append(
            {'variableName':'imageWidth',
             'uiLabel':'Oscillation range',
             'type':'combo',
             'defaultValue':str(allowed_widths[default_width_index]),
             'textChoices':[str(x) for x in allowed_widths],
             }
        )

        if isInterleaved and data_model.get_interleave_order() not in ("gs", ""):
            field_list.append({'variableName':'wedgeWidth',
                               'uiLabel':'Images per wedge',
                               'type':'text',
                               'defaultValue':'10',
                               'lowerBound':0,
                               'upperBound':1000,}
                              )

        ll = []
        for tag, val in beam_energies.items():
            ll.append(
                {'variableName':tag,
                 'uiLabel':'%s beam energy (keV)' % tag,
                 'type':'text',
                 'defaultValue':str(val),
                 'lowerBound':4.0,
                 'upperBound':20.
                 }
            )
        if  data_model.lattice_selected:
            # TODO NBNB temporary hack pending fixing of wavelength and det_dist
            ll[0]['readOnly']  = True
        field_list.extend(ll)

>>>>>>> cb20a069
        self._return_parameters = gevent.event.AsyncResult()
        responses = dispatcher.send(
            "gphlParametersNeeded", self, field_list, self._return_parameters
        )
        if not responses:
            self._return_parameters.set_exception(
                RuntimeError("Signal 'gphlParametersNeeded' is not connected")
            )

        params = self._return_parameters.get()
        if isInterleaved and data_model.get_interleave_order() in ("gs", ""):
            params["wedgeWidth"] = 10
        self._return_parameters = None
        result = {}
        tag = "imageWidth"
        value = params.get(tag)
        if value:
            result[tag] = float(value)
        tag = "exposure"
        value = params.get(tag)
        if value:
            result[tag] = float(value)
        tag = "transmission"
        value = params.get(tag)
        if value:
            # Convert from % to fraction
            result[tag] = float(value) / 100
        tag = "wedgeWidth"
        value = params.get(tag)
        if value:
            result[tag] = int(value)
<<<<<<< HEAD
        # TODO NBNB must be modified if we make distance/resolution editable
        tag = "detector_distance"
        value = params.get(tag)
        if value:
            collect_hwobj.move_detector(float(value))
            resolution = collect_hwobj.get_resolution()
            result["resolution"] = resolution
=======
        tag = 'resolution'
        value = params.get(tag)
        if value:
            value = float(value)
            result['resolution'] = value

>>>>>>> cb20a069
        if isInterleaved:
            result["interleaveOrder"] = data_model.get_interleave_order()

        for tag in beam_energies:
            beam_energies[tag] = float(params.get(tag, 0))
        result['beam_energies'] = beam_energies

        for tag in ('centre_before_sweep', 'centre_at_start', 'centring_snapshots'):
            # This defaults to False if parameter is not queried
            result[tag] = bool(params.get(tag))

        return result

    def setup_data_collection(self, payload, correlation_id):
        geometric_strategy = payload

        gphl_workflow_model = self._queue_entry.get_data_model()
<<<<<<< HEAD
        gphl_workflow_model.set_detector_resolution(parameters.pop("resolution"))
=======
        collect_hwobj = self.beamline_setup.getObjectByRole(
            'collect'
        )

        # enqueue data collection group
        if gphl_workflow_model.lattice_selected:
            # Data collection TODO: Use workflow info to distinguish
            new_dcg_name = 'GPhL Data Collection'
        else:
            new_dcg_name = 'GPhL Characterisation'
        new_dcg_model = queue_model_objects.TaskGroup()
        new_dcg_model.set_enabled(True)
        new_dcg_model.set_name(new_dcg_name)
        new_dcg_model.set_number(
            gphl_workflow_model.get_next_number_for_name(new_dcg_name)
        )
        self._data_collection_group = new_dcg_model
        self._add_to_queue(gphl_workflow_model, new_dcg_model)

        # Preset energy
        beamSetting = geometric_strategy.defaultBeamSetting
        if beamSetting:
            # First set beam_energy and give it time to settle,
            # so detector distance will trigger correct resolution later
            default_energy = ConvertUtils.h_over_e/beamSetting.wavelength
            # TODO NBNB put in wait-till ready to make sure value settles
            collect_hwobj.set_energy(default_energy)
        else:
            default_energy = collect_hwobj.get_energy()
>>>>>>> cb20a069

        # Preset detector distance and resolution
        detectorSetting = geometric_strategy.defaultDetectorSetting
        if detectorSetting:
            # NBNB If this is ever set to editable, distance and resolution
            # must be varied in sync
            collect_hwobj.move_detector(detectorSetting.axisSettings.get('Distance'))
        # TODO NBNB put in wait-till-ready to make sure value settles
        collect_hwobj.detector_hwobj.wait_ready()
        strategy_resolution = collect_hwobj.get_resolution()
        # Put resolution value in workflow model object
        gphl_workflow_model.set_detector_resolution(strategy_resolution)

        # Get modified parameters and confirm acquisition
        # Run before centring, as it also does confirm/abort
        parameters = self.query_collection_strategy(geometric_strategy, collect_hwobj,
                                                    default_energy)
        user_modifiable = geometric_strategy.isUserModifiable
        if user_modifiable:
            # Query user for new rotationSetting and make it,
            logging.getLogger("HWR").warning(
                "User modification of sweep settings not implemented. Ignored"
            )

        # Set up centring and recentring
        goniostatTranslations = []
        recen_parameters = {}
<<<<<<< HEAD
        sweeps = list(geometric_strategy.sweeps)
        sweepSetting = sweeps[0].goniostatSweepSetting
        translation = sweepSetting.translation
        startloop = 0
        if translation is None:
            recen_parameters = self.load_transcal_parameters()
            if recen_parameters:
                # Do first centring, by itself, so you can use the result for recen
                startloop = 1
                goniostatSweepSettings[sweepSetting.id] = sweepSetting
                qe = self.enqueue_sample_centring(goniostatRotation=sweepSetting)
                translation = self.execute_sample_centring(
                    qe, sweepSetting, sweepSetting.id
                )
                goniostatTranslations.append(translation)
                recen_parameters["ref_xyz"] = tuple(
                    translation.axisSettings[x] for x in self.translation_axis_roles
                )
                recen_parameters["ref_okp"] = tuple(
                    sweepSetting.axisSettings[x] for x in self.rotation_axis_roles
                )
                logging.getLogger("HWR").debug(
                    "Recentring set-up. Parameters are: %s"
                    % sorted(recen_parameters.items())
                )

            else:
                logging.getLogger("HWR").info(
                    "transcal.nml file not found - Automatic recentering skipped"
                )

=======
>>>>>>> cb20a069
        queue_entries = []
        sweeps = geometric_strategy.get_ordered_sweeps()

        # First sweep in list for a given sweepSetting
        first_sweeps = []
        aset = set()
        for sweep in sweeps:
            sweepSettingId = sweep.goniostatSweepSetting.id
            if sweepSettingId not in aset:
                first_sweeps.append(sweep)
                aset.add(sweepSettingId)

        # Decide whether to centre before individual sweeps
        gphl_workflow_model.set_centre_before_sweep(
            parameters.pop('centre_before_sweep', False)
        )
        centre_at_start = parameters.pop('centre_at_start', False)
        centring_snapshots = parameters.pop('centring_snapshots', False)

        # Loop over first sweep occurrences and (re)centre
        # NB we do it reversed so the first to acquire is the last to centre
        if centre_at_start:
            # If we centre at start, we want the first one to be centred last
            first_sweeps.reverse()
        for sweep in first_sweeps:
            sweepSetting = sweep.goniostatSweepSetting
            requestedRotationId = sweepSetting.id
<<<<<<< HEAD
            if requestedRotationId not in goniostatSweepSettings:
                okp = tuple(
                    sweepSetting.axisSettings[x] for x in self.rotation_axis_roles
                )
                if recen_parameters and sweepSetting.translation is None:
                    dd = self.calculate_recentring(okp, **recen_parameters)
=======
            translation = sweepSetting.translation
            initial_settings = sweep.get_initial_settings()

            if translation is not None:
                # We already have a centring passed in (from stratcal, in practice)
                if centre_at_start:
                    qe = self.enqueue_sample_centring(
                        motor_settings=initial_settings
                    )
                    queue_entries.append(
                        (qe, sweepSetting, requestedRotationId, initial_settings)
                    )
>>>>>>> cb20a069

            elif recen_parameters:
                # We have parameters for recentring (from previous orientation)
                okp = tuple(initial_settings[x] for x in self.rotation_axis_roles)
                dd = self.calculate_recentring(okp, **recen_parameters)
                logging.getLogger('HWR').debug('GPHL Recentring. okp, motors'
                                               + str(okp) + str(sorted(dd.items())))
                if centre_at_start:
                    motor_settings = initial_settings.copy()
                    motor_settings.update(dd)
                    qe = self.enqueue_sample_centring(
                        motor_settings=motor_settings
                    )
                    queue_entries.append(
                        (qe, sweepSetting, requestedRotationId, motor_settings)
                    )
                else:
                    # Creating the Translation adds it to the Rotation
                    translation = GphlMessages.GoniostatTranslation(
                        rotation=sweepSetting,
                        requestedRotationId=requestedRotationId,
                        **dd
                    )
                    logging.getLogger("HWR").debug(
                        "Recentring. okp=%s, %s" % (okp, sorted(dd.items()))
                    )
<<<<<<< HEAD
                else:
                    if sweepSetting.translation is None:
                        xx = "No translation settings."
                    else:
                        xx = sorted(sweepSetting.translation.axisSettings.items())
                    logging.getLogger("HWR").debug(
                        "No recentring. okp=%s, %s" % (okp, xx)
                    )

                goniostatSweepSettings[requestedRotationId] = sweepSetting
                # NB there is no provision for NOT making a new translation
                # object if you are making no changes
                qe = self.enqueue_sample_centring(goniostatRotation=sweepSetting)
                queue_entries.append((qe, sweepSetting, requestedRotationId))

        # NB, split in two loops to get all centrings on queue (and so visible)
        # before execution

        for qe, goniostatRotation, requestedRotationId in queue_entries:
=======
                    logging.getLogger('HWR').debug("Recentring. okp=%s, %s"
                                                   % (okp, sorted(dd.items())))
                    goniostatTranslations.append(translation)

            else:
                # No centring or recentring info
                qe = self.enqueue_sample_centring(
                    motor_settings=initial_settings
                )
                rp = self.load_transcal_parameters()
                if rp:
                    # We can make recentring parameters. Centre now regardless
                    recen_parameters = rp
                    translation = self.execute_sample_centring(
                            qe, sweepSetting, requestedRotationId
                        )
                    if centring_snapshots:
                        dd = dict((x, initial_settings[x])
                                  for x in self.rotation_axis_roles)
                        self.collect_centring_snapshots(dd)
                    goniostatTranslations.append(translation)
                    recen_parameters['ref_xyz'] = tuple(
                        translation.axisSettings[x]
                        for x in self.translation_axis_roles
                    )
                    recen_parameters['ref_okp'] = tuple(
                        initial_settings[x] for x in self.rotation_axis_roles
                    )
                    logging.getLogger('HWR').debug(
                        "Recentring set-up. Parameters are: %s"
                        % sorted(recen_parameters.items())
                    )
                else:
                    # Put on recentring queue
                    queue_entries.append(
                        (qe, sweepSetting, requestedRotationId, initial_settings)
                    )

        for qe, goniostatRotation, requestedRotationId, settings in queue_entries:
>>>>>>> cb20a069
            goniostatTranslations.append(
                self.execute_sample_centring(qe, goniostatRotation, requestedRotationId)
            )
            if centring_snapshots:
                dd = dict((x, settings[x]) for x in self.rotation_axis_roles)
                self.collect_centring_snapshots(dd)

        # Set beamline to match parameters, and return SampleCentred message
        # get wavelengths
        h_over_e = ConvertUtils.h_over_e
        beam_energies = parameters.pop('beam_energies')
        wavelengths = list(
            GphlMessages.PhasingWavelength(wavelength=h_over_e/val, role=tag)
            for tag, val in beam_energies.items()
        )
        # set to wavelength of first energy
        # necessary so that resolution setting below gives right detector distance
        collect_hwobj.set_wavelength(wavelengths[0].wavelength)
        # TODO ensure that move is finished before resolution is set

        # get BcsDetectorSetting
        new_resolution = parameters.pop('resolution')
        if new_resolution == strategy_resolution:
            id_ = detectorSetting.id
        else:
            collect_hwobj.set_resolution(new_resolution)
            collect_hwobj.detector_hwobj.wait_ready()
            # NBNB Wait till value has settled
            id_ = None
        orgxy = collect_hwobj.get_beam_centre()
        detectorSetting = GphlMessages.BcsDetectorSetting(
            new_resolution, id=id_, orgxy=orgxy,
            Distance=collect_hwobj.get_detector_distance())

        sampleCentred = self.GphlMessages.SampleCentred(
<<<<<<< HEAD
            goniostatTranslations=goniostatTranslations, **parameters
=======
            goniostatTranslations=goniostatTranslations, wavelengths=wavelengths,
            detectorSetting=detectorSetting, **parameters
>>>>>>> cb20a069
        )
        return sampleCentred

    def load_transcal_parameters(self):
        """Load home_position and cross_sec_of_soc from transcal.nml"""
        fp = self.file_paths.get("transcal_file")
        if os.path.isfile(fp):
            try:
                transcal_data = f90nml.read(fp)["sdcp_instrument_list"]
            except BaseException:
                logging.getLogger("HWR").error(
                    "Error reading transcal.nml file: %s" % fp
                )
            else:
                result = {}
                result["home_position"] = transcal_data.get("trans_home")
                result["cross_sec_of_soc"] = transcal_data.get("trans_cross_sec_of_soc")
                if None in result.values():
                    logging.getLogger("HWR").warning("load_transcal_parameters failed")
                else:
                    return result
        else:
            logging.getLogger("HWR").warning("transcal.nml file not found: %s" % fp)
        # If we get here reading failed
        return {}

    def calculate_recentring(
        self, okp, home_position, cross_sec_of_soc, ref_okp, ref_xyz
    ):
        """Add predicted traslation values using recen
        okp is the omega,gamma,phi tuple of the target position,
        home_position is the translation calibration home position,
        and cross_sec_of_soc is the cross-section of the sphere of confusion
        ref_okp and ref_xyz are the reference omega,gamma,phi and the
        corresponding x,y,z translation position"""

        # Make input file
        gphl_workflow_model = self._queue_entry.get_data_model()
        infile = os.path.join(
            gphl_workflow_model.path_template.process_directory, "temp_recen.in"
        )
        recen_data = OrderedDict()
        indata = {"recen_list": recen_data}

        fp = self.file_paths.get("instrumentation_file")
        instrumentation_data = f90nml.read(fp)["sdcp_instrument_list"]
        diffractcal_data = instrumentation_data

        fp = self.file_paths.get("diffractcal_file")
        try:
            diffractcal_data = f90nml.read(fp)["sdcp_instrument_list"]
        except BaseException:
            logging.getLogger("HWR").debug(
                "diffractcal file not present - using instrumentation.nml %s" % fp
            )
        ll = diffractcal_data["gonio_axis_dirs"]
        recen_data["omega_axis"] = ll[:3]
        recen_data["kappa_axis"] = ll[3:6]
        recen_data["phi_axis"] = ll[6:]
        ll = instrumentation_data["gonio_centring_axis_dirs"]
        recen_data["trans_1_axis"] = ll[:3]
        recen_data["trans_2_axis"] = ll[3:6]
        recen_data["trans_3_axis"] = ll[6:]
        recen_data["cross_sec_of_soc"] = cross_sec_of_soc
        recen_data["home"] = home_position
        #
        f90nml.write(indata, infile, force=True)

        # Get program locations
        recen_executable = self._workflow_connection.get_executable("recen")
        # Get environmental variables
        envs = {"BDG_home": self._workflow_connection.software_paths["BDG_home"]}
        # Run recen
        command_list = [
            recen_executable,
            "--input",
            infile,
            "--init-xyz",
            "%s %s %s" % ref_xyz,
            "--init-okp",
            "%s %s %s" % ref_okp,
            "--okp",
            "%s %s %s" % okp,
        ]
        # NB the universal_newlines has the NECESSARY side effect of converting
        # output from bytes to string (with default encoding),
        # avoiding an explicit decoding step.
        result = {}
        logging.getLogger("HWR").debug(
            "Running Recen command: %s" % " ".join(command_list)
        )
        try:
            output = subprocess.check_output(
                command_list,
                env=envs,
                stderr=subprocess.STDOUT,
                universal_newlines=True,
            )
        except subprocess.CalledProcessError as err:
            logging.getLogger("HWR").error(
                "Recen failed with returncode %s. Output was:\n%s"
                % (err.returncode, err.output)
            )
            return result

        terminated_ok = False
        for line in reversed(output.splitlines()):
            ss = line.strip()
            if terminated_ok:
                if "X,Y,Z" in ss:
                    ll = ss.split()[-3:]
                    for ii, tag in enumerate(self.translation_axis_roles):
                        result[tag] = float(ll[ii])
                    break

            elif ss == "NORMAL termination":
                terminated_ok = True
        else:
            logging.getLogger("HWR").error(
                "Recen failed with normal termination=%s. Output was:\n" % terminated_ok
                + output
            )
        #
        return result

    def collect_data(self, payload, correlation_id):
        collection_proposal = payload

        beamline_setup_hwobj = self.beamline_setup
        queue_manager = self._queue_entry.get_queue_controller()

        # NBNB creation and use of master_path_template is NOT in testing version yet
        gphl_workflow_model = self._queue_entry.get_data_model()
        master_path_template = gphl_workflow_model.path_template
        relative_image_dir = collection_proposal.relativeImageDir

<<<<<<< HEAD
        new_dcg_name = "GPhL Data Collection"
        new_dcg_model = queue_model_objects.TaskGroup()
        new_dcg_model.set_enabled(True)
        new_dcg_model.set_name(new_dcg_name)
        new_dcg_model.set_number(
            gphl_workflow_model.get_next_number_for_name(new_dcg_name)
        )
        self._add_to_queue(gphl_workflow_model, new_dcg_model)

=======
>>>>>>> cb20a069
        sample = gphl_workflow_model.get_sample_node()
        # There will be exactly one for the kinds of collection we are doing
        crystal = sample.crystals[0]
        if (gphl_workflow_model.lattice_selected
            or 'calibration' in gphl_workflow_model.get_type().lower()):
            snapshot_count = gphl_workflow_model.get_snapshot_count()
        else:
            # Do not make snapshots during chareacterisation
            snapshot_count  = 0
        if gphl_workflow_model.get_centre_before_sweep():
            enqueue_centring = True
        else:
            enqueue_centring = False
        data_collections = []
        snapshot_counts = dict()
        found_orientations = set()
        for scan in collection_proposal.scans:
            sweep = scan.sweep
            acq = queue_model_objects.Acquisition()

            # Get defaults, even though we override most of them
            acq_parameters = beamline_setup_hwobj.get_default_acquisition_parameters()
            acq.acquisition_parameters = acq_parameters

            acq_parameters.first_image = scan.imageStartNum
            acq_parameters.num_images = scan.width.numImages
            acq_parameters.osc_start = scan.start
            acq_parameters.osc_range = scan.width.imageWidth
            logging.getLogger("HWR").info(
                "Scan: %s images of %s deg. starting at %s (%s deg)"
                % (
                    acq_parameters.num_images,
                    acq_parameters.osc_range,
                    acq_parameters.first_image,
                    acq_parameters.osc_start,
                )
            )
            # acq_parameters.kappa = self._get_kappa_axis_position()
            # acq_parameters.kappa_phi = self._get_kappa_phi_axis_position()
            # acq_parameters.overlap = overlap
            acq_parameters.exp_time = scan.exposure.time
            acq_parameters.num_passes = 1
<<<<<<< HEAD
            acq_parameters.resolution = gphl_workflow_model.get_detector_resolution()
            acq_parameters.energy = ConvertUtils.h_over_e / sweep.beamSetting.wavelength
=======
            acq_parameters.detdistance = sweep.detectorSetting.axisSettings.get('Distance')
            acq_parameters.resolution = 0.0  # Use detector distance
            acq_parameters.energy = (ConvertUtils.h_over_e
                                     / sweep.beamSetting.wavelength)
>>>>>>> cb20a069
            acq_parameters.transmission = scan.exposure.transmission * 100
            # acq_parameters.shutterless = self._has_shutterless()
            # acq_parameters.detector_mode = self._get_roi_modes()
            acq_parameters.inverse_beam = False
            # acq_parameters.take_dark_current = True
            # acq_parameters.skip_existing_images = False

            # Edna also sets screening_id
            # Edna also sets osc_end

<<<<<<< HEAD
            goniostatRotation = sweep.goniostatSweepSetting
            goniostatTranslation = goniostatRotation.translation
            dd = dict(
                (x, goniostatRotation.axisSettings[x]) for x in self.rotation_axis_roles
            )

            if goniostatTranslation is not None:
                for tag in self.translation_axis_roles:
                    val = goniostatTranslation.axisSettings.get(tag)
                    if val is not None:
                        dd[tag] = val
            dd[goniostatRotation.scanAxis] = scan.start
            acq_parameters.centred_position = queue_model_objects.CentredPosition(dd)

=======
>>>>>>> cb20a069
            # Path_template
            path_template = queue_model_objects.PathTemplate()
            # Naughty, but we want a clone, right?
            # NBNB this ONLY works because all the attributes are immutable values
            path_template.__dict__.update(master_path_template.__dict__)
            if relative_image_dir:
                path_template.directory = os.path.join(
                    path_template.directory, relative_image_dir
                )
                path_template.process_directory = os.path.join(
                    path_template.process_directory, relative_image_dir
                )
            acq.path_template = path_template
            filename_params = scan.filenameParams
            subdir = filename_params.get("subdir")
            if subdir:
                path_template.directory = os.path.join(path_template.directory, subdir)
                path_template.process_directory = os.path.join(
                    path_template.process_directory, subdir
                )
            ss = filename_params.get("run")
            path_template.run_number = int(ss) if ss else 1
<<<<<<< HEAD
            prefix = filename_params.get("prefix", "")
            ib_component = filename_params.get("inverse_beam_component_sign", "")
=======
            prefix = filename_params.get('prefix', '')
            ib_component = filename_params.get('inverse_beam_component_sign', '')
>>>>>>> cb20a069
            ll = []
            if prefix:
                ll.append(prefix)
            if ib_component:
                ll.append(ib_component)
<<<<<<< HEAD
            path_template.base_prefix = "_".join(ll)
            path_template.mad_prefix = filename_params.get("beam_setting_index") or ""
=======
            path_template.base_prefix = '_'.join(ll)
            beam_setting_index = filename_params.get('beam_setting_index') or ''
            path_template.mad_prefix = beam_setting_index
>>>>>>> cb20a069
            path_template.wedge_prefix = (
                filename_params.get("gonio_setting_index") or ""
            )
            path_template.start_num = acq_parameters.first_image
            path_template.num_files = acq_parameters.num_images

            goniostatRotation = sweep.goniostatSweepSetting
            if enqueue_centring and goniostatRotation.id not in found_orientations:
                # Put centring on queue and collect using the resulting position
                # NB this means that the actual translational axis positions
                # will NOT be known to the workflow
                self.enqueue_sample_centring(motor_settings=sweep.get_initial_settings())
            else:
                # Collect using precalculated centring position
                dd = sweep.get_initial_settings()
                dd[goniostatRotation.scanAxis] = scan.start
                acq_parameters.centred_position = (
                    queue_model_objects.CentredPosition(dd)
                )
            found_orientations.add(goniostatRotation.id)

            count = snapshot_counts.get(sweep, snapshot_count)
            acq_parameters.take_snapshots = count
            if (ib_component or beam_setting_index
                or not gphl_workflow_model.lattice_selected):
                # Only snapshots first time a sweep is encountered
                # When doing inverse beam or wavelength interleaving
                # or canned strategies
                snapshot_counts[sweep] = 0

            data_collection = queue_model_objects.DataCollection([acq], crystal)
            data_collections.append(data_collection)

            data_collection.set_enabled(True)
            data_collection.set_name(path_template.get_prefix())
            data_collection.set_number(path_template.run_number)
            self._add_to_queue(self._data_collection_group, data_collection)

<<<<<<< HEAD
        data_collection_entry = queue_manager.get_entry_with_model(new_dcg_model)
=======
        data_collection_entry = queue_manager.get_entry_with_model(
            self._data_collection_group
        )
>>>>>>> cb20a069
        queue_manager.execute_entry(data_collection_entry)
        self._data_collection_group = None

        if data_collection_entry.status == QUEUE_ENTRY_STATUS.FAILED:
            # TODO NBNB check if these status codes are corerct
            status = 1
        else:
            status = 0

        # NB, uses last path_template,
        # but directory should be the same for all
        return self.GphlMessages.CollectionDone(
            status=status,
            proposalId=collection_proposal.id,
            # Only if you want to override prior information rootdir, which we do not
            # imageRoot=path_template.directory
        )

    def select_lattice(self, payload, correlation_id):
        choose_lattice = payload

        solution_format = choose_lattice.format

        # Must match bravaisLattices column
        lattices = choose_lattice.lattices

        # First letter must match first letter of BravaisLattice
        crystal_system = choose_lattice.crystalSystem

        # Color green (figuratively) if matches lattices,
        # or otherwise if matches crystalSystem

<<<<<<< HEAD
        dd = self.parse_indexing_solution(solution_format, choose_lattice.solutions)

=======
        dd = self.parse_indexing_solution(solution_format,
                                          choose_lattice.solutions)
>>>>>>> cb20a069
        field_list = [
            {
                "variableName": "_cplx",
                "uiLabel": "Select indexing solution:",
                "type": "selection_table",
                "header": dd["header"],
                "colours": None,
                "defaultValue": (dd["solutions"],),
            }
        ]

        # colour matching lattices green
        colour_check = lattices
        if crystal_system and not colour_check:
            colour_check = (crystal_system,)
        if colour_check:
            colours = [None] * len(dd["solutions"])
            for ii, line in enumerate(dd["solutions"]):
                if any(x in line for x in colour_check):
                    colours[ii] = "LIGHT_GREEN"
            field_list[0]["colours"] = colours

        self._return_parameters = gevent.event.AsyncResult()
        responses = dispatcher.send(
            "gphlParametersNeeded", self, field_list, self._return_parameters
        )
        if not responses:
            self._return_parameters.set_exception(
                RuntimeError("Signal 'gphlParametersNeeded' is not connected")
            )

        params = self._return_parameters.get()
        ll = str(params["_cplx"][0]).split()
        if ll[0] == "*":
            del ll[0]
        #
        self._queue_entry.get_data_model().lattice_selected = True
        return self.GphlMessages.SelectedLattice(format=solution_format, solution=ll)

    def parse_indexing_solution(self, solution_format, text):

        # Solution table. for format IDXREF will look like
        """
*********** DETERMINATION OF LATTICE CHARACTER AND BRAVAIS LATTICE ***********

 The CHARACTER OF A LATTICE is defined by the metrical parameters of its
 reduced cell as described in the INTERNATIONAL TABLES FOR CRYSTALLOGRAPHY
 Volume A, p. 746 (KLUWER ACADEMIC PUBLISHERS, DORDRECHT/BOSTON/LONDON, 1989).
 Note that more than one lattice character may have the same BRAVAIS LATTICE.

 A lattice character is marked "*" to indicate a lattice consistent with the
 observed locations of the diffraction spots. These marked lattices must have
 low values for the QUALITY OF FIT and their implicated UNIT CELL CONSTANTS
 should not violate the ideal values by more than
 MAXIMUM_ALLOWED_CELL_AXIS_RELATIVE_ERROR=  0.03
 MAXIMUM_ALLOWED_CELL_ANGLE_ERROR=           1.5 (Degrees)

  LATTICE-  BRAVAIS-   QUALITY  UNIT CELL CONSTANTS (ANGSTROEM & DEGREES)
 CHARACTER  LATTICE     OF FIT      a      b      c   alpha  beta gamma

 *  44        aP          0.0      56.3   56.3  102.3  90.0  90.0  90.0
 *  31        aP          0.0      56.3   56.3  102.3  90.0  90.0  90.0
 *  33        mP          0.0      56.3   56.3  102.3  90.0  90.0  90.0
 *  35        mP          0.0      56.3   56.3  102.3  90.0  90.0  90.0
 *  34        mP          0.0      56.3  102.3   56.3  90.0  90.0  90.0
 *  32        oP          0.0      56.3   56.3  102.3  90.0  90.0  90.0
 *  14        mC          0.1      79.6   79.6  102.3  90.0  90.0  90.0
 *  10        mC          0.1      79.6   79.6  102.3  90.0  90.0  90.0
 *  13        oC          0.1      79.6   79.6  102.3  90.0  90.0  90.0
 *  11        tP          0.1      56.3   56.3  102.3  90.0  90.0  90.0
    37        mC        250.0     212.2   56.3   56.3  90.0  90.0  74.6
    36        oC        250.0      56.3  212.2   56.3  90.0  90.0 105.4
    28        mC        250.0      56.3  212.2   56.3  90.0  90.0  74.6
    29        mC        250.0      56.3  125.8  102.3  90.0  90.0  63.4
    41        mC        250.0     212.3   56.3   56.3  90.0  90.0  74.6
    40        oC        250.0      56.3  212.2   56.3  90.0  90.0 105.4
    39        mC        250.0     125.8   56.3  102.3  90.0  90.0  63.4
    30        mC        250.0      56.3  212.2   56.3  90.0  90.0  74.6
    38        oC        250.0      56.3  125.8  102.3  90.0  90.0 116.6
    12        hP        250.1      56.3   56.3  102.3  90.0  90.0  90.0
    27        mC        500.0     125.8   56.3  116.8  90.0 115.5  63.4
    42        oI        500.0      56.3   56.3  219.6 104.8 104.8  90.0
    15        tI        500.0      56.3   56.3  219.6  75.2  75.2  90.0
    26        oF        625.0      56.3  125.8  212.2  83.2 105.4 116.6
     9        hR        750.0      56.3   79.6  317.1  90.0 100.2 135.0
     1        cF        999.0     129.6  129.6  129.6 128.6  75.7 128.6
     2        hR        999.0      79.6  116.8  129.6 118.9  90.0 109.9
     3        cP        999.0      56.3   56.3  102.3  90.0  90.0  90.0
     5        cI        999.0     116.8   79.6  116.8  70.1  39.8  70.1
     4        hR        999.0      79.6  116.8  129.6 118.9  90.0 109.9
     6        tI        999.0     116.8  116.8   79.6  70.1  70.1  39.8
     7        tI        999.0     116.8   79.6  116.8  70.1  39.8  70.1
     8        oI        999.0      79.6  116.8  116.8  39.8  70.1  70.1
    16        oF        999.0      79.6   79.6  219.6  90.0 111.2  90.0
    17        mC        999.0      79.6   79.6  116.8  70.1 109.9  90.0
    18        tI        999.0     116.8  129.6   56.3  64.3  90.0 118.9
    19        oI        999.0      56.3  116.8  129.6  61.1  64.3  90.0
    20        mC        999.0     116.8  116.8   56.3  90.0  90.0 122.4
    21        tP        999.0      56.3  102.3   56.3  90.0  90.0  90.0
    22        hP        999.0      56.3  102.3   56.3  90.0  90.0  90.0
    23        oC        999.0     116.8  116.8   56.3  90.0  90.0  57.6
    24        hR        999.0     162.2  116.8   56.3  90.0  69.7  77.4
    25        mC        999.0     116.8  116.8   56.3  90.0  90.0  57.6
    43        mI        999.0      79.6  219.6   56.3 104.8 135.0  68.8

 For protein crystals the possible space group numbers corresponding  to"""

        # find headers lines
        solutions = []
        if solution_format == "IDXREF":
            lines = text.splitlines()
            for indx in range(len(lines)):
                if "BRAVAIS-" in lines[indx]:
                    # Used as marker for first header line
                    header = ["%s\n%s" % (lines[indx], lines[indx + 1])]
                    break
            else:
                raise ValueError("Substring 'BRAVAIS-' missing in %s indexing solution")

            for indx in range(indx, len(lines)):
                line = lines[indx]
                ss = line.strip()
                if ss:
                    # we are skipping blank line at the start
                    if solutions or ss[0] == "*":
                        # First real line will start with a '*
                        # Subsequent non=-empty lines will also be used
                        solutions.append(line)
                elif solutions:
                    # we have finished - empty non-initial line
                    break

            #
            return {"header": header, "solutions": solutions}
        else:
            raise ValueError(
                "GPhL: Indexing format %s is not known" % repr(solution_format)
            )

    def process_centring_request(self, payload, correlation_id):
        # Used for transcal only - anything else is data collection related
        request_centring = payload

        logging.getLogger("user_level_log").info(
            "Start centring no. %s of %s"
            % (request_centring.currentSettingNo, request_centring.totalRotations)
        )

        # Rotate sample to RotationSetting
        goniostatRotation = request_centring.goniostatRotation
        # goniostatTranslation = goniostatRotation.translation
        #

        if request_centring.currentSettingNo < 2:
            # Start without fine zoom setting
            self._use_fine_zoom = False
        elif not self._use_fine_zoom and goniostatRotation.translation is not None:
            # We are moving to having recentered positions -
            # Set or prompt for fine zoom
            self._use_fine_zoom = True
<<<<<<< HEAD
            # TODO Check correct way to get hold of zoom motor
            zoom_motor = self._queue_entry.beamline_setup.getObjectByRole("zoom")
=======
            zoom_motor = self.beamline_setup.getObjectByRole('zoom')
>>>>>>> cb20a069
            if zoom_motor:
                # Zoom to the last predefined position
                # - that should be the largest magnification
                ll = zoom_motor.getPredefinedPositionsList()
                if ll:
                    logging.getLogger("user_level_log").info(
                        "Sample re-centering now active - Zooming in."
                    )
                    zoom_motor.moveToPosition(ll[-1])
                else:
                    logging.getLogger("HWR").warning(
                        "No predefined positions for zoom motor."
                    )
            else:
                # Ask user to zoom
                info_text = """Automatic sample re-centering is now active
    Switch to maximum zoom before continuing"""
                field_list = [
                    {
                        "variableName": "_info",
                        "uiLabel": "Data collection plan",
                        "type": "textarea",
                        "defaultValue": info_text,
                    }
                ]
                self._return_parameters = gevent.event.AsyncResult()
                responses = dispatcher.send(
                    "gphlParametersNeeded", self, field_list, self._return_parameters
                )
                if not responses:
                    self._return_parameters.set_exception(
                        RuntimeError("Signal 'gphlParametersNeeded' is not connected")
                    )

                dummy = self._return_parameters.get()
                self._return_parameters = None

<<<<<<< HEAD
        centring_queue_entry = self.enqueue_sample_centring(goniostatRotation)
        goniostatTranslation = self.execute_sample_centring(
            centring_queue_entry, goniostatRotation
        )
=======
        centring_queue_entry = self.enqueue_sample_centring(
            motor_settings=goniostatRotation.axisSettings
        )
        goniostatTranslation = self.execute_sample_centring(centring_queue_entry,
                                                            goniostatRotation)
>>>>>>> cb20a069

        if request_centring.currentSettingNo >= request_centring.totalRotations:
            returnStatus = "DONE"
        else:
            returnStatus = "NEXT"
        #
        return self.GphlMessages.CentringDone(
            returnStatus,
            timestamp=time.time(),
            goniostatTranslation=goniostatTranslation,
        )

    def enqueue_sample_centring(self, motor_settings):

        queue_manager = self._queue_entry.get_queue_controller()

<<<<<<< HEAD
        goniostatTranslation = goniostatRotation.translation

        dd = dict(
            (x, goniostatRotation.axisSettings[x]) for x in self.rotation_axis_roles
        )
        if goniostatTranslation is not None:
            for tag in self.translation_axis_roles:
                val = goniostatTranslation.axisSettings.get(tag)
                if val is not None:
                    dd[tag] = val

        centring_model = queue_model_objects.SampleCentring(motor_positions=dd)
        self._add_to_queue(self._queue_entry.get_data_model(), centring_model)
=======
        centring_model = queue_model_objects.SampleCentring(
            name='Centring (GPhL)', motor_positions=motor_settings
        )
        self._add_to_queue(self._data_collection_group, centring_model)
>>>>>>> cb20a069
        centring_entry = queue_manager.get_entry_with_model(centring_model)

        return centring_entry

<<<<<<< HEAD
    def execute_sample_centring(
        self, centring_entry, goniostatRotation, requestedRotationId=None
    ):
=======
    def collect_centring_snapshots(self, motor_settings):

        filename_template = "%s_%s_%s_%s_%s.jpeg"

        gphl_workflow_model = self._queue_entry.get_data_model()
        snapshot_directory = os.path.join(
            gphl_workflow_model.path_template.get_archive_directory(),
            'centring_snapshots'
        )
        number_of_snapshots = gphl_workflow_model.get_snapshot_count()
        if number_of_snapshots:
            logging.getLogger("user_level_log").info(
                "Post-centring: Taking %d sample snapshot(s)"
                % number_of_snapshots
            )
            collect_hwobj = self.beamline_setup.getObjectByRole('collect')
            # settings = goniostatRotation.axisSettings
            collect_hwobj.move_motors(motor_settings)
            okp = tuple(int(motor_settings[x])
                        for x in self.rotation_axis_roles)
            timestamp = datetime.datetime.now().isoformat().split('.')[0]
            summed_angle = 0.0
            for snapshot_index in range(number_of_snapshots):
                if snapshot_index:
                    collect_hwobj.diffractometer_hwobj.move_omega_relative(90)
                    summed_angle += 90
                snapshot_filename = filename_template  % (okp + (timestamp,
                                                                 snapshot_index + 1))
                snapshot_filename = os.path.join(snapshot_directory, snapshot_filename)
                logging.getLogger('HWR').debug('Centring snapshot stored at %s'
                                               % snapshot_filename)
                collect_hwobj._take_crystal_snapshot(snapshot_filename)
            if summed_angle:
                collect_hwobj.diffractometer_hwobj.move_omega_relative(-summed_angle)



    def execute_sample_centring(self, centring_entry, goniostatRotation,
                                requestedRotationId=None):
>>>>>>> cb20a069

        queue_manager = self._queue_entry.get_queue_controller()
        queue_manager.execute_entry(centring_entry)

        centring_result = centring_entry.get_data_model().get_centring_result()
        if centring_result:
            positionsDict = centring_result.as_dict()
            dd = dict((x, positionsDict[x]) for x in self.translation_axis_roles)
            return self.GphlMessages.GoniostatTranslation(
                rotation=goniostatRotation,
                requestedRotationId=requestedRotationId,
                **dd
            )
        else:
            self.abort("No Centring result found")

    def prepare_for_centring(self, payload, correlation_id):

        # TODO Add pop-up confirmation box ('Ready for centring?')

        return self.GphlMessages.ReadyForCentring()

    def obtain_prior_information(self, payload, correlation_id):

        workflow_model = self._queue_entry.get_data_model()
        sample_model = workflow_model.get_sample_node()

<<<<<<< HEAD
        wavelengths = []
        beam_energies = workflow_model.get_beam_energies()
        if beam_energies:
            for role, value in beam_energies.items():
                wavelength = ConvertUtils.h_over_e / value
                wavelengths.append(
                    self.GphlMessages.PhasingWavelength(
                        wavelength=wavelength, role=role
                    )
                )
        else:
            wavelengths.append(
                self.GphlMessages.PhasingWavelength(wavelength=DUMMY_WAVELENGTH)
            )
=======
>>>>>>> cb20a069

        cell_params = workflow_model.get_cell_parameters()
        if cell_params:
            unitCell = self.GphlMessages.UnitCell(*cell_params)
        else:
            unitCell = None

        obj = queue_model_enumerables.SPACEGROUP_MAP.get(
            workflow_model.get_space_group()
        )
        space_group = obj.number if obj else None

        crystal_system = workflow_model.get_crystal_system()
        if crystal_system:
            crystal_system = crystal_system.upper()

        # NB Expected resolution is deprecated.
        # It is set to the current resolution value, for now
        collect_hwobj = self.beamline_setup.getObjectByRole(
            'collect'
        )
        userProvidedInfo = self.GphlMessages.UserProvidedInfo(
            scatterers=(),
            lattice=crystal_system,
            pointGroup=workflow_model.get_point_group(),
            spaceGroup=space_group,
            cell=unitCell,
<<<<<<< HEAD
            expectedResolution=workflow_model.get_expected_resolution(),
            isAnisotropic=None,
            phasingWavelengths=wavelengths,
=======
            expectedResolution=collect_hwobj.get_resolution(),
            isAnisotropic=None
>>>>>>> cb20a069
        )
        ll = ["PriorInformation"]
        for tag in (
            "expectedResolution",
            "isAnisotropic",
            "lattice",
            "pointGroup",
            "scatterers",
            "spaceGroup",
        ):
            val = getattr(userProvidedInfo, tag)
            if val:
<<<<<<< HEAD
                ll.append("%s=%s" % (tag, val))
        if beam_energies:
            ll.extend("%s=%s" % (x.role, x.wavelength) for x in wavelengths)
=======
                ll.append('%s=%s' % (tag, val))
>>>>>>> cb20a069
        if cell_params:
            ll.append("cell_parameters=%s" % (cell_params,))
        logging.getLogger("HWR").debug(", ".join(ll))

        # Look for existing uuid
        for text in sample_model.lims_code, sample_model.code, sample_model.name:
            if text:
                try:
                    sampleId = uuid.UUID(text)
                except BaseException:
                    # The error expected if this goes wrong is ValueError.
                    # But whatever the error we want to continue
                    pass
                else:
                    # Text was a valid uuid string. Use the uuid.
                    break
        else:
            sampleId = uuid.uuid1()

<<<<<<< HEAD
        session_hwobj = getHardwareRepository().getHardwareObject("session")
=======
        # beamline_setup = HardwareRepository().getHardwareObject('beamline-setup')
        session_hwobj = self.beamline_setup.getObjectByRole('session')
>>>>>>> cb20a069
        image_root = session_hwobj.get_base_image_directory()

        if not os.path.isdir(image_root):
            # This direstory must exist by the time the WF software checks for it
            try:
                os.makedirs(image_root)
            except BaseException:
                # No need to raise error - program will fail downstream
                logging.getLogger("HWR").error(
                    "Could not create image root directory: %s" % image_root
                )

        priorInformation = self.GphlMessages.PriorInformation(
            sampleId=sampleId,
            sampleName=(
                sample_model.name
                or sample_model.code
                or sample_model.lims_code
                or workflow_model.path_template.get_prefix()
                or str(sampleId)
            ),
            rootDirectory=image_root,
            userProvidedInfo=userProvidedInfo,
        )
        #
        return priorInformation<|MERGE_RESOLUTION|>--- conflicted
+++ resolved
@@ -140,9 +140,6 @@
             "WorkflowFailed": self.workflow_failed,
         }
 
-<<<<<<< HEAD
-        workflow_connection = getHardwareRepository().getHardwareObject("/gphl-setup")
-=======
     def setup_workflow_object(self, beamline_setup):
         """Necessary as this set-up cannot be done at init,
         when the hwobj are still incomplete. Must be called externally"""
@@ -151,23 +148,10 @@
         # beamline_setup = HardwareRepository().getHardwareObject('beamline-setup')
         self.beamline_setup = beamline_setup
         workflow_connection = beamline_setup.getObjectByRole('gphl_connection')
->>>>>>> cb20a069
         self._workflow_connection = workflow_connection
 
         # Set standard configurable file paths
         file_paths = self.file_paths
-<<<<<<< HEAD
-        ss = workflow_connection.software_paths["gphl_beamline_config"]
-        file_paths["gphl_beamline_config"] = ss
-        file_paths["transcal_file"] = os.path.join(ss, "transcal.nml")
-        file_paths["diffractcal_file"] = os.path.join(ss, "diffractcal.nml")
-        file_paths["instrumentation_file"] = fp = os.path.join(
-            ss, "instrumentation.nml"
-        )
-        dd = f90nml.read(fp)["sdcp_instrument_list"]
-        self.rotation_axis_roles = dd["gonio_axis_names"]
-        self.translation_axis_roles = dd["gonio_centring_axis_names"]
-=======
         ss = workflow_connection.software_paths['gphl_beamline_config']
         file_paths['gphl_beamline_config'] = ss
         file_paths['transcal_file'] = os.path.join(ss, 'transcal.nml')
@@ -178,19 +162,14 @@
         dd = f90nml.read(fp)['sdcp_instrument_list']
         self.rotation_axis_roles = dd['gonio_axis_names']
         self.translation_axis_roles = dd['gonio_centring_axis_names']
->>>>>>> cb20a069
 
     def pre_execute(self, queue_entry):
 
         self._queue_entry = queue_entry
 
         if self.get_state() == States.OFF:
-<<<<<<< HEAD
             # If not already active (i.e. first time),turn ON
             # self._workflow_connection._initialize_connection(self)
-=======
-            # If not already active (i.e. first time) open connection and turn ON
->>>>>>> cb20a069
             self._workflow_connection._open_connection()
             self.set_state(States.ON)
 
@@ -206,39 +185,15 @@
 
         # TODO this could be cached for speed
 
-<<<<<<< HEAD
         instcfgout_dir = self.getProperty("instcfgout_dir")
 
-=======
->>>>>>> cb20a069
         result = OrderedDict()
         if self.hasObject("workflow_properties"):
             properties = self["workflow_properties"].getProperties()
         else:
             properties = {}
-<<<<<<< HEAD
-
-        if self.hasObject("workflow_options"):
-            options = self["workflow_options"].getProperties()
-            if "beamline" in options:
-                pass
-            elif self._workflow_connection.hasObject("ssh_options"):
-                # We are running workflow through ssh - set beamline url
-                options["beamline"] = "py4j:%s:" % socket.gethostname()
-            else:
-                options["beamline"] = "py4j::"
-        else:
-            options = {}
-        if self.hasObject("invocation_options"):
-            invocation_options = self["invocation_options"].getProperties()
-        else:
-            invocation_options = {}
-        if self.hasObject("invocation_properties"):
-            invocation_properties = self["invocation_properties"].getProperties()
-=======
         if self.hasObject('invocation_properties'):
             invocation_properties = self['invocation_properties'].getProperties()
->>>>>>> cb20a069
         else:
             invocation_properties = {}
 
@@ -257,113 +212,67 @@
         acq_workflow_options = all_workflow_options.copy()
         acq_workflow_options.update(self['acq_workflow_options'].getProperties())
         # Add options for target directories:
-<<<<<<< HEAD
-        # There should be a better way, but apparently there isn't
-        session_hwobj = getHardwareRepository().getHardwareObject("session")
-        process_root = session_hwobj.get_base_process_directory()
-        options["appdir"] = process_root
-=======
         session_hwobj = self.beamline_setup.getObjectByRole('session')
         process_root = session_hwobj.get_base_process_directory()
         acq_workflow_options['appdir'] = process_root
 
         mx_workflow_options = acq_workflow_options.copy()
         mx_workflow_options.update(self['mx_workflow_options'].getProperties())
->>>>>>> cb20a069
 
         for wf_node in self["workflows"]:
             name = wf_node.name()
-<<<<<<< HEAD
+            strategy_type = wf_node.getProperty('strategy_type')
             wf_dict = {
-                "name": name,
-                "strategy_type": wf_node.getProperty("strategy_type"),
-                "application": wf_node.getProperty("application"),
+                "name":name,
+                "strategy_type":strategy_type,
+                 "application": wf_node.getProperty("application"),
                 "documentation": wf_node.getProperty("documentation", default_value=""),
                 "interleaveOrder": wf_node.getProperty(
                     "interleave_order", default_value=""
                 ),
             }
             result[name] = wf_dict
-            wf_dict["options"] = dd = options.copy()
-            if wf_node.hasObject("options"):
-                dd.update(wf_node["options"].getProperties())
-                relative_file_path = dd.get("file")
-                if relative_file_path is not None:
-                    # Special case - this option must be modified before use
-                    dd["file"] = os.path.join(
-                        self.file_paths["gphl_beamline_config"], relative_file_path
-                    )
-                instcfgout = dd.get("instcfgout")
-                if instcfgout is not None and instcfgout_dir is not None:
-                    # Special case - this option must be modified before use
-                    dd["instcfgout"] = os.path.join(instcfgout_dir, instcfgout)
+
+            if strategy_type.startswith("transcal"):
+                wf_dict["options"] = dd = all_workflow_options.copy()
+                if wf_node.hasObject("options"):
+                    dd.update(wf_node["options"].getProperties())
+                    relative_file_path = dd.get("file")
+                    if relative_file_path is not None:
+                        # Special case - this option must be modified before use
+                        dd["file"] = os.path.join(
+                            self.file_paths["gphl_beamline_config"],
+                            relative_file_path
+                        )
+
+            elif strategy_type.startswith("diffractcal"):
+                wf_dict["options"] = dd = acq_workflow_options.copy()
+                if wf_node.hasObject("options"):
+                    dd.update(wf_node["options"].getProperties())
+
+            else:
+                wf_dict["options"] = dd = mx_workflow_options.copy()
+                if wf_node.hasObject("options"):
+                    dd.update(wf_node["options"].getProperties())
+                if wf_node.hasObject("beam_energies"):
+                    wf_dict["beam_energies"] = dd = OrderedDict()
+                    for wavelength in wf_node["beam_energies"]:
+                        dd[wavelength.getProperty("role")] = (
+                            wavelength.getProperty("value")
+                        )
+
             wf_dict["properties"] = dd = properties.copy()
             if wf_node.hasObject("properties"):
                 dd.update(wf_node["properties"].getProperties())
+            # Program-specific properties
+            devmode = dd.get("co.gphl.wf.devMode")
+            if devmode and devmode[0] not in "fFnN":
+                # We are in developer mode. Add parameters
+                dd["co.gphl.wf.stratcal.opt.--strategy_type"] = strategy_type
+
             wf_dict["invocation_properties"] = dd = invocation_properties.copy()
             if wf_node.hasObject("invocation_properties"):
                 dd.update(wf_node["invocation_properties"].getProperties())
-            wf_dict["invocation_options"] = dd = invocation_options.copy()
-            if wf_node.hasObject("invocation_options"):
-                dd.update(wf_node["invocation_options"].getProperties())
-
-            if wf_node.hasObject("beam_energies"):
-                wf_dict["beam_energies"] = dd = OrderedDict()
-                for wavelength in wf_node["beam_energies"]:
-                    dd[wavelength.getProperty("role")] = wavelength.getProperty("value")
-=======
-            strategy_type = wf_node.getProperty('strategy_type')
-            wf_dict = {'name':name,
-                       'strategy_type':strategy_type,
-                       'application':wf_node.getProperty('application'),
-                       'documentation':wf_node.getProperty('documentation',
-                                                           default_value=''),
-                       'interleaveOrder':wf_node.getProperty('interleave_order',
-                                                             default_value=''),
-            }
-            result[name] = wf_dict
-
-            if strategy_type.startswith('transcal'):
-                wf_dict['options'] = dd = all_workflow_options.copy()
-                if wf_node.hasObject('options'):
-                    dd.update(wf_node['options'].getProperties())
-                    relative_file_path = dd.get('file')
-                    if relative_file_path is not None:
-                        # Special case - this option must be modified before use
-                        dd['file'] = os.path.join(
-                            self.file_paths['gphl_beamline_config'],
-                            relative_file_path
-                        )
-
-            elif strategy_type.startswith('diffractcal'):
-                wf_dict['options'] = dd = acq_workflow_options.copy()
-                if wf_node.hasObject('options'):
-                    dd.update(wf_node['options'].getProperties())
-
-            else:
-                wf_dict['options'] = dd = mx_workflow_options.copy()
-                if wf_node.hasObject('options'):
-                    dd.update(wf_node['options'].getProperties())
-                if wf_node.hasObject('beam_energies'):
-                    wf_dict['beam_energies'] = dd = OrderedDict()
-                    for wavelength in wf_node['beam_energies']:
-                        dd[wavelength.getProperty('role')] = (
-                            wavelength.getProperty('value')
-                        )
-
-            wf_dict['properties'] = dd = properties.copy()
-            if wf_node.hasObject('properties'):
-                dd.update(wf_node['properties'].getProperties())
-            # Program-specific properties
-            devmode = dd.get('co.gphl.wf.devMode')
-            if devmode and devmode[0] not in 'fFnN':
-                # We are in developer mode. Add parameters
-                dd['co.gphl.wf.stratcal.opt.--strategy_type'] = strategy_type
-
-            wf_dict['invocation_properties'] = dd = invocation_properties.copy()
-            if wf_node.hasObject('invocation_properties'):
-                dd.update(wf_node['invocation_properties'].getProperties())
->>>>>>> cb20a069
         #
         return result
 
@@ -444,11 +353,7 @@
 
     def _add_to_queue(self, parent_model_obj, child_model_obj):
         # There should be a better way, but apparently there isn't
-<<<<<<< HEAD
         qmo = getHardwareRepository().getHardwareObject("/queue-model")
-=======
-        qmo = HardwareRepository().getHardwareObject('queue-model')
->>>>>>> cb20a069
         qmo.add_child(parent_model_obj, child_model_obj)
 
     # Message handlers:
@@ -488,8 +393,12 @@
             self.file_paths["gphl_beamline_config"]
         )
 
-    def query_collection_strategy(self, geometric_strategy, collect_hwobj,
-                                  default_energy):
+    def query_collection_strategy(
+        self,
+        geometric_strategy,
+        collect_hwobj,
+        default_energy
+    ):
         """Display collection strategy for user approval,
         and query parameters needed"""
 
@@ -539,34 +448,19 @@
 
             for tag, energy in beam_energies.items():
                 # NB beam_energies is an ordered dictionary
-<<<<<<< HEAD
-                lines.append(
-                    "- %-18s %6.1f degrees at %s keV" % (tag, strategy_length, energy)
-                )
-=======
                 lines.append("- %-18s %6.1f degrees"
                              % (tag, strategy_length))
->>>>>>> cb20a069
                 total_width += strategy_length
             lines.append("%-18s:  %6.1f degrees" % ("Total rotation", total_width))
         else:
-<<<<<<< HEAD
-            # Charcterisation TODO: Use workflow info to distinguish
-            lines.append(
-                "    - Beam Energy    : %7.1f keV"
-                % (ConvertUtils.h_over_e / beamSetting.wavelength)
-            )
-            lines.append("    - Total rotation : %7.1f degrees" % strategy_length)
-
-        for rotation_id, sweeps in sorted(orientations.items()):
-=======
             # Charcterisation TODO: Use workflow info to distinguish h_o
             beam_energies = OrderedDict((('Characterisation', default_energy),))
-            lines.append("    - Total rotation : %7.1f degrees"
-                         % strategy_length)
+            lines.append(
+                "    - Total rotation : %7.1f degrees"
+                % strategy_length
+            )
 
         for rotation_id, sweeps in orientations.items():
->>>>>>> cb20a069
             goniostatRotation = sweeps[0].goniostatSweepSetting
             axis_settings = goniostatRotation.axisSettings
             scan_axis = goniostatRotation.scanAxis
@@ -594,182 +488,111 @@
 
         resolution = collect_hwobj.get_resolution()
         field_list = [
-<<<<<<< HEAD
             {
-                "variableName": "_info",
-                "uiLabel": "Data collection plan",
-                "type": "textarea",
-                "defaultValue": info_text,
+                "variableName":"_info",
+                 "uiLabel":"Data collection plan",
+                 "type":"textarea",
+                 "defaultValue":info_text,
             },
             {
-                "variableName": "imageWidth",
-                "uiLabel": "Oscillation range",
-                "type": "combo",
-                "defaultValue": str(allowed_widths[default_width_index]),
-                "textChoices": [str(x) for x in allowed_widths],
+                "variableName":"resolution",
+                 "uiLabel":"Detector resolution (A)",
+                 "type":"text",
+                 "defaultValue":str(resolution),
             },
+
             # NB Transmission is in % in UI, but in 0-1 in workflow
             {
-                "variableName": "transmission",
-                "uiLabel": "Transmission",
-                "type": "text",
-                "defaultValue": str(acq_parameters.transmission),
-                "unit": "%",
-                "lowerBound": 0.0,
-                "upperBound": 100.0,
+                "variableName":"transmission",
+                "uiLabel":"Transmission (%)",
+                "type":"text",
+                "defaultValue":str(acq_parameters.transmission),
+                "lowerBound":0.0,
+                "upperBound":100.0,
             },
+
             {
-                "variableName": "exposure",
-                "uiLabel": "Exposure Time",
-                "type": "text",
-                "defaultValue": str(acq_parameters.exp_time),
-                "unit": "s",
+                "variableName":"exposure",
+                "uiLabel":"Exposure Time (s)",
+                "type":"text",
+                "defaultValue":str(acq_parameters.exp_time),
                 # NBNB TODO fill in from config
-                "lowerBound": 0.003,
-                "upperBound": 6000,
-            },
-=======
-            {'variableName':'_info',
-             'uiLabel':'Data collection plan',
-             'type':'textarea',
-             'defaultValue':info_text,
-             },
-            {'variableName':'resolution',
-             'uiLabel':'Detector resolution (A)',
-             'type':'text',
-             'defaultValue':str(resolution),
-             },
-
-            # NB Transmission is in % in UI, but in 0-1 in workflow
-            {'variableName':'transmission',
-             'uiLabel':'Transmission (%)',
-             'type':'text',
-             'defaultValue':str(acq_parameters.transmission),
-             'lowerBound':0.0,
-             'upperBound':100.0,
-             },
-
-            {'variableName':'exposure',
-             'uiLabel':'Exposure Time (s)',
-             'type':'text',
-             'defaultValue':str(acq_parameters.exp_time),
-             # NBNB TODO fill in from config
-             'lowerBound':0.003,
-             'upperBound':6000,
-             }
->>>>>>> cb20a069
+                "lowerBound":0.003,
+                "upperBound":6000,
+            }
         ]
-        if (data_model.lattice_selected
-                or 'calibration' in data_model.get_type().lower()):
+        if (
+            data_model.lattice_selected
+            or "calibration" in data_model.get_type().lower()
+        ):
             if len(orientations) > 1:
                 field_list.append(
-                    {'variableName':'centre_before_sweep',
-                     'uiLabel':'(Re)centre crystal before the start of each sweep?',
-                     'type':'boolean',
-                     'defaultValue':bool(self.getProperty('centre_before_sweep')),
-                     },
+                    {
+                        "variableName":"centre_before_sweep",
+                        "uiLabel":"(Re)centre crystal before the start of each sweep?",
+                        "type":"boolean",
+                        "defaultValue":bool(self.getProperty("centre_before_sweep")),
+                    }
                 )
             field_list.append(
-                {'variableName':'centre_at_start',
-                 'uiLabel':'(Re)centre crystal before acquisition start?',
-                 'type':'boolean',
-                 'defaultValue':bool(self.getProperty('centre_at_start')),
-                 },
+                {
+                    "variableName":"centre_at_start",
+                    "uiLabel":"(Re)centre crystal before acquisition start?",
+                    "type":"boolean",
+                    "defaultValue":bool(self.getProperty("centre_at_start")),
+                }
             )
             if data_model.get_snapshot_count():
                 field_list.append(
-                    {'variableName':'centring_snapshots',
-                     'uiLabel':'Collect snapshots after each centring?',
-                     'type':'boolean',
-                     'defaultValue':False,
-                     },
+                    {
+                        "variableName":"centring_snapshots",
+                        "uiLabel":"Collect snapshots after each centring?",
+                        "type":"boolean",
+                        "defaultValue":False,
+                    }
                 )
 
-<<<<<<< HEAD
-        # First set beam_energy and give it time to settle,
-        # so detector distance will trigger correct resolution later
-        collect_hwobj = self._queue_entry.beamline_setup.getObjectByRole("collect")
-        collect_hwobj.set_wavelength(beamSetting.wavelength)
-
-        detectorDistance = detectorSetting.axisSettings.get("Distance")
-        if detectorDistance:
-            # NBNB If this is ever set to editable, distance and resolution
-            # must be varied in sync
-            collect_hwobj.move_detector(detectorDistance)
-            resolution = collect_hwobj.get_resolution()
+        field_list[-1]["NEW_COLUMN"] = True
+
+        field_list.append(
+            {
+                "variableName":"imageWidth",
+                "uiLabel":"Oscillation range",
+                "type":"combo",
+                "defaultValue":str(allowed_widths[default_width_index]),
+                "textChoices":[str(x) for x in allowed_widths],
+            }
+        )
+
+        if isInterleaved and data_model.get_interleave_order() not in ("gs", ""):
             field_list.append(
                 {
-                    "variableName": "detector_distance",
-                    "uiLabel": "Detector distance",
-                    "type": "text",
-                    "defaultValue": str(detectorDistance),
-                    "readOnly": True,
+                    "variableName":"wedgeWidth",
+                    "uiLabel":"Images per wedge",
+                    "type":"text",
+                    "defaultValue":"10",
+                    "lowerBound":0,
+                    "upperBound":1000,
                 }
             )
-            field_list.append(
-                {
-                    "variableName": "detector_resolution",
-                    "uiLabel": "Equivalent detector resolution (A)",
-                    "type": "text",
-                    "defaultValue": str(resolution),
-                    "readOnly": True,
-                }
-            )
-        else:
-            logging.getLogger("HWR").warning(
-                "Detector distance not set by workflow runner"
-            )
-
-        if isInterleaved:
-            field_list.append(
-                {
-                    "variableName": "wedgeWidth",
-                    "uiLabel": "Images per wedge",
-                    "type": "text",
-                    "defaultValue": "10",
-                    "unit": "",
-                    "lowerBound": 0,
-                    "upperBound": 1000,
-                }
-            )
-=======
-        field_list[-1]['NEW_COLUMN'] = True
-
-        field_list.append(
-            {'variableName':'imageWidth',
-             'uiLabel':'Oscillation range',
-             'type':'combo',
-             'defaultValue':str(allowed_widths[default_width_index]),
-             'textChoices':[str(x) for x in allowed_widths],
-             }
-        )
-
-        if isInterleaved and data_model.get_interleave_order() not in ("gs", ""):
-            field_list.append({'variableName':'wedgeWidth',
-                               'uiLabel':'Images per wedge',
-                               'type':'text',
-                               'defaultValue':'10',
-                               'lowerBound':0,
-                               'upperBound':1000,}
-                              )
 
         ll = []
         for tag, val in beam_energies.items():
             ll.append(
-                {'variableName':tag,
-                 'uiLabel':'%s beam energy (keV)' % tag,
-                 'type':'text',
-                 'defaultValue':str(val),
-                 'lowerBound':4.0,
-                 'upperBound':20.
-                 }
+                {
+                    "variableName":tag,
+                    "uiLabel":"%s beam energy (keV)" % tag,
+                    "type":"text",
+                    "defaultValue":str(val),
+                    "lowerBound":4.0,
+                    "upperBound":20.
+                }
             )
         if  data_model.lattice_selected:
             # TODO NBNB temporary hack pending fixing of wavelength and det_dist
             ll[0]['readOnly']  = True
         field_list.extend(ll)
 
->>>>>>> cb20a069
         self._return_parameters = gevent.event.AsyncResult()
         responses = dispatcher.send(
             "gphlParametersNeeded", self, field_list, self._return_parameters
@@ -801,30 +624,20 @@
         value = params.get(tag)
         if value:
             result[tag] = int(value)
-<<<<<<< HEAD
-        # TODO NBNB must be modified if we make distance/resolution editable
-        tag = "detector_distance"
-        value = params.get(tag)
-        if value:
-            collect_hwobj.move_detector(float(value))
-            resolution = collect_hwobj.get_resolution()
-            result["resolution"] = resolution
-=======
-        tag = 'resolution'
+        tag = "resolution"
         value = params.get(tag)
         if value:
             value = float(value)
-            result['resolution'] = value
-
->>>>>>> cb20a069
+            result["resolution"] = value
+
         if isInterleaved:
             result["interleaveOrder"] = data_model.get_interleave_order()
 
         for tag in beam_energies:
             beam_energies[tag] = float(params.get(tag, 0))
-        result['beam_energies'] = beam_energies
-
-        for tag in ('centre_before_sweep', 'centre_at_start', 'centring_snapshots'):
+        result["beam_energies"] = beam_energies
+
+        for tag in ("centre_before_sweep", "centre_at_start", "centring_snapshots"):
             # This defaults to False if parameter is not queried
             result[tag] = bool(params.get(tag))
 
@@ -834,19 +647,16 @@
         geometric_strategy = payload
 
         gphl_workflow_model = self._queue_entry.get_data_model()
-<<<<<<< HEAD
-        gphl_workflow_model.set_detector_resolution(parameters.pop("resolution"))
-=======
         collect_hwobj = self.beamline_setup.getObjectByRole(
-            'collect'
+            "collect"
         )
 
         # enqueue data collection group
         if gphl_workflow_model.lattice_selected:
             # Data collection TODO: Use workflow info to distinguish
-            new_dcg_name = 'GPhL Data Collection'
-        else:
-            new_dcg_name = 'GPhL Characterisation'
+            new_dcg_name = "GPhL Data Collection"
+        else:
+            new_dcg_name = "GPhL Characterisation"
         new_dcg_model = queue_model_objects.TaskGroup()
         new_dcg_model.set_enabled(True)
         new_dcg_model.set_name(new_dcg_name)
@@ -866,7 +676,6 @@
             collect_hwobj.set_energy(default_energy)
         else:
             default_energy = collect_hwobj.get_energy()
->>>>>>> cb20a069
 
         # Preset detector distance and resolution
         detectorSetting = geometric_strategy.defaultDetectorSetting
@@ -894,40 +703,6 @@
         # Set up centring and recentring
         goniostatTranslations = []
         recen_parameters = {}
-<<<<<<< HEAD
-        sweeps = list(geometric_strategy.sweeps)
-        sweepSetting = sweeps[0].goniostatSweepSetting
-        translation = sweepSetting.translation
-        startloop = 0
-        if translation is None:
-            recen_parameters = self.load_transcal_parameters()
-            if recen_parameters:
-                # Do first centring, by itself, so you can use the result for recen
-                startloop = 1
-                goniostatSweepSettings[sweepSetting.id] = sweepSetting
-                qe = self.enqueue_sample_centring(goniostatRotation=sweepSetting)
-                translation = self.execute_sample_centring(
-                    qe, sweepSetting, sweepSetting.id
-                )
-                goniostatTranslations.append(translation)
-                recen_parameters["ref_xyz"] = tuple(
-                    translation.axisSettings[x] for x in self.translation_axis_roles
-                )
-                recen_parameters["ref_okp"] = tuple(
-                    sweepSetting.axisSettings[x] for x in self.rotation_axis_roles
-                )
-                logging.getLogger("HWR").debug(
-                    "Recentring set-up. Parameters are: %s"
-                    % sorted(recen_parameters.items())
-                )
-
-            else:
-                logging.getLogger("HWR").info(
-                    "transcal.nml file not found - Automatic recentering skipped"
-                )
-
-=======
->>>>>>> cb20a069
         queue_entries = []
         sweeps = geometric_strategy.get_ordered_sweeps()
 
@@ -942,10 +717,10 @@
 
         # Decide whether to centre before individual sweeps
         gphl_workflow_model.set_centre_before_sweep(
-            parameters.pop('centre_before_sweep', False)
-        )
-        centre_at_start = parameters.pop('centre_at_start', False)
-        centring_snapshots = parameters.pop('centring_snapshots', False)
+            parameters.pop("centre_before_sweep", False)
+        )
+        centre_at_start = parameters.pop("centre_at_start", False)
+        centring_snapshots = parameters.pop("centring_snapshots", False)
 
         # Loop over first sweep occurrences and (re)centre
         # NB we do it reversed so the first to acquire is the last to centre
@@ -955,40 +730,28 @@
         for sweep in first_sweeps:
             sweepSetting = sweep.goniostatSweepSetting
             requestedRotationId = sweepSetting.id
-<<<<<<< HEAD
-            if requestedRotationId not in goniostatSweepSettings:
-                okp = tuple(
-                    sweepSetting.axisSettings[x] for x in self.rotation_axis_roles
-                )
-                if recen_parameters and sweepSetting.translation is None:
-                    dd = self.calculate_recentring(okp, **recen_parameters)
-=======
             translation = sweepSetting.translation
             initial_settings = sweep.get_initial_settings()
 
             if translation is not None:
                 # We already have a centring passed in (from stratcal, in practice)
                 if centre_at_start:
-                    qe = self.enqueue_sample_centring(
-                        motor_settings=initial_settings
-                    )
+                    qe = self.enqueue_sample_centring(motor_settings=initial_settings)
                     queue_entries.append(
                         (qe, sweepSetting, requestedRotationId, initial_settings)
                     )
->>>>>>> cb20a069
 
             elif recen_parameters:
                 # We have parameters for recentring (from previous orientation)
                 okp = tuple(initial_settings[x] for x in self.rotation_axis_roles)
                 dd = self.calculate_recentring(okp, **recen_parameters)
-                logging.getLogger('HWR').debug('GPHL Recentring. okp, motors'
-                                               + str(okp) + str(sorted(dd.items())))
+                logging.getLogger("HWR").debug(
+                    "GPHL Recentring. okp, motors" + str(okp) + str(sorted(dd.items()))
+                )
                 if centre_at_start:
                     motor_settings = initial_settings.copy()
                     motor_settings.update(dd)
-                    qe = self.enqueue_sample_centring(
-                        motor_settings=motor_settings
-                    )
+                    qe = self.enqueue_sample_centring(motor_settings=motor_settings)
                     queue_entries.append(
                         (qe, sweepSetting, requestedRotationId, motor_settings)
                     )
@@ -1002,36 +765,11 @@
                     logging.getLogger("HWR").debug(
                         "Recentring. okp=%s, %s" % (okp, sorted(dd.items()))
                     )
-<<<<<<< HEAD
-                else:
-                    if sweepSetting.translation is None:
-                        xx = "No translation settings."
-                    else:
-                        xx = sorted(sweepSetting.translation.axisSettings.items())
-                    logging.getLogger("HWR").debug(
-                        "No recentring. okp=%s, %s" % (okp, xx)
-                    )
-
-                goniostatSweepSettings[requestedRotationId] = sweepSetting
-                # NB there is no provision for NOT making a new translation
-                # object if you are making no changes
-                qe = self.enqueue_sample_centring(goniostatRotation=sweepSetting)
-                queue_entries.append((qe, sweepSetting, requestedRotationId))
-
-        # NB, split in two loops to get all centrings on queue (and so visible)
-        # before execution
-
-        for qe, goniostatRotation, requestedRotationId in queue_entries:
-=======
-                    logging.getLogger('HWR').debug("Recentring. okp=%s, %s"
-                                                   % (okp, sorted(dd.items())))
                     goniostatTranslations.append(translation)
 
             else:
                 # No centring or recentring info
-                qe = self.enqueue_sample_centring(
-                    motor_settings=initial_settings
-                )
+                qe = self.enqueue_sample_centring(motor_settings=initial_settings)
                 rp = self.load_transcal_parameters()
                 if rp:
                     # We can make recentring parameters. Centre now regardless
@@ -1040,18 +778,18 @@
                             qe, sweepSetting, requestedRotationId
                         )
                     if centring_snapshots:
-                        dd = dict((x, initial_settings[x])
-                                  for x in self.rotation_axis_roles)
+                        dd = dict(
+                            (x, initial_settings[x]) for x in self.rotation_axis_roles
+                        )
                         self.collect_centring_snapshots(dd)
                     goniostatTranslations.append(translation)
-                    recen_parameters['ref_xyz'] = tuple(
-                        translation.axisSettings[x]
-                        for x in self.translation_axis_roles
+                    recen_parameters["ref_xyz"] = tuple(
+                        translation.axisSettings[x] for x in self.translation_axis_roles
                     )
-                    recen_parameters['ref_okp'] = tuple(
+                    recen_parameters["ref_okp"] = tuple(
                         initial_settings[x] for x in self.rotation_axis_roles
                     )
-                    logging.getLogger('HWR').debug(
+                    logging.getLogger("HWR").debug(
                         "Recentring set-up. Parameters are: %s"
                         % sorted(recen_parameters.items())
                     )
@@ -1062,7 +800,6 @@
                     )
 
         for qe, goniostatRotation, requestedRotationId, settings in queue_entries:
->>>>>>> cb20a069
             goniostatTranslations.append(
                 self.execute_sample_centring(qe, goniostatRotation, requestedRotationId)
             )
@@ -1073,7 +810,7 @@
         # Set beamline to match parameters, and return SampleCentred message
         # get wavelengths
         h_over_e = ConvertUtils.h_over_e
-        beam_energies = parameters.pop('beam_energies')
+        beam_energies = parameters.pop("beam_energies")
         wavelengths = list(
             GphlMessages.PhasingWavelength(wavelength=h_over_e/val, role=tag)
             for tag, val in beam_energies.items()
@@ -1084,7 +821,7 @@
         # TODO ensure that move is finished before resolution is set
 
         # get BcsDetectorSetting
-        new_resolution = parameters.pop('resolution')
+        new_resolution = parameters.pop("resolution")
         if new_resolution == strategy_resolution:
             id_ = detectorSetting.id
         else:
@@ -1095,15 +832,12 @@
         orgxy = collect_hwobj.get_beam_centre()
         detectorSetting = GphlMessages.BcsDetectorSetting(
             new_resolution, id=id_, orgxy=orgxy,
-            Distance=collect_hwobj.get_detector_distance())
+            Distance=collect_hwobj.get_detector_distance()
+        )
 
         sampleCentred = self.GphlMessages.SampleCentred(
-<<<<<<< HEAD
-            goniostatTranslations=goniostatTranslations, **parameters
-=======
             goniostatTranslations=goniostatTranslations, wavelengths=wavelengths,
             detectorSetting=detectorSetting, **parameters
->>>>>>> cb20a069
         )
         return sampleCentred
 
@@ -1240,23 +974,11 @@
         master_path_template = gphl_workflow_model.path_template
         relative_image_dir = collection_proposal.relativeImageDir
 
-<<<<<<< HEAD
-        new_dcg_name = "GPhL Data Collection"
-        new_dcg_model = queue_model_objects.TaskGroup()
-        new_dcg_model.set_enabled(True)
-        new_dcg_model.set_name(new_dcg_name)
-        new_dcg_model.set_number(
-            gphl_workflow_model.get_next_number_for_name(new_dcg_name)
-        )
-        self._add_to_queue(gphl_workflow_model, new_dcg_model)
-
-=======
->>>>>>> cb20a069
         sample = gphl_workflow_model.get_sample_node()
         # There will be exactly one for the kinds of collection we are doing
         crystal = sample.crystals[0]
         if (gphl_workflow_model.lattice_selected
-            or 'calibration' in gphl_workflow_model.get_type().lower()):
+            or "calibration" in gphl_workflow_model.get_type().lower()):
             snapshot_count = gphl_workflow_model.get_snapshot_count()
         else:
             # Do not make snapshots during chareacterisation
@@ -1294,15 +1016,11 @@
             # acq_parameters.overlap = overlap
             acq_parameters.exp_time = scan.exposure.time
             acq_parameters.num_passes = 1
-<<<<<<< HEAD
-            acq_parameters.resolution = gphl_workflow_model.get_detector_resolution()
+            acq_parameters.detdistance = sweep.detectorSetting.axisSettings.get(
+                'Distance'
+            )
+            acq_parameters.resolution = 0.0  # Use detector distance
             acq_parameters.energy = ConvertUtils.h_over_e / sweep.beamSetting.wavelength
-=======
-            acq_parameters.detdistance = sweep.detectorSetting.axisSettings.get('Distance')
-            acq_parameters.resolution = 0.0  # Use detector distance
-            acq_parameters.energy = (ConvertUtils.h_over_e
-                                     / sweep.beamSetting.wavelength)
->>>>>>> cb20a069
             acq_parameters.transmission = scan.exposure.transmission * 100
             # acq_parameters.shutterless = self._has_shutterless()
             # acq_parameters.detector_mode = self._get_roi_modes()
@@ -1313,23 +1031,6 @@
             # Edna also sets screening_id
             # Edna also sets osc_end
 
-<<<<<<< HEAD
-            goniostatRotation = sweep.goniostatSweepSetting
-            goniostatTranslation = goniostatRotation.translation
-            dd = dict(
-                (x, goniostatRotation.axisSettings[x]) for x in self.rotation_axis_roles
-            )
-
-            if goniostatTranslation is not None:
-                for tag in self.translation_axis_roles:
-                    val = goniostatTranslation.axisSettings.get(tag)
-                    if val is not None:
-                        dd[tag] = val
-            dd[goniostatRotation.scanAxis] = scan.start
-            acq_parameters.centred_position = queue_model_objects.CentredPosition(dd)
-
-=======
->>>>>>> cb20a069
             # Path_template
             path_template = queue_model_objects.PathTemplate()
             # Naughty, but we want a clone, right?
@@ -1352,26 +1053,16 @@
                 )
             ss = filename_params.get("run")
             path_template.run_number = int(ss) if ss else 1
-<<<<<<< HEAD
             prefix = filename_params.get("prefix", "")
             ib_component = filename_params.get("inverse_beam_component_sign", "")
-=======
-            prefix = filename_params.get('prefix', '')
-            ib_component = filename_params.get('inverse_beam_component_sign', '')
->>>>>>> cb20a069
             ll = []
             if prefix:
                 ll.append(prefix)
             if ib_component:
                 ll.append(ib_component)
-<<<<<<< HEAD
             path_template.base_prefix = "_".join(ll)
-            path_template.mad_prefix = filename_params.get("beam_setting_index") or ""
-=======
-            path_template.base_prefix = '_'.join(ll)
-            beam_setting_index = filename_params.get('beam_setting_index') or ''
+            beam_setting_index = filename_params.get("beam_setting_index") or ""
             path_template.mad_prefix = beam_setting_index
->>>>>>> cb20a069
             path_template.wedge_prefix = (
                 filename_params.get("gonio_setting_index") or ""
             )
@@ -1383,7 +1074,9 @@
                 # Put centring on queue and collect using the resulting position
                 # NB this means that the actual translational axis positions
                 # will NOT be known to the workflow
-                self.enqueue_sample_centring(motor_settings=sweep.get_initial_settings())
+                self.enqueue_sample_centring(
+                    motor_settings=sweep.get_initial_settings()
+                )
             else:
                 # Collect using precalculated centring position
                 dd = sweep.get_initial_settings()
@@ -1395,8 +1088,11 @@
 
             count = snapshot_counts.get(sweep, snapshot_count)
             acq_parameters.take_snapshots = count
-            if (ib_component or beam_setting_index
-                or not gphl_workflow_model.lattice_selected):
+            if (
+                ib_component
+                or beam_setting_index
+                or not gphl_workflow_model.lattice_selected
+            ):
                 # Only snapshots first time a sweep is encountered
                 # When doing inverse beam or wavelength interleaving
                 # or canned strategies
@@ -1410,13 +1106,9 @@
             data_collection.set_number(path_template.run_number)
             self._add_to_queue(self._data_collection_group, data_collection)
 
-<<<<<<< HEAD
-        data_collection_entry = queue_manager.get_entry_with_model(new_dcg_model)
-=======
         data_collection_entry = queue_manager.get_entry_with_model(
             self._data_collection_group
         )
->>>>>>> cb20a069
         queue_manager.execute_entry(data_collection_entry)
         self._data_collection_group = None
 
@@ -1449,13 +1141,8 @@
         # Color green (figuratively) if matches lattices,
         # or otherwise if matches crystalSystem
 
-<<<<<<< HEAD
         dd = self.parse_indexing_solution(solution_format, choose_lattice.solutions)
 
-=======
-        dd = self.parse_indexing_solution(solution_format,
-                                          choose_lattice.solutions)
->>>>>>> cb20a069
         field_list = [
             {
                 "variableName": "_cplx",
@@ -1616,12 +1303,7 @@
             # We are moving to having recentered positions -
             # Set or prompt for fine zoom
             self._use_fine_zoom = True
-<<<<<<< HEAD
-            # TODO Check correct way to get hold of zoom motor
-            zoom_motor = self._queue_entry.beamline_setup.getObjectByRole("zoom")
-=======
             zoom_motor = self.beamline_setup.getObjectByRole('zoom')
->>>>>>> cb20a069
             if zoom_motor:
                 # Zoom to the last predefined position
                 # - that should be the largest magnification
@@ -1659,18 +1341,12 @@
                 dummy = self._return_parameters.get()
                 self._return_parameters = None
 
-<<<<<<< HEAD
-        centring_queue_entry = self.enqueue_sample_centring(goniostatRotation)
+        centring_queue_entry = self.enqueue_sample_centring(
+            motor_settings=goniostatRotation.axisSettings
+        )
         goniostatTranslation = self.execute_sample_centring(
             centring_queue_entry, goniostatRotation
         )
-=======
-        centring_queue_entry = self.enqueue_sample_centring(
-            motor_settings=goniostatRotation.axisSettings
-        )
-        goniostatTranslation = self.execute_sample_centring(centring_queue_entry,
-                                                            goniostatRotation)
->>>>>>> cb20a069
 
         if request_centring.currentSettingNo >= request_centring.totalRotations:
             returnStatus = "DONE"
@@ -1687,35 +1363,14 @@
 
         queue_manager = self._queue_entry.get_queue_controller()
 
-<<<<<<< HEAD
-        goniostatTranslation = goniostatRotation.translation
-
-        dd = dict(
-            (x, goniostatRotation.axisSettings[x]) for x in self.rotation_axis_roles
-        )
-        if goniostatTranslation is not None:
-            for tag in self.translation_axis_roles:
-                val = goniostatTranslation.axisSettings.get(tag)
-                if val is not None:
-                    dd[tag] = val
-
-        centring_model = queue_model_objects.SampleCentring(motor_positions=dd)
-        self._add_to_queue(self._queue_entry.get_data_model(), centring_model)
-=======
         centring_model = queue_model_objects.SampleCentring(
-            name='Centring (GPhL)', motor_positions=motor_settings
+            name="Centring (GPhL)", motor_positions=motor_settings
         )
         self._add_to_queue(self._data_collection_group, centring_model)
->>>>>>> cb20a069
         centring_entry = queue_manager.get_entry_with_model(centring_model)
 
         return centring_entry
 
-<<<<<<< HEAD
-    def execute_sample_centring(
-        self, centring_entry, goniostatRotation, requestedRotationId=None
-    ):
-=======
     def collect_centring_snapshots(self, motor_settings):
 
         filename_template = "%s_%s_%s_%s_%s.jpeg"
@@ -1723,7 +1378,7 @@
         gphl_workflow_model = self._queue_entry.get_data_model()
         snapshot_directory = os.path.join(
             gphl_workflow_model.path_template.get_archive_directory(),
-            'centring_snapshots'
+            "centring_snapshots"
         )
         number_of_snapshots = gphl_workflow_model.get_snapshot_count()
         if number_of_snapshots:
@@ -1731,12 +1386,12 @@
                 "Post-centring: Taking %d sample snapshot(s)"
                 % number_of_snapshots
             )
-            collect_hwobj = self.beamline_setup.getObjectByRole('collect')
+            collect_hwobj = self.beamline_setup.getObjectByRole("collect")
             # settings = goniostatRotation.axisSettings
             collect_hwobj.move_motors(motor_settings)
             okp = tuple(int(motor_settings[x])
                         for x in self.rotation_axis_roles)
-            timestamp = datetime.datetime.now().isoformat().split('.')[0]
+            timestamp = datetime.datetime.now().isoformat().split(".")[0]
             summed_angle = 0.0
             for snapshot_index in range(number_of_snapshots):
                 if snapshot_index:
@@ -1745,17 +1400,15 @@
                 snapshot_filename = filename_template  % (okp + (timestamp,
                                                                  snapshot_index + 1))
                 snapshot_filename = os.path.join(snapshot_directory, snapshot_filename)
-                logging.getLogger('HWR').debug('Centring snapshot stored at %s'
+                logging.getLogger("HWR").debug("Centring snapshot stored at %s"
                                                % snapshot_filename)
                 collect_hwobj._take_crystal_snapshot(snapshot_filename)
             if summed_angle:
                 collect_hwobj.diffractometer_hwobj.move_omega_relative(-summed_angle)
 
-
-
-    def execute_sample_centring(self, centring_entry, goniostatRotation,
-                                requestedRotationId=None):
->>>>>>> cb20a069
+    def execute_sample_centring(
+        self, centring_entry, goniostatRotation, requestedRotationId=None
+    ):
 
         queue_manager = self._queue_entry.get_queue_controller()
         queue_manager.execute_entry(centring_entry)
@@ -1783,23 +1436,6 @@
         workflow_model = self._queue_entry.get_data_model()
         sample_model = workflow_model.get_sample_node()
 
-<<<<<<< HEAD
-        wavelengths = []
-        beam_energies = workflow_model.get_beam_energies()
-        if beam_energies:
-            for role, value in beam_energies.items():
-                wavelength = ConvertUtils.h_over_e / value
-                wavelengths.append(
-                    self.GphlMessages.PhasingWavelength(
-                        wavelength=wavelength, role=role
-                    )
-                )
-        else:
-            wavelengths.append(
-                self.GphlMessages.PhasingWavelength(wavelength=DUMMY_WAVELENGTH)
-            )
-=======
->>>>>>> cb20a069
 
         cell_params = workflow_model.get_cell_parameters()
         if cell_params:
@@ -1816,25 +1452,19 @@
         if crystal_system:
             crystal_system = crystal_system.upper()
 
+        collect_hwobj = self.beamline_setup.getObjectByRole(
+            "collect"
+        )
         # NB Expected resolution is deprecated.
         # It is set to the current resolution value, for now
-        collect_hwobj = self.beamline_setup.getObjectByRole(
-            'collect'
-        )
         userProvidedInfo = self.GphlMessages.UserProvidedInfo(
             scatterers=(),
             lattice=crystal_system,
             pointGroup=workflow_model.get_point_group(),
             spaceGroup=space_group,
             cell=unitCell,
-<<<<<<< HEAD
-            expectedResolution=workflow_model.get_expected_resolution(),
-            isAnisotropic=None,
-            phasingWavelengths=wavelengths,
-=======
             expectedResolution=collect_hwobj.get_resolution(),
             isAnisotropic=None
->>>>>>> cb20a069
         )
         ll = ["PriorInformation"]
         for tag in (
@@ -1847,13 +1477,7 @@
         ):
             val = getattr(userProvidedInfo, tag)
             if val:
-<<<<<<< HEAD
                 ll.append("%s=%s" % (tag, val))
-        if beam_energies:
-            ll.extend("%s=%s" % (x.role, x.wavelength) for x in wavelengths)
-=======
-                ll.append('%s=%s' % (tag, val))
->>>>>>> cb20a069
         if cell_params:
             ll.append("cell_parameters=%s" % (cell_params,))
         logging.getLogger("HWR").debug(", ".join(ll))
@@ -1873,12 +1497,7 @@
         else:
             sampleId = uuid.uuid1()
 
-<<<<<<< HEAD
         session_hwobj = getHardwareRepository().getHardwareObject("session")
-=======
-        # beamline_setup = HardwareRepository().getHardwareObject('beamline-setup')
-        session_hwobj = self.beamline_setup.getObjectByRole('session')
->>>>>>> cb20a069
         image_root = session_hwobj.get_base_image_directory()
 
         if not os.path.isdir(image_root):
