from HardwareRepository.BaseHardwareObjects import HardwareObject
from AbstractMultiCollect import *
from gevent.event import AsyncResult
import logging
import time
import os
import httplib
import urllib
import math
<<<<<<< HEAD
from queue_model_objects_v1 import PathTemplate
=======
>>>>>>> bdf32ebe

class FixedEnergy:
    def __init__(self, wavelength, energy):
      self.wavelength = wavelength
      self.energy = energy

    def set_wavelength(self, wavelength):
      return

    def set_energy(self, energy):
      return

    def getCurrentEnergy(self):
      return self.energy

    def get_wavelength(self):
      return self.wavelength


class TunableEnergy:
    # self.bl_control is passed by ESRFMultiCollect
    @task
    def set_wavelength(self, wavelength):
        energy_obj = self.bl_control.energy
        return energy_obj.startMoveWavelength(wavelength)

    @task
    def set_energy(self, energy):
        energy_obj = self.bl_control.energy
        return energy_obj.startMoveEnergy(energy)

    def getCurrentEnergy(self):
        return self.bl_control.energy.getCurrentEnergy()

    def get_wavelength(self):
        return self.bl_control.energy.getCurrentWavelength()


class CcdDetector:
    def __init__(self, detector_class=None):
        self._detector = detector_class() if detector_class else None
    
    def init(self, config, collect_obj): 
        self.collect_obj = collect_obj
        if self._detector:
          self._detector.addChannel = self.addChannel
          self._detector.addCommand = self.addCommand
          self._detector.getChannelObject = self.getChannelObject
          self._detector.getCommandObject = self.getCommandObject
          self._detector.init(config, collect_obj)
    
    @task
    def prepare_acquisition(self, take_dark, start, osc_range, exptime, npass, number_of_images, comment="", energy=None):
        if osc_range < 1E-4:
            still = True
        else:
            still = False
        
        if self._detector:
            self._detector.prepare_acquisition(take_dark, start, osc_range, exptime, npass, number_of_images, comment, energy, still)
        else:
            self.getChannelObject("take_dark").setValue(take_dark)
            self.execute_command("prepare_acquisition", take_dark, start, osc_range, exptime, npass, comment)

    @task
    def set_detector_filenames(self, frame_number, start, filename, jpeg_full_path, jpeg_thumbnail_full_path):
      if self._detector:
          self._detector.set_detector_filenames(frame_number, start, filename, jpeg_full_path, jpeg_thumbnail_full_path)
      else:
          self.getCommandObject("prepare_acquisition").executeCommand('setMxCollectPars("current_phi", %f)' % start)
          self.getCommandObject("prepare_acquisition").executeCommand('setMxCurrentFilename("%s")' % filename)
          self.getCommandObject("prepare_acquisition").executeCommand("ccdfile(COLLECT_SEQ, %d)" % frame_number, wait=True)

    @task
    def prepare_oscillation(self, start, osc_range, exptime, npass):
        if osc_range < 1E-4:
            # still image
            pass
        else:
            self.collect_obj.do_prepare_oscillation(start, start+osc_range, exptime, npass)
        return (start, start+osc_range)

    @task
    def start_acquisition(self, exptime, npass, first_frame):
        if self._detector:
            self._detector.start_acquisition(exptime, npass, first_frame)
        else:
            self.execute_command("start_acquisition")

    @task
    def no_oscillation(self, exptime):
        self.collect_obj.open_fast_shutter()
        time.sleep(exptime)
        self.collect_obj.close_fast_shutter()
 
    @task
    def do_oscillation(self, start, end, exptime, npass):
      still = math.fabs(end-start) < 1E-4
      if still:
          self.no_oscillation(exptime)
      else:
          self.collect_obj.oscil(start, end, exptime, npass)
   
    @task
    def write_image(self, last_frame):
        if self._detector:
            self._detector.write_image(last_frame)
        else:
            if last_frame:
                self.execute_command("flush_detector")
            else:
                self.execute_command("write_image")
    
    def stop_acquisition(self):
        # detector readout
        if self._detector:
            self._detector.stop_acquisition()
        else:
            self.execute_command("detector_readout")

    @task
    def reset_detector(self):     
        if self._detector:
            self._detector.stop()
        else:
            self.getCommandObject("reset_detector").abort()
            self.execute_command("reset_detector")
 

class PixelDetector:
    def __init__(self, detector_class=None):
        self._detector = detector_class() if detector_class else None
        self.shutterless = True
        self.new_acquisition = True
        self.oscillation_task = None
        self.shutterless_exptime = None
        self.shutterless_range = None

    def init(self, config, collect_obj):
        self.collect_obj = collect_obj
        if self._detector:
          self._detector.addChannel = self.addChannel
          self._detector.addCommand = self.addCommand
          self._detector.getChannelObject = self.getChannelObject
          self._detector.getCommandObject = self.getCommandObject
          self._detector.init(config, collect_obj)

    def last_image_saved(self):
        return self._detector.last_image_saved()

    @task
    def prepare_acquisition(self, take_dark, start, osc_range, exptime, npass, number_of_images, comment="", energy=None):
        self.new_acquisition = True
        if osc_range < 1E-4:
            still = True
        else:
            still = False
        take_dark = 0
        if self.shutterless:
            self.shutterless_range = osc_range*number_of_images
            self.shutterless_exptime = (exptime + self._detector.get_deadtime())*number_of_images
        if self._detector:
            self._detector.prepare_acquisition(take_dark, start, osc_range, exptime, npass, number_of_images, comment, energy, still)
        else:
            self.execute_command("prepare_acquisition", take_dark, start, osc_range, exptime, npass, comment)
        
    @task
    def set_detector_filenames(self, frame_number, start, filename, jpeg_full_path, jpeg_thumbnail_full_path):
      if self.shutterless and not self.new_acquisition:
          return
 
      if self._detector:
          self._detector.set_detector_filenames(frame_number, start, filename, jpeg_full_path, jpeg_thumbnail_full_path)
      else:
          self.getCommandObject("prepare_acquisition").executeCommand('setMxCollectPars("current_phi", %f)' % start)
          self.getCommandObject("prepare_acquisition").executeCommand('setMxCurrentFilename("%s")' % filename)
          self.getCommandObject("prepare_acquisition").executeCommand("ccdfile(COLLECT_SEQ, %d)" % frame_number, wait=True)

    @task
    def prepare_oscillation(self, start, osc_range, exptime, npass):
        if self.shutterless:
            end = start+self.shutterless_range
            if self.new_acquisition:
                self.collect_obj.do_prepare_oscillation(start, end, self.shutterless_exptime, npass)
            return (start, end)
        else:
            if osc_range < 1E-4:
                # still image
                pass
            else:
                self.collect_obj.do_prepare_oscillation(start, start+osc_range, exptime, npass)
            return (start, start+osc_range)

    @task
    def start_acquisition(self, exptime, npass, first_frame):
      if not first_frame and self.shutterless:
        pass 
      else:
        if self._detector:
            self._detector.start_acquisition()
        else:
            self.execute_command("start_acquisition")

    @task
    def no_oscillation(self, exptime):
        self.collect_obj.open_fast_shutter()
        time.sleep(exptime)
        self.collect_obj.close_fast_shutter()
 
    @task
    def do_oscillation(self, start, end, exptime, npass):
      still = math.fabs(end-start) < 1E-4
      if self.shutterless:
          if self.new_acquisition:
              # only do this once per collect
              # make oscillation an asynchronous task => do not wait here
              if still:
                  self.oscillation_task = self.no_oscillation(self.shutterless_exptime, wait=False)
              else:
                  self.oscillation_task = self.collect_obj.oscil(start, end, self.shutterless_exptime, 1, wait=False)
          else:
              try:
                 self.oscillation_task.get(block=False)
              except gevent.Timeout:
                 pass #no result yet, it is normal
              except:
                 # an exception occured in task! Pilatus server died?
                 raise
      else:
          if still:
              self.no_oscillation(exptime)
          else:
              self.collect_obj.oscil(start, end, exptime, npass)
   
    @task
    def write_image(self, last_frame):
      if last_frame:
        if self.shutterless:
            self.oscillation_task.get()

    def stop_acquisition(self):
        self.new_acquisition = False
      
    @task
    def reset_detector(self):
      if self.shutterless:
          self.oscillation_task.kill()
      if self._detector:
          self._detector.stop()
      else:
          self.getCommandObject("reset_detector").abort()    
          self.execute_command("reset_detector")


class ESRFMultiCollect(AbstractMultiCollect, HardwareObject):
    def __init__(self, name, detector, tunable_bl):
        AbstractMultiCollect.__init__(self)
        HardwareObject.__init__(self, name)
        self._detector = detector
        self._tunable_bl = tunable_bl
        self._centring_status = None

    def execute_command(self, command_name, *args, **kwargs): 
      wait = kwargs.get("wait", True)
      cmd_obj = self.getCommandObject(command_name)
      return cmd_obj(*args, wait=wait)
        
    def init(self):
        self.setControlObjects(diffractometer = self.getObjectByRole("diffractometer"),
                               sample_changer = self.getObjectByRole("sample_changer"),
                               lims = self.getObjectByRole("dbserver"),
                               safety_shutter = self.getObjectByRole("safety_shutter"),
                               machine_current = self.getObjectByRole("machine_current"),
                               cryo_stream = self.getObjectByRole("cryo_stream"),
                               energy = self.getObjectByRole("energy"),
                               resolution = self.getObjectByRole("resolution"),
                               detector_distance = self.getObjectByRole("detector_distance"),
                               transmission = self.getObjectByRole("transmission"),
                               undulators = self.getObjectByRole("undulators"),
                               flux = self.getObjectByRole("flux"),
                               detector = self.getObjectByRole("detector"),
                               beam_info = self.getObjectByRole("beam_info"))

        try:
          undulators = self["undulator"]
        except IndexError:
          undulators = []

        self.setBeamlineConfiguration(directory_prefix = self.getProperty("directory_prefix"),
                                      default_exposure_time = self.bl_control.detector.getProperty("default_exposure_time"),
                                      minimum_exposure_time = self.bl_control.detector.getProperty("minimum_exposure_time"),
                                      detector_fileext = self.bl_control.detector.getProperty("file_suffix"),
                                      detector_type = self.bl_control.detector.getProperty("type"),
<<<<<<< HEAD
                                      detector_mode = 1,
=======
>>>>>>> bdf32ebe
                                      detector_manufacturer = self.bl_control.detector.getProperty("manufacturer"),
                                      detector_model = self.bl_control.detector.getProperty("model"),
                                      detector_px = self.bl_control.detector.getProperty("px"),
                                      detector_py = self.bl_control.detector.getProperty("py"),
                                      undulators = undulators,
                                      focusing_optic = self.getProperty('focusing_optic'),
                                      monochromator_type = self.getProperty('monochromator'),
<<<<<<< HEAD
                                      beam_divergence_vertical = self.getProperty('beam_divergence_vertical'),
                                      beam_divergence_horizontal = self.getProperty('beam_divergence_horizontal'),     
=======
                                      beam_divergence_vertical = self.bl_control.beam_info.getProperty('beam_divergence_vertical'),
                                      beam_divergence_horizontal = self.bl_control.beam_info.getProperty('beam_divergence_horizontal'),     
>>>>>>> bdf32ebe
                                      polarisation = self.getProperty('polarisation'),
                                      input_files_server = self.getProperty("input_files_server"))
  
        self._detector.addCommand = self.addCommand
        self._detector.addChannel = self.addChannel
        self._detector.getCommandObject = self.getCommandObject
        self._detector.getChannelObject = self.getChannelObject
        self._detector.execute_command = self.execute_command
        self._detector.init(self.bl_control.detector, self)
        self._tunable_bl.bl_control = self.bl_control

        self.emit("collectConnected", (True,))
        self.emit("collectReady", (True, ))

    @task
    def take_crystal_snapshots(self, number_of_snapshots):
        self.bl_control.diffractometer.takeSnapshots(number_of_snapshots, wait=True)

    #TODO: remove this hook!!!
    @task
    def data_collection_hook(self, data_collect_parameters):
        return
 
    def do_prepare_oscillation(self, start, end, exptime, npass):
        return self.execute_command("prepare_oscillation", start, end, exptime, npass)
    
    @task
    def oscil(self, start, end, exptime, npass):
      if math.fabs(end-start) < 1E-4:
        self.open_fast_shutter()
        time.sleep(exptime)
        self.close_fast_shutter()
      else:
        return self.execute_command("do_oscillation", start, end, exptime, npass)
    
    @task
    def set_transmission(self, transmission_percent):
        self.bl_control.transmission.setTransmission(transmission_percent)


    def set_wavelength(self, wavelength):
        return self._tunable_bl.set_wavelength(wavelength)


    def set_energy(self, energy):
        return self._tunable_bl.set_energy(energy)


    @task
    def set_resolution(self, new_resolution):
        return
        

    @task
    def move_detector(self, detector_distance):
        return


    @task
    def data_collection_cleanup(self):
        self.close_fast_shutter()


    @task
    def close_fast_shutter(self):
        self.execute_command("close_fast_shutter")


    @task
    def open_fast_shutter(self):
        self.execute_command("open_fast_shutter")

        
    @task
    def move_motors(self, motor_position_dict):
        for motor in motor_position_dict.keys(): #iteritems():
            position = motor_position_dict[motor]
            if isinstance(motor, str) or isinstance(motor, unicode):
                # find right motor object from motor role in diffractometer obj.
                motor_role = motor
                motor = self.bl_control.diffractometer.getDeviceByRole(motor_role)
                del motor_position_dict[motor_role]
                if motor is None:
                  continue
                motor_position_dict[motor]=position

            logging.getLogger("HWR").info("Moving motor '%s' to %f", motor.getMotorMnemonic(), position)
            motor.move(position)

        while any([motor.motorIsMoving() for motor in motor_position_dict.iterkeys()]):
            logging.getLogger("HWR").info("Waiting for end of motors motion")
            time.sleep(0.5)  


    @task
    def open_safety_shutter(self):
        self.bl_control.safety_shutter.openShutter()
        while self.bl_control.safety_shutter.getShutterState() == 'closed':
          time.sleep(0.1)


    def safety_shutter_opened(self):
        return self.bl_control.safety_shutter.getShutterState() == "opened"


    @task
    def close_safety_shutter(self):
        self.bl_control.safety_shutter.closeShutter()
        while self.bl_control.safety_shutter.getShutterState() == 'opened':
          time.sleep(0.1)


    @task
    def prepare_intensity_monitors(self):
        self.execute_command("adjust_gains")


    def prepare_acquisition(self, take_dark, start, osc_range, exptime, npass, number_of_images, comment=""):
        energy = self._tunable_bl.getCurrentEnergy()
        return self._detector.prepare_acquisition(take_dark, start, osc_range, exptime, npass, number_of_images, comment, energy)


    def set_detector_filenames(self, frame_number, start, filename, jpeg_full_path, jpeg_thumbnail_full_path):
        return self._detector.set_detector_filenames(frame_number, start, filename, jpeg_full_path, jpeg_thumbnail_full_path)


    def prepare_oscillation(self, start, osc_range, exptime, npass):
        return self._detector.prepare_oscillation(start, osc_range, exptime, npass)

    
    def do_oscillation(self, start, end, exptime, npass):
        return self._detector.do_oscillation(start, end, exptime, npass)
    
  
    def start_acquisition(self, exptime, npass, first_frame):
        return self._detector.start_acquisition(exptime, npass, first_frame)
    
      
    def write_image(self, last_frame):
        return self._detector.write_image(last_frame)


    def last_image_saved(self):
        return self._detector.last_image_saved()

    def stop_acquisition(self):
        return self._detector.stop_acquisition()
        
      
    def reset_detector(self):
        return self._detector.reset_detector()
        

    def prepare_input_files(self, files_directory, prefix, run_number, process_directory):
        i = 1

        while True:
          xds_input_file_dirname = "xds_%s_run%s_%d" % (prefix, run_number, i)
          xds_directory = os.path.join(process_directory, xds_input_file_dirname)

          if not os.path.exists(xds_directory):
            break

          i+=1

        mosflm_input_file_dirname = "mosflm_%s_run%s_%d" % (prefix, run_number, i)
        mosflm_directory = os.path.join(process_directory, mosflm_input_file_dirname)

        hkl2000_dirname = "hkl2000_%s_run%s_%d" % (prefix, run_number, i)
        hkl2000_directory = os.path.join(process_directory, hkl2000_dirname)

        self.raw_data_input_file_dir = os.path.join(files_directory, "process", xds_input_file_dirname)
        self.mosflm_raw_data_input_file_dir = os.path.join(files_directory, "process", mosflm_input_file_dirname)
        self.raw_hkl2000_dir = os.path.join(files_directory, "process", hkl2000_dirname)

        for dir in (self.raw_data_input_file_dir, xds_directory):
          self.create_directories(dir)
          logging.info("Creating XDS processing input file directory: %s", dir)
          os.chmod(dir, 0777)
        for dir in (self.mosflm_raw_data_input_file_dir, mosflm_directory):
          self.create_directories(dir)
          logging.info("Creating MOSFLM processing input file directory: %s", dir)
          os.chmod(dir, 0777)
        for dir in (self.raw_hkl2000_dir, hkl2000_directory):
          self.create_directories(dir)
          os.chmod(dir, 0777)
 
        try: 
          try: 
              os.symlink(files_directory, os.path.join(process_directory, "links"))
          except os.error, e:
              if e.errno != errno.EEXIST:
                  raise
        except:
            logging.exception("Could not create processing file directory")

        return xds_directory, mosflm_directory, hkl2000_directory


    @task
    def write_input_files(self, collection_id):
        # assumes self.xds_directory and self.mosflm_directory are valid
        conn = httplib.HTTPConnection(self.bl_config.input_files_server)

        # hkl input files 
        for input_file_dir, file_prefix in ((self.raw_hkl2000_dir, "../.."), (self.hkl2000_directory, "../links")): 
            hkl_file_path = os.path.join(input_file_dir, "def.site")
            conn.request("GET", "/def.site/%d?basedir=%s" % (collection_id, file_prefix))
            hkl_file = open(hkl_file_path, "w")
            r = conn.getresponse()

            if r.status != 200:
                logging.error("Could not create input file")
            else:
                hkl_file.write(r.read())
            hkl_file.close()
            os.chmod(hkl_file_path, 0666)

        for input_file_dir, file_prefix in ((self.raw_data_input_file_dir, "../.."), (self.xds_directory, "../links")): 
	  xds_input_file = os.path.join(input_file_dir, "XDS.INP")
          conn.request("GET", "/xds.inp/%d?basedir=%s" % (collection_id, file_prefix))
          xds_file = open(xds_input_file, "w")
          r = conn.getresponse()
          if r.status != 200:
            logging.error("Could not create input file")
          else:
            xds_file.write(r.read())
          xds_file.close()
          os.chmod(xds_input_file, 0666)

        for input_file_dir, file_prefix in ((self.mosflm_raw_data_input_file_dir, "../.."), (self.mosflm_directory, "../links")): 
	  mosflm_input_file = os.path.join(input_file_dir, "mosflm.inp")
          conn.request("GET", "/mosflm.inp/%d?basedir=%s" % (collection_id, file_prefix))
          mosflm_file = open(mosflm_input_file, "w")
          mosflm_file.write(conn.getresponse().read()) 
          mosflm_file.close()
          os.chmod(mosflm_input_file, 0666)
        
        # also write input file for STAC
        for stac_om_input_file_name, stac_om_dir in (("mosflm.descr", self.mosflm_directory), 
                                                     ("xds.descr", self.xds_directory),
                                                     ("mosflm.descr", self.mosflm_raw_data_input_file_dir),
                                                     ("xds.descr", self.raw_data_input_file_dir)):
          stac_om_input_file = os.path.join(stac_om_dir, stac_om_input_file_name)
          conn.request("GET", "/stac.descr/%d" % collection_id)
          stac_om_file = open(stac_om_input_file, "w")
          stac_template = conn.getresponse().read()
          if stac_om_input_file_name.startswith("xds"):
            om_type="xds"
            if stac_om_dir == self.raw_data_input_file_dir:
              om_filename=os.path.join(stac_om_dir, "CORRECT.LP")
            else:
              om_filename=os.path.join(stac_om_dir, "xds_fastproc", "CORRECT.LP")
          else:
            om_type="mosflm"
            om_filename=os.path.join(stac_om_dir, "bestfile.par")
       
          stac_om_file.write(stac_template.format(omfilename=om_filename, omtype=om_type, 
                             phi=self.bl_control.diffractometer.phiMotor.getPosition(), 
                             sampx=self.bl_control.diffractometer.sampleXMotor.getPosition(), 
                             sampy=self.bl_control.diffractometer.sampleYMotor.getPosition(), 
                             phiy=self.bl_control.diffractometer.phiyMotor.getPosition()))
          stac_om_file.close()
          os.chmod(stac_om_input_file, 0666)


    def get_wavelength(self):
        return self._tunable_bl.get_wavelength()
      

    def get_detector_distance(self):
        return

       
    def get_resolution(self):
        return self.bl_control.resolution.getPosition()


    def get_transmission(self):
        return self.bl_control.transmission.getAttFactor()


    def get_undulators_gaps(self):
        all_gaps = {'Unknown': None}
        _gaps = {}
        try:
            _gaps = self.bl_control.undulators.getUndulatorGaps()
        except:
            logging.getLogger("HWR").exception("Could not get undulator gaps")
        all_gaps.clear()
        for key in _gaps:
            if  '_Position' in key:
                nkey = key[:-9]
                all_gaps[nkey] = _gaps[key]
            else:
                all_gaps = _gaps
        return all_gaps

    def get_resolution_at_corner(self):
      return self.execute_command("get_resolution_at_corner")


    def get_beam_size(self):
      return (self.execute_command("get_beam_size_x"), self.execute_command("get_beam_size_y"))


    def get_slit_gaps(self):
      return (self.execute_command("get_slit_gap_h"), self.execute_command("get_slit_gap_v"))


    def get_beam_shape(self):
      return self.execute_command("get_beam_shape")

    
    def get_measured_intensity(self):
      try:
        val = self.getChannelObject("image_intensity").getValue()
        return float(val)
      except:
        return 0


    def get_machine_current(self):
        if self.bl_control.machine_current:
            return self.bl_control.machine_current.getCurrent()
        else:
            return 0


    def get_machine_message(self):
        if  self.bl_control.machine_current:
            return self.bl_control.machine_current.getMessage()
        else:
            return ''


    def get_machine_fill_mode(self):
        if self.bl_control.machine_current:
            return self.bl_control.machine_current.getFillMode()
        else:
            ''

    def get_cryo_temperature(self):
      return self.bl_control.cryo_stream.getTemperature()


    def getCurrentEnergy(self):
      return self._tunable_bl.getCurrentEnergy()


    def get_beam_centre(self):
      return (self.execute_command("get_beam_centre_x"), self.execute_command("get_beam_centre_y"))

    
    def getBeamlineConfiguration(self, *args):
      # TODO: change this to stop using a dictionary at the other end
      return self.bl_config._asdict()


    def isConnected(self):
        return True

      
    def isReady(self):
        return True
 
    
    def sampleChangerHO(self):
        return self.bl_control.sample_changer


    def diffractometer(self):
        return self.bl_control.diffractometer


    def dbServerHO(self):
        return self.bl_control.lims


    def sanityCheck(self, collect_params):
        return
    

    def setBrick(self, brick):
        return


    def directoryPrefix(self):
        return self.bl_config.directory_prefix


    def store_image_in_lims(self, frame, first_frame, last_frame):
        if isinstance(self._detector, CcdDetector):
            return True

        if isinstance(self._detector, PixelDetector):
            if first_frame or last_frame:
                return True

    def get_flux(self):
        return self.bl_control.flux.getCurrentFlux()

    @task
    def generate_image_jpeg(self, filename, jpeg_path, jpeg_thumbnail_path):
        directories = filename.split(os.path.sep)
        try:
            if directories[2]=='visitor':
                beamline = directories[4]
                proposal = directories[3]
            else:
                beamline = directories[2]
                proposal = directories[4]
        except:
            beamline = "unknown"
            proposal = "unknown" 
<<<<<<< HEAD
        host, port = self.getProperty("bes_jpeg_hostport").split(":")
        conn = httplib.HTTPConnection(host, int(port)) 
=======
        conn = httplib.HTTPConnection("mxedna.esrf.fr",37180)
>>>>>>> bdf32ebe
        params = urllib.urlencode({"image_path":filename,
                                   "jpeg_path":jpeg_path,
                                   "jpeg_thumbnail_path":jpeg_thumbnail_path,
                                   "initiator": beamline,
                                   "externalRef": proposal,
                                   "reuseCase": "true" })
        conn.request("POST", 
                     "/BES/bridge/rest/processes/CreateThumbnails/RUN?%s" % params, 
                     headers={"Accept":"text/plain"})
        r = conn.getresponse()

    """
    getOscillation
        Description: Returns the parameters (and results) of an oscillation.
        Type       : method
        Arguments  : oscillation_id (int; the oscillation id, the last parameters of the collectOscillationStarted
                                     signal)
        Returns    : tuple; (blsampleid,barcode,location,parameters)
    """
    def getOscillation(self, oscillation_id):
      return self.oscillations_history[oscillation_id - 1]
       

    def sampleAcceptCentring(self, accepted, centring_status):
      self.sample_centring_done(accepted, centring_status)


    def setCentringStatus(self, centring_status):
      self._centring_status = centring_status


    """
    getOscillations
        Description: Returns the history of oscillations for a session
        Type       : method
        Arguments  : session_id (int; the session id, stored in the "sessionId" key in each element
                                 of the parameters list in the collect method)
        Returns    : list; list of all oscillation_id for the specified session
    """
    def getOscillations(self,session_id):
      #TODO
      return []


    def set_helical(self, helical_on):
        self.getChannelObject("helical").setValue(1 if helical_on else 0)


    def set_helical_pos(self, helical_oscil_pos):
        self.getChannelObject('helical_pos').setValue(helical_oscil_pos)


    def get_archive_directory(self, directory):
<<<<<<< HEAD
        pt = PathTemplate()
        pt.directory = directory
        return pt.get_archive_directory()
=======
        res = None
       
        dir_path_list = directory.split(os.path.sep)
        try:
          suffix_path=os.path.join(*dir_path_list[4:])
        except TypeError:
          return None
        else:
          if 'inhouse' in directory:
            archive_dir = os.path.join('/data/pyarch/', dir_path_list[2], suffix_path)
          else:
            archive_dir = os.path.join('/data/pyarch/', dir_path_list[4], dir_path_list[3], *dir_path_list[5:])
          if archive_dir[-1] != os.path.sep:
            archive_dir += os.path.sep
            
          return archive_dir
>>>>>>> bdf32ebe
<|MERGE_RESOLUTION|>--- conflicted
+++ resolved
@@ -7,10 +7,6 @@
 import httplib
 import urllib
 import math
-<<<<<<< HEAD
-from queue_model_objects_v1 import PathTemplate
-=======
->>>>>>> bdf32ebe
 
 class FixedEnergy:
     def __init__(self, wavelength, energy):
@@ -304,10 +300,6 @@
                                       minimum_exposure_time = self.bl_control.detector.getProperty("minimum_exposure_time"),
                                       detector_fileext = self.bl_control.detector.getProperty("file_suffix"),
                                       detector_type = self.bl_control.detector.getProperty("type"),
-<<<<<<< HEAD
-                                      detector_mode = 1,
-=======
->>>>>>> bdf32ebe
                                       detector_manufacturer = self.bl_control.detector.getProperty("manufacturer"),
                                       detector_model = self.bl_control.detector.getProperty("model"),
                                       detector_px = self.bl_control.detector.getProperty("px"),
@@ -315,13 +307,8 @@
                                       undulators = undulators,
                                       focusing_optic = self.getProperty('focusing_optic'),
                                       monochromator_type = self.getProperty('monochromator'),
-<<<<<<< HEAD
-                                      beam_divergence_vertical = self.getProperty('beam_divergence_vertical'),
-                                      beam_divergence_horizontal = self.getProperty('beam_divergence_horizontal'),     
-=======
                                       beam_divergence_vertical = self.bl_control.beam_info.getProperty('beam_divergence_vertical'),
                                       beam_divergence_horizontal = self.bl_control.beam_info.getProperty('beam_divergence_horizontal'),     
->>>>>>> bdf32ebe
                                       polarisation = self.getProperty('polarisation'),
                                       input_files_server = self.getProperty("input_files_server"))
   
@@ -737,12 +724,9 @@
         except:
             beamline = "unknown"
             proposal = "unknown" 
-<<<<<<< HEAD
         host, port = self.getProperty("bes_jpeg_hostport").split(":")
         conn = httplib.HTTPConnection(host, int(port)) 
-=======
-        conn = httplib.HTTPConnection("mxedna.esrf.fr",37180)
->>>>>>> bdf32ebe
+
         params = urllib.urlencode({"image_path":filename,
                                    "jpeg_path":jpeg_path,
                                    "jpeg_thumbnail_path":jpeg_thumbnail_path,
@@ -796,11 +780,6 @@
 
 
     def get_archive_directory(self, directory):
-<<<<<<< HEAD
-        pt = PathTemplate()
-        pt.directory = directory
-        return pt.get_archive_directory()
-=======
         res = None
        
         dir_path_list = directory.split(os.path.sep)
@@ -816,5 +795,4 @@
           if archive_dir[-1] != os.path.sep:
             archive_dir += os.path.sep
             
-          return archive_dir
->>>>>>> bdf32ebe
+          return archive_dir