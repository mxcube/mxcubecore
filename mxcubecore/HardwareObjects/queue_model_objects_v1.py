--- conflicted
+++ resolved
@@ -1025,16 +1025,10 @@
         :returns: Archive directory.
         :rtype: str
         """
-<<<<<<< HEAD
-
         # TODO make this more general. Add option to enable/disable archive
         # Also archive path template needs to be defined in xml
-
-        folders = self.directory.split('/')
-=======
         directory = self.directory[len(PathTemplate.base_directory):]
         folders = directory.split('/') 
->>>>>>> ca51705b
         endstation_name = None
         
         if 'visitor' in folders:
