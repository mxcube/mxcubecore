--- conflicted
+++ resolved
@@ -28,13 +28,8 @@
         except Exception as e:
             logging.getLogger("HWR").exception(e)
 
-<<<<<<< HEAD
-    def valueChanged(self, value):
-        mach = value or self.getCurrent()
-=======
     def value_changed(self, value):
-        mach = value
->>>>>>> 6bbb019e
+        mach = value or self.get_current()
 
         try:
             opmsg = self.get_channel_object("OperatorMsg").get_value()
