#
#  Project: MXCuBE
#  https://github.com/mxcube.
#
#  This file is part of MXCuBE software.
#
#  MXCuBE is free software: you can redistribute it and/or modify
#  it under the terms of the GNU General Public License as published by
#  the Free Software Foundation, either version 3 of the License, or
#  (at your option) any later version.
#
#  MXCuBE is distributed in the hope that it will be useful,
#  but WITHOUT ANY WARRANTY; without even the implied warranty of
#  MERCHANTABILITY or FITNESS FOR A PARTICULAR PURPOSE.  See the
#  GNU General Public License for more details.
#
#  You should have received a copy of the GNU General Public License
#  along with MXCuBE.  If not, see <http://www.gnu.org/licenses/>.

"""
[Name]
ALBAMiniDiff

[Description]
Specific HwObj for M2D2 diffractometer @ ALBA

[Channels]
- N/A

[Commands]
- N/A

[Emited signals]
- pixelsPerMmChanged
- phiMotorMoved
- stateChanged
- zoomMotorPredefinedPositionChanged
"""

import logging
import time
import gevent

import queue_model_objects_v1 as queue_model_objects

from GenericDiffractometer import GenericDiffractometer, DiffractometerState
from taurus.core.tango.enums import DevState

__credits__ = ["ALBA Synchrotron"]
__version__ = "2.3"
__category__ = "General"


class ALBAMiniDiff(GenericDiffractometer):
    """
    Specific diffractometer HwObj for XALOC beamline.
    """

    def __init__(self, *args):
        GenericDiffractometer.__init__(self, *args)
        self.calibration_hwobj = None
        self.centring_hwobj = None
        self.super_hwobj = None
        self.chan_state = None
        self.phi_motor_hwobj = None
        self.phiz_motor_hwobj = None
        self.phiy_motor_hwobj = None
        self.zoom_motor_hwobj = None
        self.focus_motor_hwobj = None
        self.sample_x_motor_hwobj = None
        self.sample_y_motor_hwobj = None
        self.kappa_motor_hwobj = None
        self.kappa_phi_motor_hwobj = None

        self.omegaz_reference = None

    def init(self):

        self.calibration_hwobj = self.getObjectByRole("calibration")

        self.centring_hwobj = self.getObjectByRole('centring')
        self.super_hwobj = self.getObjectByRole('beamline-supervisor')

        if self.centring_hwobj is None:
            logging.getLogger("HWR").debug('ALBAMinidiff: Centring math is not defined')

        if self.super_hwobj is not None:
            self.connect(
                self.super_hwobj,
                'stateChanged',
                self.supervisor_state_changed)
            self.connect(
                self.super_hwobj,
                'phaseChanged',
                self.supervisor_phase_changed)

        self.chan_state = self.getChannelObject("State")
        self.connect(self.chan_state, "update", self.state_changed)

        self.phi_motor_hwobj = self.getObjectByRole('phi')
        self.phiz_motor_hwobj = self.getObjectByRole('phiz')
        self.phiy_motor_hwobj = self.getObjectByRole('phiy')
        self.zoom_motor_hwobj = self.getObjectByRole('zoom')
        self.focus_motor_hwobj = self.getObjectByRole('focus')
        self.sample_x_motor_hwobj = self.getObjectByRole('sampx')
        self.sample_y_motor_hwobj = self.getObjectByRole('sampy')
        self.kappa_motor_hwobj = self.getObjectByRole('kappa')
        self.kappa_phi_motor_hwobj = self.getObjectByRole('kappa_phi')

        if self.phi_motor_hwobj is not None:
            self.connect(
                self.phi_motor_hwobj,
                'stateChanged',
                self.phi_motor_state_changed)
            self.connect(self.phi_motor_hwobj, "positionChanged", self.phi_motor_moved)
        else:
            logging.getLogger("HWR").error('ALBAMiniDiff: Phi motor is not defined')

        if self.phiz_motor_hwobj is not None:
            self.connect(
                self.phiz_motor_hwobj,
                'stateChanged',
                self.phiz_motor_state_changed)
            self.connect(
                self.phiz_motor_hwobj,
                'positionChanged',
                self.phiz_motor_moved)
        else:
            logging.getLogger("HWR").error('ALBAMiniDiff: Phiz motor is not defined')

        if self.phiy_motor_hwobj is not None:
            self.connect(
                self.phiy_motor_hwobj,
                'stateChanged',
                self.phiy_motor_state_changed)
            self.connect(
                self.phiy_motor_hwobj,
                'positionChanged',
                self.phiy_motor_moved)
        else:
            logging.getLogger("HWR").error('ALBAMiniDiff: Phiy motor is not defined')

        if self.zoom_motor_hwobj is not None:
            self.connect(
                self.zoom_motor_hwobj,
                'positionChanged',
                self.zoom_position_changed)
            self.connect(
                self.zoom_motor_hwobj,
                'predefinedPositionChanged',
                self.zoom_motor_predefined_position_changed)
            self.connect(
                self.zoom_motor_hwobj,
                'stateChanged',
                self.zoom_motor_state_changed)
        else:
            logging.getLogger("HWR").error('ALBAMiniDiff: Zoom motor is not defined')

        if self.sample_x_motor_hwobj is not None:
            self.connect(
                self.sample_x_motor_hwobj,
                'stateChanged',
                self.sampleX_motor_state_changed)
            self.connect(
                self.sample_x_motor_hwobj,
                'positionChanged',
                self.sampleX_motor_moved)
        else:
            logging.getLogger("HWR").error('ALBAMiniDiff: Sampx motor is not defined')

        if self.sample_y_motor_hwobj is not None:
            self.connect(
                self.sample_y_motor_hwobj,
                'stateChanged',
                self.sampleY_motor_state_changed)
            self.connect(
                self.sample_y_motor_hwobj,
                'positionChanged',
                self.sampleY_motor_moved)
        else:
            logging.getLogger("HWR").error('ALBAMiniDiff: Sampx motor is not defined')

        if self.focus_motor_hwobj is not None:
            self.connect(
                self.focus_motor_hwobj,
                'positionChanged',
                self.focus_motor_moved)

        if self.kappa_motor_hwobj is not None:
            self.connect(
                self.kappa_motor_hwobj,
                'stateChanged',
                self.kappa_motor_state_changed)
            self.connect(
                self.kappa_motor_hwobj,
                "positionChanged",
                self.kappa_motor_moved)
        else:
            logging.getLogger("HWR").error('ALBAMiniDiff: Kappa motor is not defined')

        if self.kappa_phi_motor_hwobj is not None:
            self.connect(
                self.kappa_phi_motor_hwobj,
                'stateChanged',
                self.kappa_phi_motor_state_changed)
            self.connect(
                self.kappa_phi_motor_hwobj,
                "positionChanged",
                self.kappa_phi_motor_moved)
        else:
            logging.getLogger("HWR").error(
                'ALBAMiniDiff: Kappa-Phi motor is not defined')

        GenericDiffractometer.init(self)

        # overwrite default centring motors configuration from GenericDiffractometer
        # when using sample_centrinig. Fix phiz position to a reference value.
        if self.use_sample_centring:

            if self.getProperty("omegaReference"):
                self.omegaz_reference = eval(self.getProperty("omegaReference"))

                try:
                    logging.getLogger("HWR").debug(
                        "Setting omegaz reference position to {0}".format(
                            self.omegaz_reference['position']))
                    self.centring_phiz.reference_position = self.omegaz_reference['position']
                except BaseException:
                    logging.getLogger("HWR").warning(
                        "Invalid value for omegaz reference!")
                    raise

        queue_model_objects.CentredPosition.\
<<<<<<< HEAD
            set_diffractometer_motor_names(
                "phi", "phiy", "phiz", "sampx", "sampy", "kappa", "kappa_phi")
=======
            set_diffractometer_motor_names("phi", "phiy", "phiz", "sampx", "sampy",
                                           "kappa","kappa_phi")
>>>>>>> ffe86690

    def state_changed(self, state):
        """
        Overides method to map Tango ON state to Difractaometer State Ready.

        @state: Taurus state but string for Ready state
        """
        if state == DevState.ON:
            state = DiffractometerState.tostring(DiffractometerState.Ready)

        if state != self.current_state:
            logging.getLogger("HWR").debug(
                "ALBAMinidiff: State changed %s (was: %s)" %
                (str(state), self.current_state))
            self.current_state = state
            self.emit("minidiffStateChanged", (self.current_state))

    def getCalibrationData(self, offset=None):
        """
        Get pixel size for OAV system

        @offset: Unused
        @return: 2-tuple float
        """
        calibx, caliby = self.calibration_hwobj.getCalibration()
        return 1000.0 / caliby, 1000.0 / caliby
        # return 1000./self.md2.CoaxCamScaleX, 1000./self.md2.CoaxCamScaleY

    def get_pixels_per_mm(self):
        """
        Returns the pixel/mm for x and y. Overrides GenericDiffractometer method.
        """
        px_x, px_y = self.getCalibrationData()
        return (px_x, px_y)

    def update_pixels_per_mm(self, *args):
        """
        Emit signal with current pixel/mm values.
        """
        self.pixels_per_mm_x, self.pixels_per_mm_y = self.getCalibrationData()
        self.emit('pixelsPerMmChanged', ((self.pixels_per_mm_x, self.pixels_per_mm_y), ))

    # Overwrite from generic diffractometer
    def update_zoom_calibration(self):
        """
        """
        self.update_pixels_per_mm()

    # TODO: Must be implemented.
    def get_centred_point_from_coord(self, x, y, return_by_names=None):
        """
        Returns a dictionary with motors name and positions centred.
        It is expected in start_move_to_beam and move_to_beam methods in
        GenericDiffractometer HwObj.

        @return: dict
        """
        return {'omega': [200, 200]}

    def getBeamInfo(self, update_beam_callback):
        """
        Update beam info (position and shape) ans execute callback.

        @update_beam_callback: callback method passed as argument.
        """
        calibx, caliby = self.calibration_hwobj.getCalibration()

        size_x = self.getChannelObject("beamInfoX").getValue() / 1000.0
        size_y = self.getChannelObject("beamInfoY").getValue() / 1000.0

        data = {
            "size_x": size_x,
            "size_y": size_y,
            "shape": "ellipse",
        }

        update_beam_callback(data)

    # TODO:Implement dynamically
    def use_sample_changer(self):
        """
        Overrides GenericDiffracometer method.
        """
        return True

    # TODO:Implement dynamically
    def in_plate_mode(self):
        """
        Overrides GenericDiffracometer method.
        """
        return False

    # We are using the sample_centring module. this is not used anymore
    # Not true, we use it!
    def start_manual_centring(self, *args, **kwargs):
        """
        Start manual centring. Overrides GenericDiffracometer method.
        Prepares diffractometer for manual centring.
        """
        if self.prepare_centring():
            GenericDiffractometer.start_manual_centring(self, *args, **kwargs)
        else:
            logging.getLogger("HWR").info(
                " Failed to prepare diffractometer for centring")
            self.invalidate_centring()

    def start_auto_centring(self, *args, **kwargs):
        """
        Start manual centring. Overrides GenericDiffracometer method.
        Prepares diffractometer for manual centring.
        """
        if self.prepare_centring():
            GenericDiffractometer.start_auto_centring(self, *args, **kwargs)
        else:
            logging.getLogger("HWR").info(
                " Failed to prepare diffractometer for centring")
            self.invalidate_centring()

    def prepare_centring(self):
        """
        Prepare beamline for to sample_view phase.
        """
        if not self.is_sample_view_phase():
            logging.getLogger("HWR").info(
                " Not in sample view phase. Asking supervisor to go")
            success = self.go_sample_view()
            if not success:
                logging.getLogger("HWR").info("Cannot set SAMPLE VIEW phase")
                return False

        return True

    def is_sample_view_phase(self):
        """
        Returns boolean by comparing the supervisor current phase and SAMPLE view phase.

        @return: boolean
        """
        return self.super_hwobj.get_current_phase().upper() == "SAMPLE"

    def go_sample_view(self):
        """
        Go to sample view phase.
        """
        self.super_hwobj.go_sample_view()

        while True:
            super_state = self.super_hwobj.get_state()
            logging.getLogger("HWR").debug(
                'ALBAMinidiff: waiting for go_sample_view done (supervisor state is %s)' %
                super_state)
            if super_state != DevState.MOVING:
                logging.getLogger("HWR").debug(
                    'ALBAMinidiff: go_sample_view done (%s)' %
                    super_state)
                return True
            gevent.sleep(0.2)

    def supervisor_state_changed(self, state):
        """
        Emit stateChanged signal according to supervisor current state.
        """
        return
        self.current_state = state
        self.emit('stateChanged', (self.current_state, ))

    # TODO: Review override current_state by current_phase
    def supervisor_phase_changed(self, phase):
        """
        Emit stateChanged signal according to supervisor current phase.
        """
        #self.current_state = phase
        self.emit('minidiffPhaseChanged', (phase, ))

    def phi_motor_moved(self, pos):
        """
        Emit phiMotorMoved signal with position value.
        """
        self.current_motor_positions["phi"] = pos
        # self.emit_diffractometer_moved()
        self.emit("phiMotorMoved", pos)
        #self.emit('stateChanged', (self.current_motor_states["phi"], ))

    def phi_motor_state_changed(self, state):
        """
        Emit stateChanged signal with state value.
        """
        self.current_motor_states["phi"] = state
        self.emit('stateChanged', (state, ))

    def phiz_motor_moved(self, pos):
        """
        """
        self.current_motor_positions["phiz"] = pos
        # if time.time() - self.centring_time > 3.0:
        #    self.invalidate_centring()
        # self.emit_diffractometer_moved()

    def phiz_motor_state_changed(self, state):
        """
        Emit stateChanged signal with state value.
        """
        self.emit('stateChanged', (state, ))

    def phiy_motor_state_changed(self, state):
        """
        Emit stateChanged signal with state value.
        """
        self.emit('stateChanged', (state, ))

    def phiy_motor_moved(self, pos):
        """
        """
        self.current_motor_positions["phiy"] = pos
        # if time.time() - self.centring_time > 3.0:
        #    self.invalidate_centring()
        # self.emit_diffractometer_moved()

    def zoom_position_changed(self, value):
        """
        Update positions after zoom changed.

        @value: zoom position.
        """
        self.update_pixels_per_mm()
        self.current_motor_positions["zoom"] = value
        self.refresh_omega_reference_position()

    def zoom_motor_predefined_position_changed(self, position_name, offset):
        """
        Update pixel size and emit signal.
        """
        self.update_pixels_per_mm()
        self.emit('zoomMotorPredefinedPositionChanged',
                  (position_name, offset, ))

    def zoom_motor_state_changed(self, state):
        """
        Emit signal for motor zoom changed

        @state: new state value to emit.
        """
        self.emit('stateChanged', (state, ))

    def sampleX_motor_moved(self, pos):
        """
        """
        self.current_motor_positions["sampx"] = pos
        # if time.time() - self.centring_time > 3.0:
        #    self.invalidate_centring()
        # self.emit_diffractometer_moved()

    def sampleX_motor_state_changed(self, state):
        """
        Emit stateChanged signal with state value.
        """
        self.current_motor_states["sampx"] = state
        self.emit('stateChanged', (state, ))

    def sampleY_motor_moved(self, pos):
        """
        """
        self.current_motor_positions["sampy"] = pos
        # if time.time() - self.centring_time > 3.0:
        #    self.invalidate_centring()
        # self.emit_diffractometer_moved()

    def sampleY_motor_state_changed(self, state):
        """
        Emit stateChanged signal with state value.
        """
        self.current_motor_states["sampy"] = state
        self.emit('stateChanged', (state, ))

    def kappa_motor_moved(self, pos):
        """
        Emit kappaMotorMoved signal with position value.
        """
        self.current_motor_positions["kappa"] = pos
        self.emit("kappaMotorMoved", pos)

    def kappa_motor_state_changed(self, state):
        """
        Emit stateChanged signal with state value.
        """
        self.current_motor_states["kappa"] = state
        self.emit('stateChanged', (state, ))

    def kappa_phi_motor_moved(self, pos):
        """
        Emit kappa_phiMotorMoved signal with position value.
        """
        self.current_motor_positions["kappa_phi"] = pos
        self.emit("kappa_phiMotorMoved", pos)

    def kappa_phi_motor_state_changed(self, state):
        """
        Emit stateChanged signal with state value.
        """
        self.current_motor_states["kappa_phi"] = state
        self.emit('stateChanged', (state, ))

    def focus_motor_moved(self, pos):
        """
        """
        self.current_motor_positions["focus"] = pos

    def start_auto_focus(self):
        pass

    def move_omega(self, pos, velocity=None):
        """
        Move omega to absolute position.

        @pos: target position
        """
        # turn it on
        if velocity is not None:
            self.phi_motor_hwobj.set_velocity(velocity)
        self.phi_motor_hwobj.move(pos)
        time.sleep(0.2)
        # it should wait here

    def move_omega_relative(self, relpos):
        """
        Move omega to relative position.

        @relpos: target relative position
        """
        self.wait_device_ready()
        self.phi_motor_hwobj.syncMoveRelative(relpos)
        time.sleep(0.2)
        self.wait_device_ready()

    # TODO: define phases as enum members.
    def set_phase(self, phase):
        """
        General function to set phase by using supervisor commands.
        """
        if phase == "Transfer":
            self.super_hwobj.go_transfer()
        elif phase == "Collect":
            self.super_hwobj.go_collect()
        elif phase == "BeamView":
            self.super_hwobj.go_beam_view()
        elif phase == "Centring":
            self.super_hwobj.go_sample_view()
        else:
            logging.getLogger("HWR").warning(
                "Diffractometer set_phase asked for un-handled phase: %s" %
                phase)


def test_hwo(hwo):
    print hwo.get_phase_list()<|MERGE_RESOLUTION|>--- conflicted
+++ resolved
@@ -231,13 +231,8 @@
                     raise
 
         queue_model_objects.CentredPosition.\
-<<<<<<< HEAD
             set_diffractometer_motor_names(
                 "phi", "phiy", "phiz", "sampx", "sampy", "kappa", "kappa_phi")
-=======
-            set_diffractometer_motor_names("phi", "phiy", "phiz", "sampx", "sampy",
-                                           "kappa","kappa_phi")
->>>>>>> ffe86690
 
     def state_changed(self, state):
         """
