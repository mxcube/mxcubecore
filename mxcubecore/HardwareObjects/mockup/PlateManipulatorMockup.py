#  Project: MXCuBE
#  https://github.com/mxcube
#
#  This file is part of MXCuBE software.
#
#  MXCuBE is free software: you can redistribute it and/or modify
#  it under the terms of the GNU Lesser General Public License as published by
#  the Free Software Foundation, either version 3 of the License, or
#  (at your option) any later version.
#
#  MXCuBE is distributed in the hope that it will be useful,
#  but WITHOUT ANY WARRANTY; without even the implied warranty of
#  MERCHANTABILITY or FITNESS FOR A PARTICULAR PURPOSE.  See the
#  GNU Lesser General Public License for more details.
#
#  You should have received a copy of the GNU Lesser General Public License
#  along with MXCuBE.  If not, see <http://www.gnu.org/licenses/>.

"""
[Name] PlateManipulatorMockup

[Description]
Plate manipulator hardware object is used to use diffractometer in plate mode.
It is compatable with md2, md3 diffractometers. Class is based on
SampleChanger, so it has all the sample changed functionalities, like
mount, unmount sample (in this case move to plate position).
Plate is organized in rows and columns. Each cell (Cell) contains drop (Drop).
Each drop could contain several crystals (Xtal). If CRIMS is available then
each drop could have several crystals.

[Channels]

[Commands]

[Emited signals]

 - emited signals defined in SampleChanger class

[Included Hardware Objects]
-----------------------------------------------------------------------
| name            | signals          | functions
-----------------------------------------------------------------------
-----------------------------------------------------------------------
"""

import logging
import time
<<<<<<< HEAD
import tempfile
import logging
from datetime import datetime
=======
import gevent
>>>>>>> ebf24e12

import gevent

from HardwareRepository.HardwareObjects.abstract import AbstractSampleChanger
from HardwareRepository.HardwareObjects.abstract.sample_changer import Container, Crims, Sample


class Xtal(Sample.Sample):
    __NAME_PROPERTY__ = "Name"
    __LOGIN_PROPERTY__ = "Login"

    def __init__(self, drop, index):
        # Sample.__init__(self, drop, Xtal._getXtalAddress(drop, index), False)
        super(Xtal, self).__init__(drop, Xtal._getXtalAddress(drop, index), False)
        self._drop = drop
        self._index = index
        self._setImageX(None)
        self._setImageY(None)
        self._setImageURL(None)
        self._setName(None)
        self._setLogin(None)
        self._setInfoURL(None)

        self._setInfo(False, False, False)
        self._setLoaded(False, False)

    def _setName(self, value):
        self._setProperty(self.__NAME_PROPERTY__, value)

    def _setLogin(self, value):
        self._setProperty(self.__LOGIN_PROPERTY__, value)

    def getLogin(self):
        return self.getProperty(self.__LOGIN_PROPERTY__)

    def getDrop(self):
        return self._drop

    def getCell(self):
        return self.getDrop().getCell()

    @staticmethod
    def _getXtalAddress(drop, index):
        return str(drop.getAddress()) + "-" + str(index)

    def getIndex(self):
        """
        Descript. : Sample index is calculated relaive to the row (Basket)
                    In this case we assume that in drop is one xtal
                    This should be changed to various num of xtals in the drop
        """
        cell_index = self.getCell().getIndex()
        drops_in_cell_num = self.getCell().getDropsNo()
        drop_index = self._drop.getIndex()
        return cell_index * drops_in_cell_num + drop_index

    def getContainer(self):
        return self.getCell().getContainer()

    def getName(self):
        return "%s%d:%d" % (
            self.getCell().getRowChr(),
            self.getCell().getIndex() + 1,
            self._drop.getIndex() + 1,
        )


class Drop(Container.Container):
    __TYPE__ = "Drop"

    def __init__(self, cell, drops_num):
        super(Drop, self).__init__(
            self.__TYPE__, cell, Drop._getDropAddress(cell, drops_num), False
        )
        self._cell = cell
        self._drops_num = drops_num

    @staticmethod
    def _getDropAddress(cell, drop_num):
        return str(cell.getAddress()) + ":" + str(drop_num)

    def getCell(self):
        return self._cell

    def getWellNo(self):
        return self.getIndex() + 1

    def isLoaded(self):
        """
        Returns if the sample is currently loaded for data collection
        :rtype: bool
        """
        sample = self.getSample()
        return sample.isLoaded()

    def getSample(self):
        """
        In this cas we assume that there is one crystal per drop
        """
        sample = self.getComponents()
        return sample[0]

    # def getIndex(self):
    #    """
    #    Descript. Drop index is relative to the row
    #    """
    #    return self._well_no


class Cell(Container.Container):
    __TYPE__ = "Cell"

    def __init__(self, row, row_chr, col_index, drops_num):
        Container.Container.__init__(
            self, self.__TYPE__, row, Cell._getCellAddress(row_chr, col_index), False
        )
        self._row = row
        self._row_chr = row_chr
        self._col_index = col_index
        self._drops_num = drops_num
        for drop_index in range(self._drops_num):
            drop = Drop(self, drop_index + 1)
            self._addComponent(drop)
            xtal = Xtal(drop, drop.getNumberOfComponents())
            drop._addComponent(xtal)
        self._transient = True

    def getRow(self):
        return self._row

    def getRowChr(self):
        return self._row_chr

    def getRowIndex(self):
        return ord(self._row_chr.upper()) - ord("A")

    def getCol(self):
        return self._col_index

    def getDropsNo(self):
        return self._drops_num

    @staticmethod
    def _getCellAddress(row, col):
        return str(row) + str(col)


class PlateManipulatorMockup(AbstractSampleChanger.SampleChanger):
    """
    """

    __TYPE__ = "PlateManipulator"

    def __init__(self, *args, **kwargs):
        super(PlateManipulatorMockup, self).__init__(
            self.__TYPE__, False, *args, **kwargs
        )

        self.num_cols = None
        self.num_rows = None
        self.num_drops = None
        self.current_phase = None
        self.reference_pos_x = None
        self.timeout = 3  # default timeout
        self.plate_location = None
        self.crims_url = None

    def init(self):
        """
        Descript. :
        """
        self.num_cols = self.getProperty("numCols")
        self.num_rows = self.getProperty("numRows")
        self.num_drops = self.getProperty("numDrops")
        self.reference_pos_x = self.getProperty("referencePosX")
        if not self.reference_pos_x:
            self.reference_pos_x = 0.5

        self._initSCContents()

        AbstractSampleChanger.SampleChanger.init(self)

    def _onStateChanged(self, state):
        """
        Descript. : state change callback. Based on diffractometer state
                    sets PlateManipulatorMockup state.
        """
        SampleChangerState = AbstractSampleChanger.SampleChangerState
        if state is None:
            self._setState(AbstractSampleChanger.SampleChangerState.Unknown)
        else:
            if state == "Alarm":
                self._setState(AbstractSampleChanger.SampleChangerState.Alarm)
            elif state == "Fault":
                self._setState(AbstractSampleChanger.SampleChangerState.Fault)
            elif state == "Moving" or state == "Running":
                self._setState(AbstractSampleChanger.SampleChangerState.Moving)
            elif state == "Ready":
                if self.current_phase == "Transfer":
                    self._setState(AbstractSampleChanger.SampleChangerState.Charging)
                elif self.current_phase == "Centring":
                    self._setState(AbstractSampleChanger.SampleChangerState.Ready)
                else:
                    self._setState(AbstractSampleChanger.SampleChangerState.StandBy)
            elif state == "Initializing":
                self._setState(AbstractSampleChanger.SampleChangerState.Initializing)

    def _initSCContents(self):
        """
        Descript. : Initializes content of plate.
        """
        if self.num_rows is None:
            return
        self._setInfo(False, None, False)
        self._clearComponents()
        for row in range(self.num_rows):
            # row is like a basket
            basket = Container.Basket(self, row + 1, samples_num=0, name="Row")
            present = True
            datamatrix = ""
            scanned = False
            basket._setInfo(present, datamatrix, scanned)
            self._addComponent(basket)

            for col in range(self.num_cols):
                cell = Cell(basket, chr(65 + row), col + 1, self.num_drops)
                basket._addComponent(cell)

    def _doAbort(self):
        """
        Descript. :
        """
        self._abort()

    def _doChangeMode(self, mode):
        """
        Descript. :
        """
        if mode == AbstractSampleChanger.SampleChangerMode.Charging:
            self._set_phase("Transfer")
        elif mode == AbstractSampleChanger.SampleChangerMode.Normal:
            self._set_phase("Centring")

    def _doLoad(self, sample=None):
        """
        Descript. :
        """
        selected = self.getSelectedSample()
        if sample is None:
            sample = self.getSelectedSample()
        if sample is not None:
            if sample != selected:
                self._doSelect(sample)
            self._setLoadedSample(sample)

    def load_sample(self, sample_location=None):
        """
        Descript. : function to move to plate location.
                    Location is estimated by sample location and reference positions.
        """
        row = sample_location[0] - 1
        col = (sample_location[1] - 1) / self.num_drops
        drop = sample_location[1] - self.num_drops * col
        pos_y = float(drop) / (self.num_drops + 1)

        self.plate_location = [row, col, self.reference_pos_x, pos_y]
        col += 1
        cell = self.getComponentByAddress("%s%d" % (chr(65 + row), col))
        drop = cell.getComponentByAddress("%s%d:%d" % (chr(65 + row), col, drop))
        new_sample = drop.getSample()
        old_sample = self.getLoadedSample()
        new_sample = drop.getSample()
        if old_sample != new_sample:
            msg = "Moving to position %s:%d" % ((chr(65 + row), col))
            logging.getLogger("user_level_log").warning(
                "Plate Manipulator: %s Please wait..." % msg
            )
            self.emit("progressInit", (msg, 100))
            for step in range(50):
                self.emit("progressStep", step * 2)
                time.sleep(0.02)
            self.emit("progressStop", ())

            if old_sample is not None:
                old_sample._setLoaded(False, True)
            if new_sample is not None:
                new_sample._setLoaded(True, True)
            self.updateInfo()
            logging.getLogger("user_level_log").info("Plate Manipulator: Sample loaded")
            

    def _doUnload(self, sample_slot=None):
        """
        Descript. :
        """
        self._resetLoadedSample()
        self._onStateChanged("Ready")

    def _doReset(self):
        """
        Descript. :
        """
        self._reset(False)
        self._waitDeviceReady()

    def _doScan(self, component, recursive):
        """
        Descript. :
        """
        if not isinstance(component, PlateManipulatorMockup):
            raise Exception("Not supported")
        self._initializeData()
        if self.getToken() is None:
            raise Exception("No plate barcode defined")
        self._loadData(self.getToken())

    def _doSelect(self, component):
        """
        Descript. :
        """
        pos_x = self.reference_pos_x
        pos_y = 0.5

        if isinstance(component, Xtal):
            self._select_sample(
                component.getCell().getRowIndex(),
                component.getCell().getCol() - 1,
                component.getDrop().getWellNo() - 1,
            )
            self._setSelectedSample(component)
            component.getContainer()._setSelected(True)
            component.getContainer().getContainer()._setSelected(True)
        elif isinstance(component, Crims.CrimsXtal):
            col = component.Column - 1
            row = ord(component.Row.upper()) - ord("A")
            pos_x = component.offsetX
            pos_y = component.offsetY
            cell = self.getComponentByAddress(
                Cell._getCellAddress(component.Row, component.Column)
            )
            drop = self.getComponentByAddress(
                Drop._getDropAddress(cell, component.Shelf)
            )
            drop._setSelected(True)
            drop.getContainer()._setSelected(True)
        elif isinstance(component, Drop):
            self._select_sample(
                component.getCell().getRowIndex(),
                component.getCell().getCol() - 1,
                component.getWellNo() - 1,
            )
            component._setSelected(True)
            component.getContainer().getContainer()._setSelected(True)
        elif isinstance(component, Cell):
            self._select_sample(component.getRowIndex(), component.getCol() - 1, 0)
            component._setSelected(True)
        elif isinstance(component, list):
            row = component[0]
            col = component[1]
            if len(component > 2):
                pos_x = component[2]
                pos_y = component[3]
            cell = self.getComponentByAddress(Cell._getCellAddress(row, col))
            cell._setSelected(True)
        else:
            raise Exception("Invalid selection")
        self._resetLoadedSample()
        self._waitDeviceReady()

    def _loadData(self, barcode):
        processing_plan = Crims.get_processing_plan(barcode, self.crims_url)

        if processing_plan is None:
            msg = "No information about plate with barcode %s found in CRIMS" % barcode
            logging.getLogger("user_level_log").error(msg)
        else:
            msg = "Information about plate with barcode %s found in CRIMS" % barcode
            logging.getLogger("user_level_log").info(msg)
            self._setInfo(True, processing_plan.plate.barcode, True)

            for x in processing_plan.plate.xtal_list:
                cell = self.getComponentByAddress(Cell._getCellAddress(x.row, x.column))
                cell._setInfo(True, "", True)
                drop = self.getComponentByAddress(Drop._getDropAddress(cell, x.shelf))
                drop._setInfo(True, "", True)
                xtal = Xtal(drop, drop.getNumberOfComponents())
                xtal._setInfo(True, x.pin_id, True)
                xtal._setImageURL(x.image_url)
                xtal._setImageX(x.offset_x)
                xtal._setImageY(x.offset_y)
                xtal._setLogin(x.login)
                xtal._setName(x.sample)
                xtal._setInfoURL(x.summary_url)
                drop._addComponent(xtal)
            return processing_plan

    def _doUpdateInfo(self):
        """
        Descript. :
        """
        self._updateState()
        self._updateLoadedSample()

    def _updateState(self):
        """
        Descript. :
        """
        return "ready"

    def _updateLoadedSample(self):
        """Updates plate location"""
        old_sample = self.getLoadedSample()
        # plate_location = None
        # if self.chan_plate_location is not None:
        #    plate_location = self.chan_plate_location.getValue()

        if self.plate_location is not None:
            new_sample = self.get_sample(self.plate_location)

            if old_sample != new_sample:
                if old_sample is not None:
                    # there was a sample on the gonio
                    loaded = False
                    has_been_loaded = True
                    old_sample._setLoaded(loaded, has_been_loaded)
                if new_sample is not None:
                    # self._updateSampleBarcode(new_sample)
                    loaded = True
                    has_been_loaded = True
                    new_sample._setLoaded(loaded, has_been_loaded)

    def get_sample(self, plate_location):
        row = int(plate_location[0])
        col = int(plate_location[1])
        y_pos = float(plate_location[3])
        drop_index = abs(y_pos * self.num_drops) + 1
        if drop_index > self.num_drops:
            drop_index = self.num_drops

        cell = self.getComponentByAddress("%s%d" % (chr(65 + row), col + 1))
        if cell:
            old_sample = self.getLoadedSample()
            drop = cell.getComponentByAddress(
                "%s%d:%d" % (chr(65 + row), col + 1, drop_index)
            )
            return drop.getSample()

    def getSampleList(self):
        """
        Descript. : This is ugly
        """
        sample_list = []
        for basket in self.getComponents():
            if isinstance(basket, Container.Basket):
                for cell in basket.getComponents():
                    if isinstance(cell, Cell):
                        for drop in cell.getComponents():
                            sample_list.append(drop.getSample())
        return sample_list

    def is_mounted_sample(self, sample_location):
        row = sample_location[0] - 1
        col = (sample_location[1] - 1) / self.num_drops
        drop = sample_location[1] - self.num_drops * col
        pos_y = float(drop) / (self.num_drops + 1)
        sample = self.get_sample((row, col, drop, pos_y))
        return sample.loaded

    def _ready(self):
        if self._updateState() == "Ready":
            return True
        return False

    def _wait_ready(self, timeout=None):
        if timeout <= 0:
            timeout = self.timeout
        tt1 = time.time()
        while time.time() - tt1 < timeout:
            if self._ready():
                break
            else:
                gevent.sleep(0.5)

    def get_plate_info(self):
        """
        Descript. : returns dict with plate info
        """
        plate_info_dict = {}
        plate_info_dict["num_cols"] = self.num_cols
        plate_info_dict["num_rows"] = self.num_rows
        plate_info_dict["num_drops"] = self.num_drops
        plate_info_dict["plate_label"] = "Demo plate label"
        return plate_info_dict

    def get_plate_location(self):
        # if self.chan_plate_location is not None:
        #    self.plate_location = self.chan_plate_location.getValue()
        return self.plate_location

    def sync_with_crims(self, barcode):
        return self._loadData(barcode)<|MERGE_RESOLUTION|>--- conflicted
+++ resolved
@@ -45,14 +45,6 @@
 
 import logging
 import time
-<<<<<<< HEAD
-import tempfile
-import logging
-from datetime import datetime
-=======
-import gevent
->>>>>>> ebf24e12
-
 import gevent
 
 from HardwareRepository.HardwareObjects.abstract import AbstractSampleChanger
