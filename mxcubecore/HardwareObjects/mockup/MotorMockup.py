#
#  Project: MXCuBE
#  https://github.com/mxcube.
#
#  This file is part of MXCuBE software.
#
#  MXCuBE is free software: you can redistribute it and/or modify
#  it under the terms of the GNU Lesser General Public License as published by
#  the Free Software Foundation, either version 3 of the License, or
#  (at your option) any later version.
#
#  MXCuBE is distributed in the hope that it will be useful,
#  but WITHOUT ANY WARRANTY; without even the implied warranty of
#  MERCHANTABILITY or FITNESS FOR A PARTICULAR PURPOSE.  See the
#  GNU Lesser General Public License for more details.
#
#  You should have received a copy of the GNU Lesser General Public License
#  along with MXCuBE.  If not, see <http://www.gnu.org/licenses/>.

import time
import gevent

from HardwareRepository.HardwareObjects.abstract.AbstractMotor import AbstractMotor


__credits__ = ["The MxCuBE collaboration"]
__version__ = "2.3."
__category__ = "Motor"


"""
Example of xml config file

<device class="MotorMockup">
  <start_position>500</start_position>
  <velocity>100</velocity>
  <default_limits>[-360, 360]</default_limits>
</device>
"""


DEFAULT_VELOCITY = 100
DEFAULT_LIMITS = (-360, 360)
DEFAULT_POSITION = 10.124


class MotorMockup(AbstractMotor):

    def __init__(self, name):
        AbstractMotor.__init__(self, name)

    def init(self):
        """
        FWK2 Init method
        """
        self.set_velocity(self.getProperty("velocity", DEFAULT_VELOCITY))

        try:
            limits = tuple(eval(self.getProperty("default_limits")))
        except BaseException:
            limits = DEFAULT_LIMITS
        self.update_limits(limits)

<<<<<<< HEAD
        # self.set_state(self.motor_states.READY)
        self.set_value(float(self.getProperty("default_position", DEFAULT_POSITION)))
=======
        start_position = self.getProperty("default_position", DEFAULT_POSITION)
        start_position = self.getProperty("start_position", start_position)
        self.update_value(start_position)
>>>>>>> 4bc2ceab

        self.update_state(self.STATES.READY)

    def _move(self, value):
        """
        Simulated motor movement
        """
        self.update_state(self.STATES.BUSY)
        self.update_specific_state(self.SPECIFIC_STATES.MOVING)
        start_pos = self.get_value()

        if start_pos is not None:
            delta = abs(value - start_pos)

            if value > self.get_value():
                direction = 1
            else:
                direction = -1

            start_time = time.time()

            while (time.time() - start_time) < (delta / self.get_velocity()):
                val = start_pos + direction * self.get_velocity() * (time.time() - start_time)
                self.update_value(val)
                time.sleep(0.02)
        self.update_value(value)

        self.update_state(self.STATES.READY)
        _low, _high = self.get_limits()
        if value == self.default_value:
            self.update_specific_state(self.SPECIFIC_STATES.HOME)
        elif  value == _low:
            self.update_specific_state(self.SPECIFIC_STATES.LOWLIMIT)
        elif  value == _high:
            self.update_specific_state(self.SPECIFIC_STATES.HIGHLIMIT)
        else:
            self.update_specific_state(None)

    def abort(self):
        """Imediately halt movement. By default self.stop = self.abort"""
        if self.__move_task is not None:
            self.__move_task.kill()

    def get_value(self):
        """Read the actuator position.
        Returns:
            float: Actuator position.
        """
        return self._nominal_value

    def _set_value(self, value):
        """
        Implementation of specific set actuator logic.

        Args:
            value (float): target value
            timeout (float): optional - timeout [s],
                             If timeout == 0: return at once and do not wait;
        """
        move_task = gevent.spawn(self._move, value)
        move_task.get()
<|MERGE_RESOLUTION|>--- conflicted
+++ resolved
@@ -61,14 +61,9 @@
             limits = DEFAULT_LIMITS
         self.update_limits(limits)
 
-<<<<<<< HEAD
-        # self.set_state(self.motor_states.READY)
-        self.set_value(float(self.getProperty("default_position", DEFAULT_POSITION)))
-=======
         start_position = self.getProperty("default_position", DEFAULT_POSITION)
         start_position = self.getProperty("start_position", start_position)
         self.update_value(start_position)
->>>>>>> 4bc2ceab
 
         self.update_state(self.STATES.READY)
 
