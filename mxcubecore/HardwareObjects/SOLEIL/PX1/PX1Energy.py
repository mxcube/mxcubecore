# from qt import *

from HardwareRepository.BaseHardwareObjects import Device
from HardwareRepository.HardwareObjects.abstract.AbstractEnergy import AbstractEnergy

from HardwareRepository.Command.Tango import DeviceProxy

import logging
import os
import time


class PX1Energy(Device, AbstractEnergy):

    energy_state = {
        "ALARM": "error",
        "FAULT": "error",
        "RUNNING": "moving",
        "MOVING": "moving",
        "STANDBY": "ready",
        "DISABLE": "error",
        "UNKNOWN": "unknown",
        "EXTRACT": "outlimits",
    }

    def init(self):

        self.moving = False

        self.doBacklashCompensation = False

        self.current_energy = None
        self.current_state = None

        try:
<<<<<<< HEAD
            self.monodevice = DeviceProxy(self.getProperty("mono_device"))
        except Exception:
            self.errorDeviceInstance(self.getProperty("mono_device"))
=======
            self.monodevice = DeviceProxy(self.get_property("mono_device"))
        except Exception:
            self.errorDeviceInstance(self.get_property("mono_device"))
>>>>>>> 6bbb019e

        # Nom du device bivu (Energy to gap) : necessaire pour amelioration du
        # positionnement de l'onduleur (Backlash)
        self.und_device = DeviceProxy(self.get_property("undulator_device"))
        self.doBacklashCompensation = self.get_property("backlash")

        # parameters for polling
        self.is_connected()

        self.energy_chan = self.get_channel_object("energy")
        self.energy_chan.connect_signal("update", self.energyChanged)

        self.stop_cmd = self.get_command_object("stop")

        self.state_chan = self.get_channel_object("state")
        self.state_chan.connect_signal("update", self.stateChanged)

    def connect_notify(self, signal):
        if signal == "energyChanged":
            logging.getLogger("HWR").debug(
                "PX1Energy. connect_notify. sending energy value %s" % self.get_value()
            )
            self.energyChanged(self.get_energy())

        if signal == "stateChanged":
            logging.getLogger("HWR").debug(
                "PX1Energy. connect_notify. sending state value %s" % self.get_state()
            )
            self.stateChanged(self.get_state())

        self.set_is_ready(True)

    def stateChanged(self, value):
        str_state = str(value)
        if str_state == "MOVING":
            self.moveEnergyCmdStarted()

        if self.current_state == "MOVING" or self.moving == True:
            if str_state != "MOVING":
                self.moveEnergyCmdFinished()

        self.current_state = str_state
        self.emit("stateChanged", self.energy_state[str_state])

    # function called during polling
    def energyChanged(self, value):

        if (
            self.current_energy is not None
            and abs(self.current_energy - value) < 0.0001
        ):
            return

        self.current_energy = value

        wav = self.get_wavelength()
        if wav is not None:
            self.emit("energyChanged", (value, wav))

    def isSpecConnected(self):
        return True

    def is_connected(self):
        return True

    def sConnected(self):
        self.emit("connected", ())

    def sDisconnected(self):
        self.emit("disconnected", ())

    def isDisconnected(self):
        return True

    def get_value(self):
        return self.energy_chan.get_value()

    def get_state(self):
        return str(self.state_chan.get_value())

    def getEnergyComputedFromCurrentGap(self):
        return self.und_device.energy

    def getCurrentUndulatorGap(self):
        return self.und_device.gap

    def get_wavelength(self):
        return self.monodevice.read_attribute("lambda").value

    def get_wavelength(self):
        return self.get_wavelength()

    def get_limits(self):
        chan_info = self.energy_chan.getInfo()
        return (float(chan_info.min_value), float(chan_info.max_value))

    def get_wavelength_limits(self):
        energy_min, energy_max = self.get_limits()

        # max is min and min is max
        max_lambda = self.energy_to_lambda(energy_min)
        min_lambda = self.energy_to_lambda(energy_max)

        return (min_lambda, max_lambda)

    def energy_to_lambda(self, value):
        # conversion is done by mono device
        self.monodevice.simEnergy = value
        return self.monodevice.simLambda

    def lambda_to_energy(self, value):
        # conversion is done by mono device
        self.monodevice.simLambda = value
        return self.monodevice.simEnergy

    def set_value(self, value, wait=False):
        value = float(value)

        backlash = 0.1  # en mm
        gaplimite = 5.5  # en mm

        if self.get_state() != "MOVING":
            if self.doBacklashCompensation:
                try:
                    # Recuperation de la valeur de gap correspondant a l'energie souhaitee
                    # self.und_device.autoApplyComputedParameters = False
                    self.und_device.energy = value
                    newgap = self.und_device.computedGap
                    actualgap = self.und_device.gap

                    #                    self.und_device.autoApplyComputedParameters = True

                    while str(self.und_device.State()) == "MOVING":
                        time.sleep(0.2)

                    # On applique le backlash que si on doit descendre en gap
                    if newgap < actualgap + backlash:
                        # Envoi a un gap juste en dessous (backlash)
                        if newgap - backlash > gaplimite:
                            self.und_device.gap = newgap - backlash
                            while str(self.und_device.State()) == "MOVING":
                                time.sleep(0.2)

                            self.energy_chan.set_value(value)
                        else:
                            self.und_device.gap = gaplimite
                            self.und_device.gap = newgap + backlash
                        time.sleep(1)
                except Exception:
                    logging.getLogger("HWR").error(
                        "%s: Cannot move undulator U20 : State device = %s",
                        self.name(),
                        str(self.und_device.State()),
                    )

            try:
                self.energy_chan.set_value(value)
                return value
            except Exception:
                logging.getLogger("HWR").error(
                    "%s: Cannot move Energy : State device = %s",
                    self.name(),
                    self.get_state(),
                )

        else:
            logging.getLogger("HWR").error(
                "%s: Cannot move Energy : State device = %s",
                self.name(),
                self.get_state(),
            )

    def set_wavelength(self, value, wait=False):
        egy_value = self.lambda_to_energy(float(value))
        logging.getLogger("HWR").debug(
            "%s: Moving wavelength to : %s (egy to %s" % (self.name(), value, egy_value)
        )
        self.set_valuey(egy_value)
        return value

    def cancelMoveEnergy(self):
        self.stop_cmd()
        self.moving = False

    def energyLimitsChanged(self, limits):
        egy_min, egy_max = limits

        lambda_min = self.energy_to_lambda(egy_min)
        lambda_max = self.energy_to_lambda(egy_max)

        wav_limits = (lambda_min, lambda_max)

        self.emit("energyLimitsChanged", (limits,))

        if None not in wav_limits:
            self.emit("wavelengthLimitsChanged", (wav_limits,))
        else:
            self.emit("wavelengthLimitsChanged", (None,))

    def moveEnergyCmdReady(self):
        if not self.moving:
            self.emit("moveEnergyReady", (True,))

    def moveEnergyCmdNotReady(self):
        if not self.moving:
            self.emit("moveEnergyReady", (False,))

    def moveEnergyCmdStarted(self):
        self.moving = True
        self.emit("moveEnergyStarted", ())

    def moveEnergyCmdFailed(self):
        self.moving = False
        self.emit("moveEnergyFailed", ())

    def moveEnergyCmdAborted(self):
        self.moving = False

    def moveEnergyCmdFinished(self):
        self.moving = False
        self.emit("moveEnergyFinished", ())

    def getPreviousResolution(self):
        return (None, None)

    def restoreResolution(self):
        return (False, "Resolution motor not defined")


def test_hwo(hwo):
    print(hwo.get_value())
    print(hwo.get_wavelength())
    print(hwo.get_limits())
    print(hwo.getCurrentUndulatorGap())<|MERGE_RESOLUTION|>--- conflicted
+++ resolved
@@ -33,15 +33,9 @@
         self.current_state = None
 
         try:
-<<<<<<< HEAD
-            self.monodevice = DeviceProxy(self.getProperty("mono_device"))
-        except Exception:
-            self.errorDeviceInstance(self.getProperty("mono_device"))
-=======
             self.monodevice = DeviceProxy(self.get_property("mono_device"))
         except Exception:
             self.errorDeviceInstance(self.get_property("mono_device"))
->>>>>>> 6bbb019e
 
         # Nom du device bivu (Energy to gap) : necessaire pour amelioration du
         # positionnement de l'onduleur (Backlash)
