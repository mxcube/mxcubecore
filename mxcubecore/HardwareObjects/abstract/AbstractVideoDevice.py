#
#  Project: MXCuBE
#  https://github.com/mxcube
#
#  This file is part of MXCuBE software.
#
#  MXCuBE is free software: you can redistribute it and/or modify
#  it under the terms of the GNU Lesser General Public License as published by
#  the Free Software Foundation, either version 3 of the License, or
#  (at your option) any later version.
#
#  MXCuBE is distributed in the hope that it will be useful,
#  but WITHOUT ANY WARRANTY; without even the implied warranty of
#  MERCHANTABILITY or FITNESS FOR A PARTICULAR PURPOSE.  See the
#  GNU Lesser General Public License for more details.
#
#  You should have received a copy of the GNU Lesser General Public License
#  along with MXCuBE. If not, see <http://www.gnu.org/licenses/>.

"""
[Name]
GenericVideo

[Description]
This module declares class GenericVideo.

This class is not meant to be instanced directly but as
the base class for classes providing access to Video in MXCuBE


"""

from __future__ import print_function
import abc
import os
import sys
import time
import logging
import gevent
import numpy as np

try:
    import cv2
except Exception:
    pass

from HardwareRepository.BaseHardwareObjects import Device


module_names = ["qt", "PyQt5", "PyQt4"]

if any(mod in sys.modules for mod in module_names):
    USEQT = True
    try:
        from PyQt5.QtGui import QImage, QPixmap
    except ImportError:
        from PyQt4.QtGui import QImage, QPixmap
else:
    USEQT = False
    from PIL import Image


class AbstractVideoDevice(Device):

    default_cam_encoding = "yuv422p"
    default_poll_interval = 50
    default_cam_type = "basler"
    default_scale_factor = 1.0

    def __init__(self, name):
        Device.__init__(self, name)

        self.cam_mirror = None
        self.cam_encoding = None
        self.cam_gain = None
        self.cam_exposure = None
        self.poll_interval = None
        self.cam_type = None
        self.cam_scale_factor = None
        self.cam_name = None

        self.raw_image_dimensions = [None, None]
        self.image_dimensions = [None, None]
        self.image_polling = None
        self.image_format = None  # not used
        self.default_cam_encoding = None
        self.default_poll_interval = None

        self.decoder = None

    def init(self):
        self.cam_name = self.get_property("name", "camera")

        try:
<<<<<<< HEAD
            self.cam_mirror = eval(self.getProperty("mirror"))
=======
            self.cam_mirror = eval(self.get_property("mirror"))
>>>>>>> 6bbb019e
        except Exception:
            self.cam_mirror = [False, False]

        try:
<<<<<<< HEAD
            self.cam_encoding = self.getProperty("encoding").lower()
=======
            self.cam_encoding = self.get_property("encoding").lower()
>>>>>>> 6bbb019e
        except Exception:
            pass

        scale = self.get_property("scale")
        if scale is None:
            self.cam_scale_factor = self.default_scale_factor
        else:
            try:
                self.cam_scale_factor = eval(scale)
            except Exception:
                logging.getLogger().warning(
                    "%s: failed to interpret scale factor for camera." "Using default.",
                    self.name(),
                )
                self.cam_scale_factor = self.default_scale_factor

        try:
<<<<<<< HEAD
            self.poll_interval = self.getProperty("interval")
=======
            self.poll_interval = self.get_property("interval")
>>>>>>> 6bbb019e
        except Exception:
            self.poll_interval = 1

        try:
<<<<<<< HEAD
            self.cam_gain = float(self.getProperty("gain"))
=======
            self.cam_gain = float(self.get_property("gain"))
>>>>>>> 6bbb019e
        except Exception:
            pass

        try:
<<<<<<< HEAD
            self.cam_exposure = float(self.getProperty("exposure"))
=======
            self.cam_exposure = float(self.get_property("exposure"))
>>>>>>> 6bbb019e
        except Exception:
            pass

        self.scale = self.get_property("scale", 1.0)

        try:
<<<<<<< HEAD
            self.cam_type = self.getProperty("type").lower()
=======
            self.cam_type = self.get_property("type").lower()
>>>>>>> 6bbb019e
        except Exception:
            pass

        # Apply defaults if necessary
        if self.cam_encoding is None:
            self.cam_encoding = AbstractVideoDevice.default_cam_encoding

        if self.poll_interval is None:
            self.poll_interval = self.default_poll_interval

        if self.cam_exposure is None:
            self.cam_exposure = self.poll_interval / 1000.0

        if self.cam_type is None:
            self.cam_type = self.default_cam_type

        # Apply values

        self.set_video_live(False)
        time.sleep(0.1)
        self.set_cam_encoding(self.cam_encoding)
        self.set_exposure_time(self.cam_exposure)

        if self.cam_gain is not None:
            self.set_gain(self.cam_gain)

        self.image_dimensions = self.get_image_dimensions()

        # Start polling greenlet
        if self.image_polling is None:
            self.set_video_live(True)
            self.change_owner()

            logging.getLogger("HWR").info("Starting polling for camera")
            self.image_polling = gevent.spawn(
                self.do_image_polling, self.poll_interval / 1000.0
            )
            self.image_polling.link_exception(self.polling_ended_exc)
            self.image_polling.link(self.polling_ended)

        self.set_is_ready(True)

    def get_camera_name(self):
        return self.cam_name

    def polling_ended(self, gl=None):
        logging.getLogger("HWR").info("Polling ended for qt4 camera")

    def polling_ended_exc(self, gl=None):
        logging.getLogger("HWR").info("Polling ended exception for qt4 camera")

    """ Generic methods """

    def get_new_image(self):
        """
        Descript. :
        """
        raw_buffer, width, height = self.get_image()

        if raw_buffer is not None and raw_buffer.any():
            if self.decoder:
                raw_buffer = self.decoder(raw_buffer)
                qimage = QImage(
                    raw_buffer, width, height, width * 3, QImage.Format_RGB888
                )

            else:
                qimage = QImage(raw_buffer, width, height, QImage.Format_RGB888)

            if self.cam_mirror is not None:
                qimage = qimage.mirrored(self.cam_mirror[0], self.cam_mirror[1])

            if self.scale != 1:
                dims = self.get_image_dimensions()  # should be already scaled
                qimage = qimage.scaled(QSize(dims[0], dims[1]))

            qpixmap = QPixmap(qimage)
            self.emit("imageReceived", qpixmap)
            return qimage.copy()

    def get_jpg_image(self):
        """ for now this function allows to deal with prosilica or any RGB encoded video data"""
        """
           the signal imageReceived is as expected by mxcube3
        """
        raw_buffer, width, height = self.get_image()

        if raw_buffer is not None and raw_buffer.any():
            image = Image.frombytes("RGB", (width, height), raw_buffer)
            from cStringIO import StringIO

            strbuf = StringIO()
            image.save(strbuf, "JPEG")
            jpgimg_str = strbuf.get_value()
            if jpgimg_str is not None:
                self.emit("imageReceived", jpgimg_str, width, height)
            return jpgimg_str
        else:
            return None

    def get_cam_type(self):
        return self.cam_type

    def y8_2_rgb(self, raw_buffer):
        image = np.fromstring(raw_buffer, dtype=np.uint8)
        raw_dims = self.get_raw_image_size()
        image.resize(raw_dims[1], raw_dims[0], 1)
        return cv2.cvtColor(image, cv2.COLOR_GRAY2RGB)

    def y16_2_rgb(self, raw_buffer):
        image = np.fromstring(raw_buffer, dtype=np.uint8)
        raw_dims = self.get_raw_image_size()
        np.resize(image, (raw_dims[1], raw_dims[0], 2))
        return cv2.cvtColor(image, cv2.COLOR_GRAY2RGB)

    def yuv_2_rgb(self, raw_buffer):
        image = np.fromstring(raw_buffer, dtype=np.uint8)
        raw_dims = self.get_raw_image_size()
        image.resize(raw_dims[1], raw_dims[0], 2)
        return cv2.cvtColor(image, cv2.COLOR_YUV2RGB_UYVY)

    def bayer_rg16_2_rgb(self, raw_buffer):
        image = np.fromstring(raw_buffer, dtype=np.uint16)
        raw_dims = self.get_raw_image_size()
        image.resize(raw_dims[1], raw_dims[0])
        out_buffer = cv2.cvtColor(image, cv2.COLOR_BayerRG2BGR)
        if out_buffer.ndim == 3 and out_buffer.itemsize > 1:
            # decoding bayer16 gives 12 bit values => scale to 8 bit
            out_buffer = np.right_shift(out_buffer, 4).astype(np.uint8)
        return out_buffer

    def save_snapshot(self, filename, image_type="PNG"):
        if USEQT:
            qimage = self.get_new_image()
            qimage.save(filename, image_type)
        else:
            jpgstr = self.get_jpg_image()
            open(filename, "w").write(jpgstr)

    def get_snapshot(self, bw=None, return_as_array=True):
        if not USEQT:
            print("get snapshot not implemented yet for non-qt mode")
            return None

        qimage = self.get_new_image()
        if return_as_array:
            qimage = qimage.convertToFormat(4)
            ptr = qimage.bits()
            ptr.setsize(qimage.byteCount())
            image_array = np.array(ptr).reshape(qimage.height(), qimage.width(), 4)
            if bw:
                return np.dot(image_array[..., :3], [0.299, 0.587, 0.144])
            else:
                return image_array

        else:
            if bw:
                return qimage.convertToFormat(QImage.Format_Mono)
            else:
                return qimage

    def get_scaling_factor(self):
        """
        Descript. :
        Returns   : Scaling factor in float. None if does not exists
        """
        return self.cam_scale_factor

    get_image_zoom = get_scaling_factor

    def imageType(self):
        """
        Descript. : returns image type (not used)
        """
        return self.image_format

    def start_camera(self):
        return

    def set_live(self, mode):
        """
        Descript. :
        """
        return
        if mode:
            self.set_video_live(True)
            self.change_owner()
        else:
            self.set_video_live(False)

    def change_owner(self):
        """LIMA specific, because it has to be root at startup
           move this to Qt4_LimaVideo
        """
        if os.getuid() == 0:
            try:
                os.setgid(int(os.getenv("SUDO_GID")))
                os.setuid(int(os.getenv("SUDO_UID")))
            except Exception:
                logging.getLogger().warning(
                    "%s: failed to change the process" "ownership.", self.name()
                )

    def get_width(self):
        """
        Descript. :
        """
        return int(self.image_dimensions[0])

    def get_height(self):
        """
        Descript. :
        """
        return int(self.image_dimensions[1])

    def do_image_polling(self, sleep_time):
        """
        Descript. :
        """
        while self.get_video_live() is True:
            if USEQT:
                self.get_new_image()
            else:
                self.get_jpg_image()
            time.sleep(sleep_time)

    def connect_notify(self, signal):
        """
        Descript. :
        """
        return

        """if signal == "imageReceived" and self.image_polling is None:
            self.image_polling = gevent.spawn(self.do_image_polling,
                 self.poll_interval/1000.0)"""

    def refresh_video(self):
        """
        Descript. :
        """
        pass

    def set_cam_encoding(self, cam_encoding):
        if cam_encoding == "yuv422p":
            self.decoder = self.yuv_2_rgb
        elif cam_encoding == "y8":
            self.decoder = self.y8_2_rgb
        elif cam_encoding == "y16":
            self.decoder = self.y16_2_rgb
        elif cam_encoding.lower() == "bayer_rg16":
            self.decoder = self.bayer_rg16_2_rgb
        self.cam_encoding = cam_encoding

    def get_image_dimensions(self):
        raw_width, raw_height = self.get_raw_image_size()
        width = raw_width * self.scale
        height = raw_height * self.scale
        return [width, height]

    """  Methods to be implemented by the implementing class """

    def get_raw_image_size(self):
        # Must return a two-value list necessary to avoid breaking e.g. ViideoMockup
        return [None, None]

    @abc.abstractmethod
    def get_image(self):
        """ The implementing class should return here the latest_image in
        raw_format, followed by the width and height of the image"""
        pass

    @abc.abstractmethod
    def get_gain(self):
        pass

    @abc.abstractmethod
    def set_gain(self, gain_value):
        pass

    @abc.abstractmethod
    def get_exposure_time(self):
        pass

    @abc.abstractmethod
    def set_exposure_time(self, exposure_time_value):
        pass

    @abc.abstractmethod
    def get_video_live(self):
        pass

    @abc.abstractmethod
    def set_video_live(self, flag):
        pass

    # Other (no implementation for now. Can be overloaded, otherwise dummy)
    def get_gamma(self):
        return

    def set_gamma(self, gamma_value):
        return

    def get_contrast(self):
        return

    def set_contrast(self, contrast_value):
        return

    def get_brightness(self):
        return

    def set_brightness(self, brightness_value):
        return


def test_hwo(hwo):
    print("Image dimensions: ", hwo.get_image_dimensions())
    print("Live Mode: ", hwo.get_video_live())<|MERGE_RESOLUTION|>--- conflicted
+++ resolved
@@ -92,20 +92,12 @@
         self.cam_name = self.get_property("name", "camera")
 
         try:
-<<<<<<< HEAD
-            self.cam_mirror = eval(self.getProperty("mirror"))
-=======
             self.cam_mirror = eval(self.get_property("mirror"))
->>>>>>> 6bbb019e
         except Exception:
             self.cam_mirror = [False, False]
 
         try:
-<<<<<<< HEAD
-            self.cam_encoding = self.getProperty("encoding").lower()
-=======
             self.cam_encoding = self.get_property("encoding").lower()
->>>>>>> 6bbb019e
         except Exception:
             pass
 
@@ -123,40 +115,24 @@
                 self.cam_scale_factor = self.default_scale_factor
 
         try:
-<<<<<<< HEAD
-            self.poll_interval = self.getProperty("interval")
-=======
             self.poll_interval = self.get_property("interval")
->>>>>>> 6bbb019e
         except Exception:
             self.poll_interval = 1
 
         try:
-<<<<<<< HEAD
-            self.cam_gain = float(self.getProperty("gain"))
-=======
             self.cam_gain = float(self.get_property("gain"))
->>>>>>> 6bbb019e
         except Exception:
             pass
 
         try:
-<<<<<<< HEAD
-            self.cam_exposure = float(self.getProperty("exposure"))
-=======
             self.cam_exposure = float(self.get_property("exposure"))
->>>>>>> 6bbb019e
         except Exception:
             pass
 
         self.scale = self.get_property("scale", 1.0)
 
         try:
-<<<<<<< HEAD
-            self.cam_type = self.getProperty("type").lower()
-=======
             self.cam_type = self.get_property("type").lower()
->>>>>>> 6bbb019e
         except Exception:
             pass
 
@@ -250,7 +226,7 @@
 
             strbuf = StringIO()
             image.save(strbuf, "JPEG")
-            jpgimg_str = strbuf.get_value()
+            jpgimg_str = strbuf.getvalue()
             if jpgimg_str is not None:
                 self.emit("imageReceived", jpgimg_str, width, height)
             return jpgimg_str
