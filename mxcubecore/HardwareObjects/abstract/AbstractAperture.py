#
#  Project: MXCuBE
#  https://github.com/mxcube
#
#  This file is part of MXCuBE software.
#
#  MXCuBE is free software: you can redistribute it and/or modify
#  it under the terms of the GNU Lesser General Public License as published by
#  the Free Software Foundation, either version 3 of the License, or
#  (at your option) any later version.
#
#  MXCuBE is distributed in the hope that it will be useful,
#  but WITHOUT ANY WARRANTY; without even the implied warranty of
#  MERCHANTABILITY or FITNESS FOR A PARTICULAR PURPOSE.  See the
#  GNU Lesser General Public License for more details.
#
#  You should have received a copy of the GNU Lesser General Public License
#  along with MXCuBE. If not, see <http://www.gnu.org/licenses/>.


import logging
from warnings import warn

from HardwareRepository.BaseHardwareObjects import HardwareObject


__credits__ = ["MXCuBE collaboration"]
__license__ = "LGPLv3"


class AbstractAperture(HardwareObject):
    def __init__(self, name):
        HardwareObject.__init__(self, name)

        self._current_position_name = None
        self._current_diameter_index = None
        self._diameter_size_list = ()
        self._position_list = ()

    def init(self):
        try:
<<<<<<< HEAD
            self._diameter_size_list = eval(self.getProperty("diameter_size_list"))
=======
            self._diameter_size_list = eval(self.get_property("diameter_size_list"))
>>>>>>> 6bbb019e
        except Exception:
            logging.getLogger("HWR").error("Aperture: no diameter size list defined")

        try:
<<<<<<< HEAD
            self._position_list = eval(self.getProperty("position_list"))
=======
            self._position_list = eval(self.get_property("position_list"))
>>>>>>> 6bbb019e
        except Exception:
            logging.getLogger("HWR").error("Aperture: no position list defined")

    def get_diameter_size_list(self):
        """
        Returns:
            list: list of diameter sizes in microns
        """
        return self._diameter_size_list

    def get_position_list(self):
        """
        Returns:
            list: list of position names as str
        """
        return self._position_list

    def get_diameter_index(self):
        """
        Returns:
            int: current diameter index
        """
        return self._current_diameter_index

    def set_diameter_index(self, diameter_index):
        """
        Sets active diameter index

        Args:
            diameter_index (int): selected diameter index

        Emits:
            diameterIndexChanged (int, float): current index, diameter in mm
        """
        if diameter_index < len(self._diameter_size_list):
            self._current_diameter_index = diameter_index
            self.emit(
                "diameterIndexChanged",
                self._current_diameter_index,
                self._diameter_size_list[self._current_diameter_index] / 1000.0,
            )
        else:
            logging.getLogger("HWR").warning(
                "Aperture: Diameter index %d is not valid" % diameter_index
            )

    def get_diameter_size(self):
        """
        Returns:
            float: current diameter size in mm
        """
        return self._diameter_size_list[self._current_diameter_index]

    def set_diameter_size(self, diameter_size):
        """
        Args:
            diameter_size (int): selected diameter index
        """
        if diameter_size in self._diameter_size_list:
            self.set_diameter_index(self._diameter_size_list.index(diameter_size))
        else:
            logging.getLogger("HWR").warning(
                "Aperture: Selected diameter is not in the diameter list"
            )

    def get_position_name(self):
        """
        Returns:
            str: current position as str
        """
        return self._current_position_name

    def set_position(self, position_index):
        warn(
            "set_position is deprecated. Use set_position_index(position_index) instead",
            DeprecationWarning,
        )
        self.set_position_index(position_index)

    def set_position_name(self, position_name):
        """
        Sets aperture position based on a position name

        Args:
            position_name (str): selected position
        """
        if position_name in self._position_list:
            self._current_position_name = position_name
            self.emit("valueChanged", self._current_position_name)
        else:
            logging.getLogger("HWR").warning(
                "Aperture: Position %s is not in the position list" % position_name
            )

    def set_position_index(self, position_index):
        """
        Sets aperture position based on a position index

        Args:
            position_index (int): selected position index
        """
        if position_index < len(self._position_list):
            self._current_position_name = self._position_list[position_index]
            self.emit("valueChanged", self._current_position_name)
        else:
            logging.getLogger("HWR").warning(
                "Aperture: Selected position is not in the position list"
            )

    def set_in(self):
        """
        Sets aperture in the beam
        """
        pass

    def set_out(self):
        """
        Removes aperture from the beam
        """
        pass

    def is_out(self):
        """
        Returns:
            bool: True if aperture is in the beam, otherwise returns false
        """
        pass

    def force_emit_signals(self):
        """
        Reemits all signals
        """
        self.emit("valueChanged", self._current_position_name)
        self.emit(
            "diameterIndexChanged",
            self._current_diameter_index,
            self._diameter_size_list[self._current_diameter_index] / 1000.0,
        )<|MERGE_RESOLUTION|>--- conflicted
+++ resolved
@@ -39,20 +39,12 @@
 
     def init(self):
         try:
-<<<<<<< HEAD
-            self._diameter_size_list = eval(self.getProperty("diameter_size_list"))
-=======
             self._diameter_size_list = eval(self.get_property("diameter_size_list"))
->>>>>>> 6bbb019e
         except Exception:
             logging.getLogger("HWR").error("Aperture: no diameter size list defined")
 
         try:
-<<<<<<< HEAD
-            self._position_list = eval(self.getProperty("position_list"))
-=======
             self._position_list = eval(self.get_property("position_list"))
->>>>>>> 6bbb019e
         except Exception:
             logging.getLogger("HWR").error("Aperture: no position list defined")
 
