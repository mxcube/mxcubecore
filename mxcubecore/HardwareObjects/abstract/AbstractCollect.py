#
#  Project: MXCuBE
#  https://github.com/mxcube.
#
#  This file is part of MXCuBE software.
#
#  MXCuBE is free software: you can redistribute it and/or modify
#  it under the terms of the GNU General Public License as published by
#  the Free Software Foundation, either version 3 of the License, or
#  (at your option) any later version.
#
#  MXCuBE is distributed in the hope that it will be useful,
#  but WITHOUT ANY WARRANTY; without even the implied warranty of
#  MERCHANTABILITY or FITNESS FOR A PARTICULAR PURPOSE.  See the
#  GNU General Public License for more details.
#
#  You should have received a copy of the GNU General Public License
#  along with MXCuBE.  If not, see <http://www.gnu.org/licenses/>.

"""
AbstractMulticollect
Defines a sequence how data collection is executed.
"""

import os
import sys
import logging
import time
import errno
import abc
import collections
import gevent
import gevent.event

from HardwareRepository.TaskUtils import task #, cleanup_and_handle_error
from HardwareRepository.BaseHardwareObjects import HardwareObject
from HardwareRepository.ConvertUtils import string_types
from HardwareRepository import HardwareRepository as HWR

from HardwareRepository.utils.dataobject import DataObject

__credits__ = ["MXCuBE collaboration"]

log = logging.getLogger("user_level_log")


BeamlineConfig = collections.namedtuple(
    "BeamlineConfig",
    [
        "synchrotron_name",
        "directory_prefix",
        "default_exposure_time",
        "minimum_exposure_time",
        "detector_fileext",
        "detector_type",
        "detector_manufacturer",
        "detector_model",
        "detector_px",
        "detector_py",
        "undulators",
        "focusing_optic",
        "monochromator_type",
        "beam_divergence_vertical",
        "beam_divergence_horizontal",
        "polarisation",
        "input_files_server",
    ],
)


class AbstractCollect(HardwareObject, object):
    __metaclass__ = abc.ABCMeta

    def __init__(self, name):
        HardwareObject.__init__(self, name)
        self.bl_config = BeamlineConfig(*[None] * 17)

        self._error_msg = ""
        self.exp_type_dict = {}

        self.data_collect_task = None
        self.run_processing_after = None
        self.run_processing_parallel = None
        self.ready_event = None

    def init(self):
        self.ready_event = gevent.event.Event()

        undulators = []
        try:
            for undulator in self["undulators"]:
                undulators.append(undulator)
        except BaseException:
            pass

        session = HWR.beamline.session
        if session:
            synchrotron_name = session.getProperty("synchrotron_name")
        else:
            synchrotron_name = "UNKNOWN"

        beam_div_hor, beam_div_ver = HWR.beamline.beam.get_divergence()

        self.set_beamline_configuration(
            synchrotron_name=synchrotron_name,
            directory_prefix=self.getProperty("directory_prefix"),
            default_exposure_time=HWR.beamline.detector.getProperty(
                "default_exposure_time"
            ),
            minimum_exposure_time=HWR.beamline.detector.getProperty(
                "minimum_exposure_time"
            ),
            detector_fileext=HWR.beamline.detector.getProperty("fileSuffix"),
            detector_type=HWR.beamline.detector.getProperty("type"),
            detector_manufacturer=HWR.beamline.detector.getProperty("manufacturer"),
            detector_model=HWR.beamline.detector.getProperty("model"),
            detector_px=HWR.beamline.detector.getProperty("px"),
            detector_py=HWR.beamline.detector.getProperty("py"),
            undulators=undulators,
            focusing_optic=self.getProperty("focusing_optic"),
            monochromator_type=self.getProperty("monochromator"),
            beam_divergence_vertical=beam_div_ver,
            beam_divergence_horizontal=beam_div_hor,
            polarisation=self.getProperty("polarisation"),
            input_files_server=self.getProperty("input_files_server"),
        )

    def set_beamline_configuration(self, **configuration_parameters):
        """Sets beamline configuration

        :param configuration_parameters: dict with config param.
        :type configuration_parameters: dict
        """
        self.bl_config = BeamlineConfig(**configuration_parameters)

    def collect(self, owner, cp_dict):
        """
        Main collect method.
        """
        self.ready_event.clear()
        self.data_collect_task = gevent.spawn(
            self._pre_collect, owner, DataObject(cp_dict)
        )
        self.ready_event.wait()
        self.ready_event.clear()

    def _pre_collect(self, owner, cp):
        """
        Actual collect sequence
        """
        log.info("Collection: Preparing to collect")
        self.emit("collectReady", (False,))
        self.emit("collectOscillationStarted", (owner, None, None, None, cp, None))
        self.emit("progressInit", ("Collection", 100, False))

        try:
            # Prepare data collection
            self._prepare(cp)
            logging.getLogger("HWR").info("Collection parameters: %s" % str(cp))

            # Create directories and input files for processing, XDS, mossflm etc
            self._create_files_and_directories(cp)
            self._get_sample_info(cp)

            # Store information in LIMS
            self._store_data_collection_in_lims(cp)
            self._store_sample_info_in_lims(cp)

            # if there is no centered position create one based on the current
            # position of the goniometer
            if all(item is None for item in cp["motors"].values()):
                positions = HWR.beamline.diffractometer.get_positions()

                for motor in cp["motors"].keys():
                    cp["motors"][motor] = positions.get(motor)

            # Move to the centered position and take crystal snapshots
            log.info("Collection: Moving to centred position")
            self._move_to_centered_position()
            self._take_crystal_snapshots()
            self._move_to_centered_position()

            # Set beamline parameters, transmission, energy and detector distance
            if "transmission" in cp:
                log.info("Collection: Setting transmission to %.2f", cp["transmission"])
                self.set_transmission(cp["transmission"])

            if "wavelength" in cp:
                log.info("Collection: Setting wavelength to %.4f", cp["wavelength"])
                self.set_wavelength(cp["wavelength"])
            elif "energy" in cp:
                log.info("Collection: Setting energy to %.4f", cp["energy"])
                self.set_energy(cp["energy"])

            dd0 = cp.get("resolution")

            if dd0 and dd0.get("upper"):
                resolution = dd0["upper"]
                log.info("Collection: Setting resolution to %.3f", resolution)
                self.set_resolution(resolution)
            elif "detector_distance" in cp:
                log.info("Collection: Moving detector to %.2f", cp["detector_distance"])
                self.move_detector(cp["detector_distance"])

            # Method to be overridden for the actual image acquisition
            self._collect(cp)

            # Update information in LIMS
            self._update_data_collection_in_lims(cp)
        except BaseException:
            exc_type, exc_value, exc_tb = sys.exc_info()
            self._collection_failed(cp, exc_type, exc_value, exc_tb)
        else:
            self._post_collect(cp)
        finally:
            self._post_collect_cleanup(cp)
            self.ready_event.set()

        return cp

    def _post_collect(self, cp):
        """Collection finished beahviour"""
        cp.dangerously_set("status", "Data collection successful")

        if cp["experiment_type"] != "Collect - Multiwedge":
            self._update_data_collection_in_lims(cp)

            last_frame = cp["oscillation_sequence"][0]["number_of_images"]
            if last_frame > 1 and cp["experiment_type"] != "Mesh":
                # We do not store first and last frame for mesh
                self.store_image_in_lims_by_frame_num(last_frame)
            if (
                cp["experiment_type"] in ("OSC", "Helical")
                and cp["oscillation_sequence"][0]["overlap"] == 0
                and last_frame > 19
            ):
                self.trigger_auto_processing("after", 0)

        self.emit(
            "collectOscillationFinished",
            (
                None,
                True,
                "Data collection successful",
                cp.get("collection_id"),
                None,
                cp,
            ),
        )
        self.emit("progressStop", ())

    def _post_collect_cleanup(self):
        """
<<<<<<< HEAD
        pass

    def set_energy(self, value):
        """
        Descript. :
        """
        pass

    def set_resolution(self, value):
        """
        Descript. :
        """
        pass

    def move_detector(self, value):
        """
        Descript. :
        """
        pass

    def get_flux(self):
        """
        Descript. :
        """
        return

    def get_wavelength(self):
        """
        Descript. :
        """
        if HWR.beamline.energy is not None:
            return HWR.beamline.energy.get_current_wavelength()

    def get_detector_distance(self):
        """
        Descript. :
        """
        if HWR.beamline.detector is not None:
            return HWR.beamline.detector.distance.get_value()

    def get_resolution(self):
        """
        Descript. :
        """
        if HWR.beamline.resolution is not None:
            return HWR.beamline.resolution.get_value()

    def get_transmission(self):
        """
        Descript. :
        """
        if HWR.beamline.transmission is not None:
            return HWR.beamline.transmission.get_value()

    def get_beam_centre(self):
        """
        Descript. :
        """
        if HWR.beamline.detector is not None:
            return HWR.beamline.detector.get_beam_centre()
        else:
            return None, None

    def get_beam_centre_pix(self):
        """Get beam center in pixels"""
        return HWR.beamline.detector.get_beam_centre_pix()

    def get_resolution_at_corner(self):
        """
        Descript. :
        """
        return

    def get_slit_gaps(self):
        """
        Descript. :
        """
        if HWR.beamline.beam is not None:
            return HWR.beamline.beam.get_slits_gap()
        return None, None

    def get_undulators_gaps(self):
        """
        Descript. :
=======
        Method called when at end of data collection, successful or not.
>>>>>>> 01f7ddb2
        """
        self.close_fast_shutter()
        self.close_safety_shutter()
        self.close_detector_cover()

<<<<<<< HEAD
    def get_beam_shape(self):
        """
        Descript. :
        """
        if HWR.beamline.beam is not None:
            return HWR.beamline.beam.get_shape()
=======
    def _collection_failed(self, cp, ex_type, ex_value, ex_stacktrace):
        """Collection failed method"""
        failed_msg = "Data collection failed!\n%s" % exc_value
>>>>>>> 01f7ddb2

        cp.dangerously_set("status", "Failed")
        cp.dangerously_set("comments", "%s\n%s" % (failed_msg, self._error_msg))

        self.emit(
            "collectOscillationFailed",
            (None, False, failed_msg, cp.get("collection_id"), None),
        )

        self.emit("progressStop", ())
        self._update_data_collection_in_lims(cp)

    def prepare(self, cp):
        cp.dangerously_set("status", "Running")
        cp.dangerously_set("collection_start_time", time.strftime("%Y-%m-%d %H:%M:%S"))

        self.open_detector_cover()
        self.open_safety_shutter()
        self.open_fast_shutter()

    def create_file_directories(self, cp):
        """
        Method create directories for raw files and processing files.
        Directorie names for xds, mosflm and hkl are created
        """
        log.info("Collection: Creating directories for raw images and processing files")

        self.create_directories(
            cp["fileinfo"]["directory"],
            cp["fileinfo"]["process_directory"],
            cp["fileinfo"]["archive_directory"],
        )

        xds_directory, mosflm_directory, hkl2000_directory = self.prepare_input_files()

        if xds_directory:
            cp.dangerously_set("xds_dir", xds_directory)

    def create_directories(self, *args):
        """
        Descript. :
        """
        for directory in args:
            try:
                os.makedirs(directory)
            except os.error as e:
                if e.errno != errno.EEXIST:
                    raise

    def get_sample_info(self, cp):
        """
        Descript. :
        """
        log.info("Getting sample information from lims and sample changer")

        sample_info = cp.get("sample_reference")
        sample_changer = HWR.beamline.sample_changer

        try:
            sample_id = int(sample_info["blSampleId"])
        except BaseException:
            sample_id = None

<<<<<<< HEAD
    def update_data_collection_in_lims(self):
        """
        Descript. :
        """
        if HWR.beamline.lims and not self.current_dc_parameters["in_interleave"]:
            self.current_dc_parameters["flux"] = self.get_flux()
            self.current_dc_parameters["flux_end"] = self.get_flux()
            # self.current_dc_parameters["totalAbsorbedDose"] = (
            #     self.get_total_absorbed_dose()
            # )
            self.current_dc_parameters["wavelength"] = self.get_wavelength()
            self.current_dc_parameters[
                "detectorDistance"
            ] = self.get_detector_distance()
            self.current_dc_parameters["resolution"] = self.get_resolution()
            self.current_dc_parameters["transmission"] = self.get_transmission()
            beam_centre_x, beam_centre_y = self.get_beam_centre()
            self.current_dc_parameters["xBeam"] = beam_centre_x
            self.current_dc_parameters["yBeam"] = beam_centre_y
            und = self.get_undulators_gaps()
            i = 1
            for jj in self.bl_config.undulators:
                key = jj.type
                if key in und:
                    self.current_dc_parameters["undulatorGap%d" % (i)] = und[key]
                    i += 1
            self.current_dc_parameters[
                "resolutionAtCorner"
            ] = self.get_resolution_at_corner()
            beam_size_x, beam_size_y = HWR.beamline.beam.get_size()
            self.current_dc_parameters["beamSizeAtSampleX"] = beam_size_x
            self.current_dc_parameters["beamSizeAtSampleY"] = beam_size_y
            self.current_dc_parameters["beamShape"] = self.get_beam_shape()
            hor_gap, vert_gap = self.get_slit_gaps()
            self.current_dc_parameters["slitGapHorizontal"] = hor_gap
            self.current_dc_parameters["slitGapVertical"] = vert_gap
=======
        cp.dangerously_set("blSampleId", sample_id)

        if HWR.beamline.diffractometer.in_plate_mode():
            # TODO store plate location in lims
            pass
        elif sample_changer:
>>>>>>> 01f7ddb2
            try:
                basket, vial = sample_changer.getLoadedSample().getCoords()

                cp.dangerously_set(
                    "actualSampleBarcode", sample_changer.getLoadedSample().getID()
                )
                cp.dangerously_set(
                    "actualContainerBarcode",
                    sample_changer.getLoadedSample().getContainer().getID(),
                )
                cp.dangerously_set("actualSampleSlotInContainer", vial)
                cp.dangerously_set("actualContainerSlotInSC", basket)
            except BaseException:
                cp.dangerously_set("actualSampleBarcode", None)
                cp.dangerously_set("actualContainerBarcode", None)
        else:
            cp.dangerously_set("actualSampleBarcode", None)
            cp.dangerously_set("actualContainerBarcode", None)

    def _store_data_collection_in_lims(self, cp):
        """
        Descript. :
        """
        log.info("Collection: Storing data collection in LIMS")

        if HWR.beamline.lims and not cp["in_interleave"]:
            try:
                cp.dangerously_set("synchrotronMode", self.get_machine_fill_mode())
                (collection_id, detector_id) = HWR.beamline.lims.store_data_collection(
                    cp, self.bl_config
                )

                cp.dangerously_set(collection_id, collection_id)

                if detector_id:
                    cp.dangerously_set("detector_id", detector_id)

            except BaseException:
                logging.getLogger("HWR").exception(
                    "Could not store data collection in LIMS"
                )

    def _store_sample_info_in_lims(self, cp):
        """
        Descript. :
        """
        log.info("Collect: Storing sample info in LIMS")
        if HWR.beamline.lims and not cp["in_interleave"]:
            HWR.beamline.lims.update_bl_sample(cp)

    def _move_to_centered_position(self, cp):
        """
        Descript. :
        """
        dd0 = HWR.beamline.diffractometer.get_positions()

        logging.getLogger("HWR").debug(
            "MOTORS-premove " + ", ".join("%s:%s" % tt0 for tt0 in sorted(dd0.items()))
        )
        dd0 = cp["motors"]
        logging.getLogger("HWR").debug(
            "MOTORS-target " + ", ".join("%s:%s" % tt0 for tt0 in sorted(dd0.items()))
        )
        positions_str = ""
        for motor, position in cp["motors"].items():
            if position:
                if isinstance(motor, string_types):
                    positions_str += " %s=%f" % (motor, position)
                else:
                    positions_str += " %s=%f" % (motor.getMotorMnemonic(), position)
        cp["actualCenteringPosition"] = positions_str
        self.move_motors(cp["motors"])
        dd0 = HWR.beamline.diffractometer.get_positions()
        logging.getLogger("HWR").debug(
            "MOTORS-postmove " + ", ".join("%s:%s" % tt0 for tt0 in sorted(dd0.items()))
        )

    def _take_crystal_snapshots(self, cp):
        """
        Descript. :
        """
        number_of_snapshots = cp["take_snapshots"]
        snapshot_directory = cp["fileinfo"]["archive_directory"]
        if number_of_snapshots > 0 or cp.get("take_video"):
            if not os.path.exists(snapshot_directory):
                try:
                    self.create_directories(snapshot_directory)
                except BaseException:
                    logging.getLogger("HWR").exception(
                        "Collection: Error creating snapshot directory"
                    )

        if number_of_snapshots > 0 and not cp["in_interleave"]:
            logging.getLogger("user_level_log").info(
                "Collection: Taking %d sample snapshot(s)" % number_of_snapshots
            )
            for snapshot_index in range(number_of_snapshots):
                snapshot_filename = os.path.join(
                    snapshot_directory,
                    "%s_%s_%s.snapshot.jpeg"
                    % (
                        cp["fileinfo"]["prefix"],
                        cp["fileinfo"]["run_number"],
                        (snapshot_index + 1),
                    ),
                )
                cp.dangerously_set(
                    "xtalSnapshotFullPath%i" % (snapshot_index + 1), snapshot_filename
                )
                self._take_crystal_snapshot(snapshot_filename)
                if number_of_snapshots > 1:
                    HWR.beamline.diffractometer.move_omega_relative(90)

        if not HWR.beamline.diffractometer.in_plate_mode() and cp.get("take_video"):
            # Add checkbox to allow enable/disable creation of gif
            logging.getLogger("user_level_log").info("Collection: Saving animated gif")
            animation_filename = os.path.join(
                snapshot_directory,
                "%s_%s_animation.gif"
                % (cp["fileinfo"]["prefix"], cp["fileinfo"]["run_number"]),
            )
            cp.dangerously_set("xtalSnapshotFullPath2", animation_filename)
            self._take_crystal_animation(animation_filename, duration_sec=1)

    def _update_data_collection_in_lims(self, cp):
        """
        Descript. :
        """
        log.info("Collection: Updating data collection in LIMS")

        if HWR.beamline.lims and not cp["in_interleave"]:
            cp.dangerously_set("flux", self.get_flux())
            cp.dangerously_set("flux_end", self.get_flux())
            cp.dangerously_set("wavelength", self.get_wavelength())
            cp.dangerously_set("detectorDistance", self.get_detector_distance())

            cp.dangerously_set("resolution", self.get_resolution())
            cp.dangerously_set("transmission", self.get_transmission())

            beam_centre_x, beam_centre_y = self.get_beam_centre()
            cp.dangerously_set("xBeam", beam_centre_x)
            cp.dangerously_set("yBeam", beam_centre_y)

            und = self.get_undulators_gaps()
            i = 1
            for jj in self.bl_config.undulators:
                key = jj.type
                if key in und:
                    cp["undulatorGap%d" % (i)] = und[key]
                    i += 1

            cp.dangerously_set("resolutionAtCorner", self.get_resolution_at_corner())

            beam_size_x, beam_size_y = self.get_beam_size()
            cp.dangerously_set("beamSizeAtSampleX", beam_size_x)
            cp.dangerously_set("beamSizeAtSampleY", beam_size_y)
            cp.dangerously_set("beamShape", self.get_beam_shape())

            hor_gap, vert_gap = self.get_slit_gaps()
            cp.dangerously_set("slitGapHorizontal", hor_gap)
            cp.dangerously_set("slitGapVertical", vert_gap)

            try:
                HWR.beamline.lims.update_data_collection(cp)
            except BaseException:
                logging.getLogger("HWR").exception(
                    "Could not update data collection in LIMS"
                )

    def _store_image_in_lims(self, cp, frame_number, motor_position_id=None):
        """
        Descript. :
        """
        if HWR.beamline.lims and not cp["in_interleave"]:
            file_location = cp["fileinfo"]["directory"]
            image_file_template = cp["fileinfo"]["template"]
            filename = image_file_template % frame_number
            lims_image = {
                "dataCollectionId": cp.get("collection_id"),
                "fileName": filename,
                "fileLocation": file_location,
                "imageNumber": frame_number,
                "measuredIntensity": self.get_measured_intensity(),
                "synchrotronCurrent": self.get_machine_current(),
                "machineMessage": self.get_machine_message(),
                "temperature": self.get_cryo_temperature(),
            }
            archive_directory = cp["fileinfo"]["archive_directory"]
            if archive_directory:
                jpeg_filename = "%s.jpeg" % os.path.splitext(image_file_template)[0]
                thumb_filename = (
                    "%s.thumb.jpeg" % os.path.splitext(image_file_template)[0]
                )
                jpeg_file_template = os.path.join(
                    archive_directory, jpeg_filename
                ).replace("cbf.thumb", "thumb")
                jpeg_thumbnail_file_template = os.path.join(
                    archive_directory, thumb_filename
                ).replace("cbf.thumb", "thumb")
                jpeg_full_path = jpeg_file_template % frame_number
                jpeg_thumbnail_full_path = jpeg_thumbnail_file_template % frame_number
                lims_image["jpegFileFullPath"] = jpeg_full_path
                lims_image["jpegThumbnailFileFullPath"] = jpeg_thumbnail_full_path
            if motor_position_id:
                lims_image["motorPositionId"] = motor_position_id
            image_id = HWR.beamline.lims.store_image(lims_image)
            return image_id

    def _update_lims_with_workflow(self, cp, workflow_id, grid_snapshot_filename):
        """Updates collection with information about workflow

        :param workflow_id: workflow id
        :type workflow_id: int
        :param grid_snapshot_filename: grid snapshot file path
        :type grid_snapshot_filename: string
        """
        if HWR.beamline.lims is not None:
            try:
                cp.dangerously_set("workflow_id", workflow_id)
                if grid_snapshot_filename:
                    cp.dangerously_set("xtalSnapshotFullPath3", grid_snapshot_filename)
                HWR.beamline.lims.update_data_collection(cp)
            except BaseException:
                logging.getLogger("HWR").exception(
                    "Could not store data collection into ISPyB"
                )

    def _store_image_in_lims_by_frame_num(self, frame_number):
        pass

    def stop_collect(self):
        """
        Stops data collection
        """
        if self.data_collect_task is not None:
            self.data_collect_task.kill(block=False)

    # These methods will be replaced with HWR.beamline. ...
    # def open_detector_cover(self):
    #     """
    #     Descript. :
    #     """
    #     pass

    # def open_safety_shutter(self):
    #     """
    #     Descript. :
    #     """
    #     pass

    # def open_fast_shutter(self):
    #     """
    #     Descript. :
    #     """
    #     pass

    # def close_fast_shutter(self):
    #     """
    #     Descript. :
    #     """
    #     pass

    # def close_safety_shutter(self):
    #     """
    #     Descript. :
    #     """
    #     pass

    # def close_detector_cover(self):
    #     """
    #     Descript. :
    #     """
    #     pass

    # def set_transmission(self, value):
    #     """
    #     Descript. :
    #     """
    #     pass

    # def set_wavelength(self, value):
    #     """
    #     Descript. :
    #     """
    #     pass

    # def set_energy(self, value):
    #     """
    #     Descript. :
    #     """
    #     pass

    # def set_resolution(self, value):
    #     """
    #     Descript. :
    #     """
    #     pass

    # def move_detector(self, value):
    #     """
    #     Descript. :
    #     """
    #     pass

    # def get_flux(self):
    #     """
    #     Descript. :
    #     """
    #     return

    # def get_wavelength(self):
    #     """
    #     Descript. :
    #     """
    #     if HWR.beamline.energy is not None:
    #         return HWR.beamline.energy.get_wavelength()

    # def get_detector_distance(self):
    #     """
    #     Descript. :
    #     """
    #     if HWR.beamline.detector is not None:
    #         return HWR.beamline.detector.get_distance()

    # def get_resolution(self):
    #     """
    #     Descript. :
    #     """
    #     if HWR.beamline.resolution is not None:
    #         return HWR.beamline.resolution.get_value()

    # def get_transmission(self):
    #     """
    #     Descript. :
    #     """
    #     if HWR.beamline.transmission is not None:
    #         return HWR.beamline.transmission.get_value()

    # def get_beam_centre(self):
    #     """
    #     Descript. :
    #     """
    #     if HWR.beamline.detector is not None:
    #         return HWR.beamline.detector.get_beam_centre()
    #     else:
    #         return None, None

    # def get_beam_centre_pix(self):
    #     """Get beam center in pixels"""
    #     return HWR.beamline.detector.get_beam_centre_pix()

    # def get_resolution_at_corner(self):
    #     """
    #     Descript. :
    #     """
    #     return

    # def get_beam_size(self):
    #     """
    #     Descript. :
    #     """
    #     if HWR.beamline.beam is not None:
    #         return HWR.beamline.beam.get_beam_size()
    #     else:
    #         return None, None

    # def get_slit_gaps(self):
    #     """
    #     Descript. :
    #     """
    #     if HWR.beamline.beam is not None:
    #         return HWR.beamline.beam.get_slits_gap()
    #     return None, None

    # def get_undulators_gaps(self):
    #     """
    #     Descript. :
    #     """
    #     return {}

    # def get_beam_shape(self):
    #     """
    #     Descript. :
    #     """
    #     if HWR.beamline.beam is not None:
    #         return HWR.beamline.beam.get_beam_shape()

    # def get_machine_current(self):
    #     """
    #     Descript. :
    #     """
    #     if HWR.beamline.machine_info:
    #         return HWR.beamline.machine_info.get_current()
    #     else:
    #         return 0

    # def get_machine_message(self):
    #     """
    #     Descript. :
    #     """
    #     if HWR.beamline.machine_info:
    #         return HWR.beamline.machine_info.get_message()
    #     else:
    #         return ""

    # def get_machine_fill_mode(self):
    #     """
    #     Descript. :
    #     """
    #     if HWR.beamline.machine_info:
    #         fill_mode = str(HWR.beamline.machine_info.get_message())
    #         return fill_mode[:20]
    #     else:
    #         return ""

    # def get_measured_intensity(self):
    #     """
    #     Descript. :
    #     """
    #     return

    # def get_cryo_temperature(self):
    #     """
    #     Descript. :
    #     """
    #     return

    # def prepare_input_files(self):
    #     """
    #     Prepares input files for xds, mosflm and hkl2000
    #     returns: 3 strings
    #     """
    #     return None, None, None

    # @abc.abstractmethod
    # @task
    # def move_motors(self, motor_position_dict):
    #     """
    #     Descript. :
    #     """
    #     return

    # @abc.abstractmethod
    # @task
    # def _take_crystal_snapshot(self, snapshot_filename):
    #     """
    #     Depends on gui version how this method is implemented.
    #     In Qt3 diffractometer has a function,
    #     In Qt4 graphics_manager is making crystal snapshots
    #     """
    #     pass

    # def _take_crystal_animation(self, animation_filename, duration_sec=1):
    #     """Rotates sample by 360 and composes a gif file
    #     """
    #     pass

    # @abc.abstractmethod
    # def data_collection_hook(self):
    #     """
    #     Descript. :
    #     """
    #     pass

    # @abc.abstractmethod
    # def trigger_auto_processing(self, process_event, frame_number):
    #     """
    #     Descript. :
    #     """
    #     pass

    # def set_helical(self, arg):
    #     """
    #     Descript. :
    #     """
    #     pass

    # def set_helical_pos(self, arg):
    #     """
    #     Descript. :
    #     """
    #     pass

    # def setCentringStatus(self, status):
    #     """
    #     Descript. :
    #     """
    #     pass

    # specifies the next scan will be a mesh scan
    def set_mesh(self, mesh_on):
        self.mesh = mesh_on

    def set_mesh_scan_parameters(
        self, num_lines, total_nb_frames, mesh_center_param, mesh_range_param
    ):
        """
        sets the mesh scan parameters :
         - vertcal range
         - horizontal range
         - nb lines
         - nb frames per line
         - invert direction (boolean)  # NOT YET DONE
         """
        return<|MERGE_RESOLUTION|>--- conflicted
+++ resolved
@@ -99,8 +99,6 @@
         else:
             synchrotron_name = "UNKNOWN"
 
-        beam_div_hor, beam_div_ver = HWR.beamline.beam.get_divergence()
-
         self.set_beamline_configuration(
             synchrotron_name=synchrotron_name,
             directory_prefix=self.getProperty("directory_prefix"),
@@ -119,8 +117,8 @@
             undulators=undulators,
             focusing_optic=self.getProperty("focusing_optic"),
             monochromator_type=self.getProperty("monochromator"),
-            beam_divergence_vertical=beam_div_ver,
-            beam_divergence_horizontal=beam_div_hor,
+            beam_divergence_vertical=HWR.beamline.beam.get_beam_divergence_hor(),
+            beam_divergence_horizontal=HWR.beamline.beam.get_beam_divergence_ver(),
             polarisation=self.getProperty("polarisation"),
             input_files_server=self.getProperty("input_files_server"),
         )
@@ -251,111 +249,15 @@
 
     def _post_collect_cleanup(self):
         """
-<<<<<<< HEAD
-        pass
-
-    def set_energy(self, value):
-        """
-        Descript. :
-        """
-        pass
-
-    def set_resolution(self, value):
-        """
-        Descript. :
-        """
-        pass
-
-    def move_detector(self, value):
-        """
-        Descript. :
-        """
-        pass
-
-    def get_flux(self):
-        """
-        Descript. :
-        """
-        return
-
-    def get_wavelength(self):
-        """
-        Descript. :
-        """
-        if HWR.beamline.energy is not None:
-            return HWR.beamline.energy.get_current_wavelength()
-
-    def get_detector_distance(self):
-        """
-        Descript. :
-        """
-        if HWR.beamline.detector is not None:
-            return HWR.beamline.detector.distance.get_value()
-
-    def get_resolution(self):
-        """
-        Descript. :
-        """
-        if HWR.beamline.resolution is not None:
-            return HWR.beamline.resolution.get_value()
-
-    def get_transmission(self):
-        """
-        Descript. :
-        """
-        if HWR.beamline.transmission is not None:
-            return HWR.beamline.transmission.get_value()
-
-    def get_beam_centre(self):
-        """
-        Descript. :
-        """
-        if HWR.beamline.detector is not None:
-            return HWR.beamline.detector.get_beam_centre()
-        else:
-            return None, None
-
-    def get_beam_centre_pix(self):
-        """Get beam center in pixels"""
-        return HWR.beamline.detector.get_beam_centre_pix()
-
-    def get_resolution_at_corner(self):
-        """
-        Descript. :
-        """
-        return
-
-    def get_slit_gaps(self):
-        """
-        Descript. :
-        """
-        if HWR.beamline.beam is not None:
-            return HWR.beamline.beam.get_slits_gap()
-        return None, None
-
-    def get_undulators_gaps(self):
-        """
-        Descript. :
-=======
         Method called when at end of data collection, successful or not.
->>>>>>> 01f7ddb2
         """
         self.close_fast_shutter()
         self.close_safety_shutter()
         self.close_detector_cover()
 
-<<<<<<< HEAD
-    def get_beam_shape(self):
-        """
-        Descript. :
-        """
-        if HWR.beamline.beam is not None:
-            return HWR.beamline.beam.get_shape()
-=======
     def _collection_failed(self, cp, ex_type, ex_value, ex_stacktrace):
         """Collection failed method"""
         failed_msg = "Data collection failed!\n%s" % exc_value
->>>>>>> 01f7ddb2
 
         cp.dangerously_set("status", "Failed")
         cp.dangerously_set("comments", "%s\n%s" % (failed_msg, self._error_msg))
@@ -419,51 +321,12 @@
         except BaseException:
             sample_id = None
 
-<<<<<<< HEAD
-    def update_data_collection_in_lims(self):
-        """
-        Descript. :
-        """
-        if HWR.beamline.lims and not self.current_dc_parameters["in_interleave"]:
-            self.current_dc_parameters["flux"] = self.get_flux()
-            self.current_dc_parameters["flux_end"] = self.get_flux()
-            # self.current_dc_parameters["totalAbsorbedDose"] = (
-            #     self.get_total_absorbed_dose()
-            # )
-            self.current_dc_parameters["wavelength"] = self.get_wavelength()
-            self.current_dc_parameters[
-                "detectorDistance"
-            ] = self.get_detector_distance()
-            self.current_dc_parameters["resolution"] = self.get_resolution()
-            self.current_dc_parameters["transmission"] = self.get_transmission()
-            beam_centre_x, beam_centre_y = self.get_beam_centre()
-            self.current_dc_parameters["xBeam"] = beam_centre_x
-            self.current_dc_parameters["yBeam"] = beam_centre_y
-            und = self.get_undulators_gaps()
-            i = 1
-            for jj in self.bl_config.undulators:
-                key = jj.type
-                if key in und:
-                    self.current_dc_parameters["undulatorGap%d" % (i)] = und[key]
-                    i += 1
-            self.current_dc_parameters[
-                "resolutionAtCorner"
-            ] = self.get_resolution_at_corner()
-            beam_size_x, beam_size_y = HWR.beamline.beam.get_size()
-            self.current_dc_parameters["beamSizeAtSampleX"] = beam_size_x
-            self.current_dc_parameters["beamSizeAtSampleY"] = beam_size_y
-            self.current_dc_parameters["beamShape"] = self.get_beam_shape()
-            hor_gap, vert_gap = self.get_slit_gaps()
-            self.current_dc_parameters["slitGapHorizontal"] = hor_gap
-            self.current_dc_parameters["slitGapVertical"] = vert_gap
-=======
         cp.dangerously_set("blSampleId", sample_id)
 
         if HWR.beamline.diffractometer.in_plate_mode():
             # TODO store plate location in lims
             pass
         elif sample_changer:
->>>>>>> 01f7ddb2
             try:
                 basket, vial = sample_changer.getLoadedSample().getCoords()
 
