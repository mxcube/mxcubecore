--- conflicted
+++ resolved
@@ -180,7 +180,6 @@
         """
         raise NotImplementedError
 
-<<<<<<< HEAD
     def get_beam_info_dict(self):
         """
 
@@ -189,10 +188,7 @@
         """
         return self._beam_info_dict.copy()
 
-    def update_value(self):
-=======
     def update_value(self, value=None):
->>>>>>> b68666d2
         """Check if the value has changed. Emist signal valueChanged."""
         if value is None:
             value = self.get_value()
