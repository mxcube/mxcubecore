from .GenericSampleChanger import *
import gevent

class Pin(Sample):        
    def __init__(self,basket,cell_no,basket_no,sample_no):
        super(Pin, self).__init__(basket, Pin.getSampleAddress(cell_no,basket_no,sample_no), True)
        self._setHolderLength(22.0)

    def getBasketNo(self):
        return self.getContainer().getIndex()+1

    def getVialNo(self):
        return self.getIndex()+1

    def getCellNo(self):
        return self.getContainer().getContainer().getIndex()+1

    def getCell(self):
        return self.getContainer().getContainer()

    @staticmethod
    def getSampleAddress(cell_number,basket_number, sample_number):
        return str(cell_number)+":"+str(basket_number) + ":" + "%02d" % (sample_number)


class Basket(Container):
    __TYPE__ = "Puck"    
    def __init__(self,container,cell_no,basket_no):
        super(Basket, self).__init__(self.__TYPE__,container,Basket.getBasketAddress(cell_no,basket_no),True)
        for i in range(10):
            slot = Pin(self,cell_no,basket_no,i+1)
            self._addComponent(slot)
                            
    @staticmethod
    def getBasketAddress(cell_number,basket_number):
        return str(cell_number)+":"+str(basket_number)

    def getCellNo(self):
        return self.getContainer().getIndex()+1

    def getCell(self):
        return self.getContainer()

    def clearInfo(self):
	self.getContainer()._reset_basket_info(self.getIndex()+1)
        self.getContainer()._triggerInfoChangedEvent()


class Cell(Container):
    __TYPE__ = "Cell"
    def __init__(self, container, number):
      super(Cell, self).__init__(self.__TYPE__,container,Cell.getCellAddress(number),True)
      for i in range(3):
        self._addComponent(Basket(self,number,i+1))
    @staticmethod
    def getCellAddress(cell_number):
      return str(cell_number)
    def _reset_basket_info(self, basket_no):
      pass
    def clearInfo(self):
      self.getContainer()._reset_cell_info(self.getIndex()+1)
      self.getContainer()._triggerInfoChangedEvent()
    def getCell(self):
      return self

class Robodiff(SampleChanger):
    __TYPE__ = "Robodiff"

    def __init__(self, *args, **kwargs):
        super(Robodiff, self).__init__(self.__TYPE__, True, *args, **kwargs)

        for i in range(8):
            cell = Cell(self, i+1)
            self._addComponent(cell)

    def init(self):
        controller = self.getObjectByRole("controller")
        self.dm_reader = getattr(controller, "dm_reader")
        self.dw = self.getObjectByRole("dewar")
        self.robot = controller
        self.detector_translation = self.getObjectByRole("detector_translation")
        
        return SampleChanger.init(self)

    def getSampleProperties(self):
        return (Pin.__HOLDER_LENGTH_PROPERTY__,)

    def getBasketList(self):
        basket_list = []
<<<<<<< HEAD
        for basket in self.getComponents():
            if isinstance(basket, Basket):
                basket_list.append(basket)
=======
        for cell in self.getComponents():
            for basket in cell.getComponents(): 
                if isinstance(basket, Basket):
                    basket_list.append(basket)
>>>>>>> 7fc1ffb5
        return basket_list


    def _doChangeMode(self, *args, **kwargs):
        return

    def _doUpdateInfo(self):
        self._updateSelection()
        self._updateState()

    def _doScan(self, component, recursive=True, saved={"barcodes":None}):
        def read_barcodes():
            try:
              logging.info("Datamatrix reader: Scanning barcodes")
              barcodes = self.dm_reader.get_barcode()
            except:
              saved["barcodes"]=[[None]*11]*3
            else:
              saved["barcodes"]=barcodes
            logging.info("Scanning completed.")
        def get_barcodes():
            if None in saved.values():
                read_barcodes()
            return saved["barcodes"]
       
        selected_cell = self.getSelectedComponent()
        if (selected_cell is None) or (selected_cell != component.getCell()):
            self._doSelect(component)
            read_barcodes()  

        if isinstance(component, Sample):
            barcodes = get_barcodes()

            # read one sample dm
            sample_index = component.getIndex()
            basket_index = component.getContainer().getIndex()
            sample_dm = barcodes[basket_index][sample_index]
            sample_present_bool = self.dm_reader.sample_is_present(basket_index,sample_index)

            component._setInfo(sample_present_bool, sample_dm, True)
        elif isinstance(component, Container) and (component.getType() == Basket.__TYPE__):
            barcodes = get_barcodes()
            
            if recursive:
                # scan one basket dm
                for sample in component.getComponents():
                  self._doScan(sample)
            
            # get basket dm 
            basket_dm = ""
            basket_present_bool = any(barcodes[component.getIndex()])
            if basket_present_bool:
                basket_dm = barcodes[component.getIndex()][-1]
            component._setInfo(basket_present_bool, basket_dm, True)
        elif isinstance(component, Container) and (component.getType() == Cell.__TYPE__):
            for basket in component.getComponents():
                self._doScan(basket, True) 
        elif isinstance(component, Container) and (component.getType() == Robodiff.__TYPE__):
            for cell in self.getComponents():
              self._doScan(cell, True)
 
    def _doSelect(self, component):
        if isinstance(component, Cell):
          cell_pos = component.getIndex()
          self.dw.moveToPosition(cell_pos+1)
          self.dw.waitEndOfMove()
          self._updateSelection()

    @task
    def load_sample(self, holderLength, sample_id=None, sample_location=None, sampleIsLoadedCallback=None, failureCallback=None, prepareCentring=True):
       cell, basket, sample = sample_location
       sample = self.getComponentByAddress(Pin.getSampleAddress(cell, basket, sample))
       return self.load(sample)

    @task
    def unload_sample(self, holderLength, sample_id=None, sample_location=None, successCallback=None, failureCallback=None):
        cell, basket, sample = sample_location
        sample = self.getComponentByAddress(Pin.getSampleAddress(cell, basket, sample))
        return self.unload(sample)

    def chained_load(self, sample_to_unload, sample_to_load):
        try:
            self.robot.tg_device.setval3variable(['1', "n_UnloadLoad"])
            return SampleChanger.chained_load(self, sample_to_unload, sample_to_load)
        finally:
            self.robot.tg_device.setval3variable(['0', "n_UnloadLoad"])
 
    def _doLoad(self, sample=None):
        self._doSelect(sample.getCell())
        # move detector to high software limit, without waiting end of move
        #self.detector_translation.move(self.detector_translation.getLimits()[1])
        self.prepare_detector()

        # now call load procedure
        self.robot.load_sample(sample.getCellNo(), sample.getBasketNo(), sample.getVialNo())
        self._setLoadedSample(sample)
        # update chi position and state
        self.robot.chi._update_channels()

    def prepare_detector(self):
        #DN to speedup load/unload
        self.robot.detcover.cover_ctrl.set(self.robot.detcover.keys["cover_out_cmd"], 0)
        # move detector to high software limit, without waiting end of move
        self.detector_translation.move(self.detector_translation.getLimits()[1])
        while not self.robot.detcover.status() == "IN":
          time.sleep(0.5)


    def _doUnload(self, sample=None):
        #DN to speedup load/unload
        #self.detector_translation.move(self.detector_translation.getLimits()[1])
        self.prepare_detector()

        loaded_sample = self.getLoadedSample()
        if loaded_sample is not None and loaded_sample != sample:
          raise RuntimeError("Can't unload another sample")
        #sample_to_unload = basket_index*10+vial_index
        self.robot.unload_sample(sample.getCellNo(), sample.getBasketNo(), sample.getVialNo())
        self._resetLoadedSample()

    def _doAbort(self):
        return

    def _doReset(self):
        pass

    def clearBasketInfo(self, basket):
        return self._reset_basket_info(basket)

    def _reset_basket_info(self, basket):
        pass

    def clearCellInfo(self, cell):
        return self._reset_cell_info(cell)

    def _reset_cell_info(self, cell):
        pass

    def _updateState(self):
        try:
          state = self._readState()
        except:
          state = SampleChangerState.Unknown
        if state == SampleChangerState.Moving and self._isDeviceBusy(self.getState()):
            return          
        self._setState(state)
       
    def _readState(self):
        # should read state from robot
        state = self.robot.state() 
        state_converter = { "ALARM": SampleChangerState.Alarm,
                            "FAULT": SampleChangerState.Fault,
                            "MOVING": SampleChangerState.Moving,
                            "READY": SampleChangerState.Ready,
                            "LOADING": SampleChangerState.Charging }
        return state_converter.get(state, SampleChangerState.Unknown)
                        
    def _isDeviceBusy(self, state=None):
        if state is None:
            state = self._readState()
        return state not in (SampleChangerState.Ready, SampleChangerState.Loaded, SampleChangerState.Alarm, 
                             SampleChangerState.Disabled, SampleChangerState.Fault, SampleChangerState.StandBy)

    def _isDeviceReady(self):
        state = self._readState()
        return state in (SampleChangerState.Ready, SampleChangerState.Charging)              

    def _waitDeviceReady(self,timeout=None):
        with gevent.Timeout(timeout, Exception("Timeout waiting for device ready")):
            while not self._isDeviceReady():
                gevent.sleep(0.01)
            
    def _updateSelection(self):    
        dw_pos = int(self.dw.getCurrentPositionName())-1
        for cell in self.getComponents():
          i = cell.getIndex()
          if dw_pos == i:
            self._setSelectedComponent(cell)
            break
        # read nSampleNumber
        robot_sample_no = int(self.robot.tg_device.getVal3DoubleVariable("nSampleNumber"))
        sample_no = 1+((robot_sample_no-1) % 10)
        puck_no = 1+((robot_sample_no-1)//10)
        # find sample
        cell = self.getSelectedComponent()
        for sample in cell.getSampleList():
          if sample.getVialNo() == sample_no and sample.getBasketNo()==puck_no:
            self._setLoadedSample(sample)
            self._setSelectedSample(sample)
            return
        self._setLoadedSample(None)
        self._setSelectedSample(None)
 <|MERGE_RESOLUTION|>--- conflicted
+++ resolved
@@ -87,16 +87,10 @@
 
     def getBasketList(self):
         basket_list = []
-<<<<<<< HEAD
-        for basket in self.getComponents():
-            if isinstance(basket, Basket):
-                basket_list.append(basket)
-=======
         for cell in self.getComponents():
             for basket in cell.getComponents(): 
                 if isinstance(basket, Basket):
                     basket_list.append(basket)
->>>>>>> 7fc1ffb5
         return basket_list
 
 
@@ -191,10 +185,13 @@
         self.prepare_detector()
 
         # now call load procedure
-        self.robot.load_sample(sample.getCellNo(), sample.getBasketNo(), sample.getVialNo())
+        load_successful = self.robot.load_sample(sample.getCellNo(), sample.getBasketNo(), sample.getVialNo())
+        if not load_successful:
+          return False 
         self._setLoadedSample(sample)
         # update chi position and state
         self.robot.chi._update_channels()
+        return True
 
     def prepare_detector(self):
         #DN to speedup load/unload
