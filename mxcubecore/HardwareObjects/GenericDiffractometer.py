--- conflicted
+++ resolved
@@ -175,15 +175,13 @@
         # flag for using sample_centring hwobj or not
         self.use_sample_centring = None
 
-<<<<<<< HEAD
+        self.delay_state_polling = None # time to delay for state polling for controllers
+                                        # not updating state inmediately after cmd started
+
         self.delay_state_polling = (
             None
         )  # time to delay for state polling for controllers
         # not updating state inmediately after cmd started
-=======
-        self.delay_state_polling = None # time to delay for state polling for controllers
-                                        # not updating state inmediately after cmd started
->>>>>>> cb20a069
 
         # Internal values -----------------------------------------------------
         self.ready_event = None
@@ -382,11 +380,6 @@
         except BaseException:
             pass
 
-	try:
-            self.delay_state_polling = self.getProperty("delay_state_polling")
-        except:
-            pass
-
         # Other parameters ---------------------------------------------------
         try:
             self.zoom_centre = eval(self.getProperty("zoom_centre"))
@@ -470,18 +463,12 @@
             while self.is_ready():
                 time.sleep(0.01)
 
-    def wait_device_not_ready(self, timeout=5):
-        with gevent.Timeout(timeout, Exception("Timeout waiting for device not ready")):
-            while self.is_ready():
-                time.sleep(0.01)
-
     def wait_device_ready(self, timeout=30):
         """ Waits when diffractometer status is ready:
 
         :param timeout: timeout in second
         :type timeout: int
         """
-        gevent.sleep(1) # wait a bit to see if state does not change inmediately
         with gevent.Timeout(timeout, Exception("Timeout waiting for device ready")):
             while not self.is_ready():
                 time.sleep(0.01)
@@ -690,12 +677,8 @@
                 )
                 self.emit_centring_failed()
 
-<<<<<<< HEAD
     # ensure backward compatibility with queue_entry.py
     startCentringMethod = start_centring_method
-=======
-    startCentringMethod = start_centring_method   # ensure backward compatibility with queue_entry.py
->>>>>>> cb20a069
 
     def cancel_centring_method(self, reject=False):
         """
@@ -730,7 +713,6 @@
         """
         self.emit_progress_message("Manual 3 click centring...")
         if self.use_sample_centring:
-<<<<<<< HEAD
             self.current_centring_procedure = sample_centring.start(
                 {
                     "phi": self.centring_phi,
@@ -744,20 +726,6 @@
                 self.beam_position[0],
                 self.beam_position[1],
             )
-=======
-            logging.getLogger('HWR').debug(
-                '***** Start manual centring: %s' % self.pixels_per_mm_x)
-            self.current_centring_procedure = \
-                 sample_centring.start({"phi": self.centring_phi,
-                                        "phiy": self.centring_phiy,
-                                        "sampx": self.centring_sampx,
-                                        "sampy": self.centring_sampy,
-                                        "phiz": self.centring_phiz },
-                                        self.pixels_per_mm_x,
-                                        self.pixels_per_mm_y,
-                                        self.beam_position[0],
-                                        self.beam_position[1])
->>>>>>> cb20a069
         else:
             self.current_centring_procedure = gevent.spawn(self.manual_centring)
         self.current_centring_procedure.link(self.centring_done)
@@ -770,7 +738,6 @@
         self.emit_progress_message("Automatic centring...")
 
         while self.automatic_centring_try_count > 0:
-<<<<<<< HEAD
             if self.use_sample_centring:
                 self.current_centring_procedure = sample_centring.start_auto(
                     self.camera_hwobj,
@@ -804,36 +771,6 @@
     def start_move_to_beam(
         self, coord_x=None, coord_y=None, omega=None, wait_result=None
     ):
-=======
-              if self.use_sample_centring:
-
-                  logging.getLogger('HWR').debug('***** Start automatic centring: %s' % self.pixels_per_mm_x)
-                  self.current_centring_procedure = \
-                      sample_centring.start_auto(self.camera_hwobj,
-                                                 {"phi": self.centring_phi,
-                                                  "phiy": self.centring_phiy,
-                                                  "sampx": self.centring_sampx,
-                                                  "sampy": self.centring_sampy,
-                                                  "phiz": self.centring_phiz },
-                                                  self.pixels_per_mm_x,
-                                                  self.pixels_per_mm_y,
-                                                  self.beam_position[0],
-                                                  self.beam_position[1],
-                                                  msg_cb = self.emit_progress_message,
-                                                  new_point_cb=lambda point: self.emit("newAutomaticCentringPoint", (point,)))
-              else:
-                  self.current_centring_procedure = gevent.spawn(self.automatic_centring)
-              self.current_centring_procedure.link(self.centring_done)
-
-              if wait_result:
-                  self.ready_event.wait()
-                  self.ready_event.clear()
-
-              self.automatic_centring_try_count -= 1
-        self.automatic_centring_try_count = 1  
-
-    def start_move_to_beam(self, coord_x=None, coord_y=None, omega=None, wait_result=None):
->>>>>>> cb20a069
         """
         Descript. :
         """
@@ -882,7 +819,6 @@
             self.emit_centring_moving()
 
             try:
-<<<<<<< HEAD
                 logging.getLogger("HWR").debug(
                     "Centring finished. Moving motoros to position %s" % str(motor_pos)
                 )
@@ -895,33 +831,14 @@
                 # centred positions include omega to initial position
                 pass
                 # if not self.in_plate_mode():
-=======
-                # msg = ''
-                # for mot, pos in motor_pos.items():
-                #     msg += '%s = %s\n' % (str(mot.name()), pos)
-                logging.getLogger("HWR").debug("Centring finished")#. Moving motors to:\n%s" % msg)
-                self.move_to_motors_positions(motor_pos, wait=True)
-            except:
-                logging.exception("Could not move to centred position")
-                self.emit_centring_failed()
-            else:
-                #if 3 click centring move -180. well. dont, in principle the calculated
-                # centred positions include omega to initial position
-                pass
-                #if not self.in_plate_mode():
->>>>>>> cb20a069
                 #    logging.getLogger("HWR").debug("Centring finished. Moving omega back to initial position")
                 #    self.motor_hwobj_dict['phi'].syncMoveRelative(-180)
                 #    logging.getLogger("HWR").debug("         Moving omega done")
 
-<<<<<<< HEAD
             if (
                 self.current_centring_method
                 == GenericDiffractometer.CENTRING_METHOD_AUTO
             ):
-=======
-            if self.current_centring_method == GenericDiffractometer.CENTRING_METHOD_AUTO:
->>>>>>> cb20a069
                 self.emit("newAutomaticCentringPoint", motor_pos)
             self.ready_event.set()
             self.centring_time = time.time()
@@ -941,7 +858,7 @@
     def centring_motor_moved(self, pos):
         """
         """
-        if time.time() - self.centring_time > 5.0:
+        if time.time() - self.centring_time > 1.0:
             self.invalidate_centring()
         self.emit_diffractometer_moved()
 
@@ -1016,15 +933,9 @@
         )
         self.move_to_motors_positions_procedure.link(self.move_motors_done)
         if wait:
-            self.wait_device_not_ready()
             self.wait_device_ready(10)
-<<<<<<< HEAD
 
     def move_motors(self, motor_positions, timeout=15):
-=======
-  
-    def move_motors(self, motor_positions, timeout=30):
->>>>>>> cb20a069
         """
         Moves diffractometer motors to the requested positions
 
@@ -1032,7 +943,6 @@
                             and target values.
         :type motors_dict: dict
         """
-<<<<<<< HEAD
         if not isinstance(motor_positions, dict):
             motor_positions = motor_positions.as_dict()
 
@@ -1041,46 +951,24 @@
         for motor in motor_positions.keys():
             position = motor_positions[motor]
             """
-            if isinstance(motor, str):
+            if isinstance(motor, (str, unicode)):
                 logging.getLogger("HWR").debug(" Moving %s to %s" % (motor, position))
             else:
                 logging.getLogger("HWR").debug(
                     " Moving %s to %s" % (str(motor.name()), position)
                 )
             """
-            if type(motor) in (str, unicode):
-=======
-        if not type(motor_positions) is dict:
-            motor_positions = motor_positions.as_dict()
-
-        self.wait_device_ready(timeout)
-        for motor in motor_positions.keys():
-            position = motor_positions[motor]
-            # if type(motor) == str:
             if isinstance(motor, (str, unicode)):
-                logging.getLogger("HWR").debug(" Moving %s to %s" % (motor, position))
->>>>>>> cb20a069
                 motor_role = motor
                 motor = self.motor_hwobj_dict.get(motor_role)
                 #del motor_positions[motor_role]
                 if None in (motor, position):
                     continue
-<<<<<<< HEAD
                 #motor_positions[motor] = position
             motor.move(position)
         self.wait_device_ready(timeout)
 
         if self.delay_state_polling is not None and self.delay_state_polling > 0:
-=======
-                motor_positions[motor] = position
-            else:
-                logging.getLogger("HWR").debug(" Moving %s to %s"
-                                               % (str(motor.name()), position))
-            motor.move(position)
-        self.wait_device_ready(timeout)
-
-        if self.delay_state_polling is not None and self.delay_state_polling > 0:    
->>>>>>> cb20a069
             # delay polling for state in the
             # case of controller not reporting MOVING inmediately after cmd
             gevent.sleep(self.delay_state_polling)
@@ -1301,14 +1189,8 @@
     def update_zoom_calibration(self):
         """
         """
-<<<<<<< HEAD
         self.pixels_per_mm_x = 1.0 / self.channel_dict["CoaxCamScaleX"].getValue()
         self.pixels_per_mm_y = 1.0 / self.channel_dict["CoaxCamScaleY"].getValue()
-=======
-        logging.getLogger('HWR').debug('****** In update_zoom_calibration')
-        self.pixels_per_mm_x = 1.0/self.channel_dict["CoaxCamScaleX"].getValue()
-        self.pixels_per_mm_y = 1.0/self.channel_dict["CoaxCamScaleY"].getValue()
->>>>>>> cb20a069
         self.emit("pixelsPerMmChanged", ((self.pixels_per_mm_x, self.pixels_per_mm_y)))
 
     def zoom_motor_state_changed(self, state):
