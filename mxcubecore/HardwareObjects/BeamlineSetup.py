--- conflicted
+++ resolved
@@ -20,11 +20,7 @@
         self._role_list = ['transmission', 'diffractometer', 'sample_changer',
                            'resolution', 'shape_history', 'session',
                            'data_analysis', 'workflow', 'lims_client',
-<<<<<<< HEAD
-                           'collect', 'energy', 'omega_axis', 'detector']
-=======
                            'collect', 'energy', 'omega_axis', 'beam_info', 'xrf']
->>>>>>> b0f143e8
 
     def init(self):
         """
