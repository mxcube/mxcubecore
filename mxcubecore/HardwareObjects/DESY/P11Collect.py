# encoding: utf-8
#
#  Project: MXCuBE
#  https://github.com/mxcube
#
#  This file is part of MXCuBE software.
#
#  MXCuBE is free software: you can redistribute it and/or modify
#  it under the terms of the GNU Lesser General Public License as published by
#  the Free Software Foundation, either version 3 of the License, or
#  (at your option) any later version.
#
#  MXCuBE is distributed in the hope that it will be useful,
#  but WITHOUT ANY WARRANTY; without even the implied warranty of
#  MERCHANTABILITY or FITNESS FOR A PARTICULAR PURPOSE.  See the
#  GNU Lesser General Public License for more details.
#
#  You should have received a copy of the GNU Lesser General Public License
#  along with MXCuBE. If not, see <http://www.gnu.org/licenses/>.

__copyright__ = """ Copyright © 2010 - 2023 by MXCuBE Collaboration """
__license__ = "LGPLv3+"


import errno
import socket
import time
import sys
import os
import logging
import traceback
import h5py
import numpy as np


from mxcubecore.HardwareObjects.abstract.AbstractCollect import AbstractCollect
from mxcubecore import HardwareRepository as HWR
from mxcubecore.TaskUtils import task

from mxcubecore.Command.Tango import DeviceProxy

import gevent
import time
import numpy as np
import logging
import os
import sys
import math
import h5py

import triggerUtils

from tango import DeviceProxy, DevState

FILE_TIMEOUT = 5


class P11Collect(AbstractCollect):
    def __init__(self, *args):
        super(P11Collect, self).__init__(*args)

    def init(self):

        super(P11Collect, self).init()

        # os.system("/opt/xray/bin/adxv -socket -colors Gray -rings &")

        # os.system("/bin/bash /gpfs/local/shared/MXCuBE/STRELA/start_viewer_zmq.sh")

        self.default_speed = self.get_property("omega_default_speed", 130)
        self.turnback_time = self.get_property("turnback_time", 0.3)
        self.filter_server_name = self.get_property("filterserver")
        self.mono_server_name = self.get_property("monoserver")
        self.filter_server = DeviceProxy(self.filter_server_name)
        self.mono_server = DeviceProxy(self.mono_server_name)

        self.lower_bound_ch = self.get_channel_object("acq_lower_bound")
        self.upper_bound_ch = self.get_channel_object("acq_upper_bound")

        self.acq_arm_cmd = self.get_command_object("acq_arm")
        self.acq_on_cmd = self.get_command_object("acq_on")
        self.acq_off_cmd = self.get_command_object("acq_off")
        self.acq_window_off_cmd = self.get_command_object("acq_window_off")

        if None in [
            self.lower_bound_ch,
            self.upper_bound_ch,
            self.acq_arm_cmd,
            self.acq_on_cmd,
            self.acq_off_cmd,
            self.acq_window_off_cmd,
        ]:
            self.init_ok = False
            self.log.debug("lower_bound_ch: %s" % self.lower_bound_ch)
            self.log.debug("upper_bound_ch: %s" % self.upper_bound_ch)
            self.log.debug("acq_arm_cmd: %s" % self.acq_arm_cmd)
            self.log.debug("acq_on_cmd: %s" % self.acq_on_cmd)
            self.log.debug("acq_off_cmd: %s" % self.acq_off_cmd)
            self.log.debug("acq_window_off_cmd: %s" % self.acq_window_off_cmd)
        else:
            self.init_ok = True

    @task
    def move_motors(self, motor_position_dict):
        HWR.beamline.diffractometer.wait_omega()
        HWR.beamline.diffractometer.move_motors(motor_position_dict)

    def _take_crystal_snapshot(self, filename):
        diffr = HWR.beamline.diffractometer
        self.log.debug("#COLLECT# taking crystal snapshot.")

        if not diffr.is_centring_phase():
            self.log.debug("#COLLECT# take_snapshot. moving to centring phase")
            diffr.goto_centring_phase(wait=True)

        time.sleep(0.3)
        if not diffr.is_centring_phase():
            raise RuntimeError(
                "P11Collect. cannot reach centring phase for acquiring snapshots"
            )

        self.log.debug("#COLLECT# saving snapshot to %s" % filename)
        HWR.beamline.sample_view.save_snapshot(filename)

    def data_collection_hook(self):
        if not self.init_ok:
            raise RuntimeError(
                "P11Collect. - object initialization failed. COLLECTION not possible"
            )

        self.diffr = HWR.beamline.diffractometer
        detector = HWR.beamline.detector

        dc_pars = self.current_dc_parameters
        collection_type = dc_pars["experiment_type"]

        self.log.debug(
            "======================= P11Collect. DATA COLLECTION HOOK =========================================="
        )
        self.log.debug(str(collection_type))
        self.log.debug(str(self.current_dc_parameters))

        osc_pars = self.current_dc_parameters["oscillation_sequence"][0]
        file_info = self.current_dc_parameters["fileinfo"]

        start_angle = osc_pars["start"]
        nframes = osc_pars["number_of_images"]
        self.latest_frames = nframes

        img_range = osc_pars["range"]
        exp_time = osc_pars["exposure_time"]
        self.acq_speed = img_range / exp_time

        if not self.diffractometer_prepare_collection():
            raise BaseException("Cannot prepare diffractometer for collection")

        if collection_type == "Characterization":
            self.log.debug("P11Collect.  Characterization")
            ret = self.prepare_characterization()
        else:
            stop_angle = start_angle + img_range * nframes

            self.log.debug("P11Collect.  Standard Collection")
            self.log.debug(
                "  - collection starts at: %3.2f - ends at: %3.2f "
                % (start_angle, stop_angle)
            )

            ret = self.prepare_std_collection(start_angle, img_range)

        if not ret:
            raise BaseException("Cannot set prepare collection . Aborting")

        # writeInfo (is it necessary?)

        # # Separate_instance of the modified Dectris pyqt Viewer.
        # print("=============== STARTING THE VIEWER ===============")
        # new_gui = subprocess.Popen("/bin/bash /gpfs/local/shared/MXCuBE/STRELA/start_viewer.sh")
        # print("=============== FINISHED STARTING THE VIEWER ===============")

        try:
            self.log.debug("############# #COLLECT# Opening detector cover")
            self.diffr.detector_cover_open(wait=True)
            self.log.debug(
                "############ #COLLECT# detector cover is now open. Wait 2 more seconds"
            )
            time.sleep(2.0)  # wait extra time to allow det cover to be opened.

            basepath = file_info["directory"]
            prefix = file_info["prefix"]
            runno = file_info["run_number"]

            self.log.debug("#COLLECT# Programming detector for data collection")
            if collection_type == "Characterization":
                # Filepath for the presenterd to work
                filepath = os.path.join(
                    basepath,
                    prefix,
                    "screening_"
                    + str(runno).zfill(3)
                    + "/"
                    + "%s_%d" % (prefix, runno),
                )

                # Filepath to the EDNA processing
                # filepath = os.path.join(basepath,"%s_%d" % (prefix, runno))

                # setting up xds_dir for characterisation (used there internally to create dirs)
                self.current_dc_parameters["xds_dir"] = os.path.join(
                    basepath, "%s_%d" % (prefix, runno)
                )

                self.log.debug(
                    "======= CURRENT FILEPATH: "
                    + str(filepath)
                    + "======================================="
                )
                self.latest_h5_filename = "%s_master.h5" % filepath
                self.log.debug(
                    "======= LATEST H5 FILENAME FILEPATH: "
                    + str(self.latest_h5_filename)
                    + "======================================="
                )

                # # === if folder exists - increase run number
                # print("========CHECKING EXISTING DIRECTORY ===========")
                # print(os.path.exists(self.latest_h5_filename))
                # if os.path.exists(self.latest_h5_filename):
                #     print("======= File exists! Increasing run number ===========")
                #     self.current_dc_parameters["fileinfo"]["run_number"]=self.current_dc_parameters["fileinfo"]["run_number"]+1
                #     print("Run number has changed to ", self.current_dc_parameters["fileinfo"]["run_number"])
                #     runno = self.current_dc_parameters["fileinfo"]["run_number"]
                #     filepath = os.path.join(basepath,prefix,"screening_"+str(runno).zfill(3)+"/"+"%s_%d" % (prefix, runno))

                self.log.debug(
                    "======= CURRENT FILEPATH: "
                    + str(filepath)
                    + "======================================="
                )
                self.latest_h5_filename = "%s_master.h5" % filepath
                self.log.debug(
                    "======= LATEST H5 FILENAME FILEPATH: "
                    + str(self.latest_h5_filename)
                    + "======================================="
                )

                # overlap = osc_pars["overlap"]
                angle_inc = 90.0
                detector.prepare_characterisation(
                    exp_time, nframes, angle_inc, filepath
                )
            else:
                # AG: Create rotational_001, etc the same way as for CC in case of characterisation

                # Filepath to work with presenterd
                filepath = os.path.join(
                    basepath,
                    prefix,
                    "rotational_"
                    + str(runno).zfill(3)
                    + "/"
                    + "%s_%d" % (prefix, runno),
                )

                # Filepath to work with EDNA
                # filepath = os.path.join(basepath,"%s_%d" % (prefix, runno))

                self.log.debug(
                    "======= CURRENT FILEPATH: "
                    + str(filepath)
                    + "======================================="
                )
                self.latest_h5_filename = "%s_master.h5" % filepath
                self.log.debug(
                    "======= LATEST H5 FILENAME FILEPATH: "
                    + str(self.latest_h5_filename)
                    + "======================================="
                )

                detector.prepare_std_collection(exp_time, nframes, filepath)

            self.log.debug("#COLLECT# Starting detector")
            detector.start_acquisition()

            if collection_type == "Characterization":
                self.collect_characterisation(
                    start_angle, img_range, nframes, angle_inc, exp_time
                )
            else:
                self.collect_std_collection(start_angle, stop_angle)
                self.generate_xds_template()
                # self.adxv_notify(self.latest_h5_filename)
                # TODO: Add LiveView here

        except RuntimeError:
            self.log.error(traceback.format_exc())
        finally:
            self.acquisition_cleanup()

        # self.add_h5_info(self.latest_h5_filename)
        self.trigger_auto_processing()

    def collect_std_collection(self, start_angle, stop_angle):
        """
        The function collects data from a standard acquisition by moving the omega motor from a start
        angle to a stop angle.

        :param start_angle: The starting angle for the collection
        :param stop_angle: The stop_angle parameter is the final angle at which the collection should
        stop
        """
        HWR.beamline.diffractometer.wait_omega()

        start_pos = start_angle - self.turnback_time * self.acq_speed
        stop_pos = stop_angle + self.turnback_time * self.acq_speed

        self.log.debug("#COLLECT# Running OMEGA through the std acquisition")
        if start_angle <= stop_angle:
            self.lower_bound_ch.set_value(start_angle)
            self.upper_bound_ch.set_value(stop_angle)

        else:
            self.lower_bound_ch.set_value(stop_angle)
            self.upper_bound_ch.set_value(start_angle)

        self.omega_mv(start_pos, self.default_speed)
        self.acq_arm_cmd()
        self.omega_mv(stop_pos, self.acq_speed)
        time.sleep(0.5)
        self.acq_off_cmd()
        self.acq_window_off_cmd()
        self.omega_mv(stop_angle, self.acq_speed)
        HWR.beamline.diffractometer.wait_omega()

    def collect_characterisation(
        self, start_angle, img_range, nimages, angle_inc, exp_time
    ):
        """
        The function `collect_characterisation` is used to collect a series of images at different
        angles for characterisation.

        :param start_angle: The starting angle for the characterisation acquisition
        :param img_range: The `img_range` parameter represents the range of angles over which the single image 
        will be collected
        :param nimages: The parameter `nimages` represents the number of images to be collected during
        the characterisation process (1, 2, 4).
        :param angle_inc: The `angle_inc` parameter represents the increment in angle between each image
        in the collection
        :param exp_time: The `exp_time` parameter represents the exposure time for each image
        """

        diffr = HWR.beamline.diffractometer

        self.log.debug(
            "#COLLECT# Running OMEGA through the characteristation acquisition"
        )

        self.omega_mv(start_angle, self.default_speed)

        for img_no in range(nimages):
            print("collecting image %s" % img_no)
            start_at = start_angle + angle_inc * img_no
            stop_angle = start_at + img_range * 1.0
            # print("======= CHARACTERISATION Adding angle and range to the header...")
            # Add start angle to the header
            # detector = HWR.beamline.detector
            # detector.set_eiger_start_angle(start_at)

            # Add angle increment to the header
            # detector.set_eiger_angle_increment(angle_inc)

            print("collecting image %s, angle %f" % (img_no, start_at))

            if start_at >= stop_angle:
                init_pos = start_at  # - self.acq_speed * self.turnback_time
                # init_pos = start_at - 1.5
            else:
                init_pos = start_at  # + self.acq_speed * self.turnback_time
                # init_pos = start_at + 1.5

            # self.omega_mv(init_pos, self.default_speed)
            self.collect_std_collection(start_at, stop_angle)

            # This part goes to standard collection. Otherwise it produces phantom openings.
            # diffr.set_omega_velocity(self.default_speed)
            # self.acq_window_off_cmd()
            # self.acq_off_cmd()
            self.log.debug(
                "======= collect_characterisation  Waiting ======================================="
            )

            #This part goes to standard collection. Otherwise it produces phantom openings.
            # diffr.set_omega_velocity(self.default_speed)
            # self.acq_window_off_cmd()
            # self.acq_off_cmd()
            self.log.debug(
                "======= collect_characterisation  Waiting ======================================="
            )

            # Let adxv know whether it is
            # self.adxv_notify(self.latest_h5_filename,img_no+1)

            # time.sleep(1)

<<<<<<< HEAD
            # time.sleep(1)

            # time.sleep(1)

            # time.sleep(1)

=======
>>>>>>> 8ee4cc42
    def adxv_notify(self, image_filename, image_num=1):
        """
        The `adxv_notify` function sends a notification to an ADXV to load an image file and
        display a specific slab.

        :param image_filename: The `image_filename` parameter is a string that represents the filename
        of the image that needs to be loaded into ADXV
        :param image_num: The `image_num` parameter is an optional parameter that specifies the image
        number to be loaded in ADXV. If not provided, it defaults to 1, defaults to 1 (optional)
        """
        logging.getLogger("HWR").info(f"ADXV notify {image_filename}")
        logging.getLogger("HWR").info(f"ADXV notify {image_num}")
        adxv_host = "localhost"  # self.getProperty("adxv_host", "localhost")
        adxv_port = 8100  # int(self.getProperty("adxv_port", "8100"))

        try:
            adxv_socket = socket.socket(socket.AF_INET, socket.SOCK_STREAM)
            adxv_socket.connect((adxv_host, adxv_port))
            adxv_socket.sendall(
                f"load_image {image_filename}\n slab {image_num}\n".encode()
            )
            adxv_socket.close()
        except RuntimeWarning:
            logging.getLogger("HWR").exception("")
        else:
            pass

    def acquisition_cleanup(self):
        """
        The function `acquisition_cleanup` performs various cleanup tasks related to data acquisition,
        such as setting the omega velocity, turning off acquisition and window commands, closing the
        detector cover, and stopping the acquisition.
        """
        try:
            diffr = HWR.beamline.diffractometer
            detector = HWR.beamline.detector
            detector.stop_acquisition()
            diffr.wait_omega()
            # =================
            # It is probably already finished in a standard collection.
            self.acq_off_cmd()
            self.acq_window_off_cmd()
            # ==================
            diffr.set_omega_velocity(self.default_speed)
            self.log.debug("#COLLECT# Closing detector cover")
            diffr.detector_cover_close(wait=True)

        except RuntimeError:
            self.log.error(traceback.format_exc())

    def add_h5_info(self, h5file):
        """
        The function `add_h5_info` waits for a specified amount of time for a file to appear on disk and
        raises an exception if the file does not appear within the timeout period.

        :param h5file: The `h5file` parameter is the name or path of the H5 file that you want to add
        information to
        """
        self.log.debug("========== Writing H5 info ==============")
        h5file = self.latest_h5_filename

        # wait up to 5 seconds to see the file appear
        start_wait = time.time()
        while not os.path.exists(h5file):
            if time.time() - start_wait > FILE_TIMEOUT:
                raise RuntimeWarning(
                    "Cannot add info to H5 file. Timeout waiting for file on disk."
                )
            time.sleep(0.5)

        try:
            h5fd = h5py.File(h5file, "r+")
            group = h5fd.create_group("entry/source")
            group.attrs["NX_class"] = np.array("NXsource", dtype="S")
            group.create_dataset("name", data=np.array("PETRA III, DESY", dtype="S"))
            group = h5fd.get("entry/instrument")
            group.create_dataset("name", data=np.array("P11", dtype="S"))
            group = h5fd.create_group("entry/instrument/attenuator")
            group.attrs["NX_class"] = np.array("NXattenuator", dtype="S")

            data_set = group.create_dataset(
                "thickness", dtype="f8", data=self.get_filter_thickness()
            )
            data_set.attrs["units"] = np.array("m", dtype="S")
            data_set = group.create_dataset(
                "type", data=np.array("Aluminum", dtype="S")
            )
            data_set = group.create_dataset(
                "attenuator_transmission",
                dtype="f8",
                data=self.get_filter_transmission(),
            )
            # fix rotation axis and detector orientation
            data_set = h5fd.get("entry/sample/transformations/omega")
            data_set.attrs["vector"] = [1.0, 0.0, 0.0]
            data_set = h5fd.get("entry/instrument/detector/module/fast_pixel_direction")
            data_set.attrs["vector"] = [1.0, 0.0, 0.0]
            data_set = h5fd.get("entry/instrument/detector/module/slow_pixel_direction")
            data_set.attrs["vector"] = [0.0, 1.0, 0.0]
            # delete phi angle info to avoid confusion
            nodes = [
                "entry/sample/goniometer/phi",
                "entry/sample/goniometer/phi_end",
                "entry/sample/goniometer/phi_range_average",
                "entry/sample/goniometer/phi_range_total",
            ]
            for node in nodes:
                if node in h5fd:
                    del h5fd[node]
            h5fd.close()

<<<<<<< HEAD
        # except RuntimeWarning as err_msg:
        #     self.log.debug("Error while adding info to HDF5 file (%s)" % str(err_msg))
        #     self.log.debug(traceback.format_exc())
        except Exception as err_msg:
=======
        except RuntimeWarning as err_msg:
>>>>>>> 8ee4cc42
            self.log.debug("Error while adding info to HDF5 file (%s)" % str(err_msg))
            self.log.debug(traceback.format_exc())
        except Exception as err_msg:
            self.log.debug("Error while adding info to HDF5 file (%s)" % str(err_msg))
            self.log.debug(traceback.format_exc())

    def get_filter_thickness(self):
        """
        The function `get_filter_thickness` calculates the total thickness of three filters.
        :return: the total thickness of the filters in meters. If the filter server is not available, it
        returns -1.
        """
        if self.filter_server:
            thick1 = self.filter_server.Filter1Thickness
            thick2 = self.filter_server.Filter2Thickness
            thick3 = self.filter_server.Filter3Thickness

            thickness = int(thick1) + int(thick2) + int(thick3)

            return float(thickness) / 1000000
        else:
            return -1

    def get_filter_transmission(self):
        """
        The function returns the current transmission value from the filter server, or -1 if the filter
        server is not available.
        :return: The method is returning the current transmission value of the filter server. If the
        filter server is not available, it returns -1.
        """
        if self.filter_server:
            return self.filter_server.CurrentTransmission
        else:
            return -1

    # TODO: Move to Maxwell completely
    def generate_xds_template(self):
        """
        The function generates an XDS template by executing a command on a remote server.
        """
        self.log.debug(
            "============== Generating XDS template.============================"
        )

        h5file = self.latest_h5_filename

        basedir, fname = os.path.split(h5file)

        self.log.debug(
            "============== BASEDIR for Generating XDS template "
            + str(basedir)
            + "============================"
        )

        process_dir = basedir.replace("/raw/", "/processed/") + "/manual"
        self.mkdir_with_mode(process_dir, mode=0o777)

        rel_image_dir = self.get_relative_path(process_dir, basedir)
        rel_image_path = os.path.join(rel_image_dir, fname)

        cmd_tpl = (
            "\"sleep 20; module load xdsapp/3.1.9; cd '{processpath:s}'; "
            + "generate_XDS.INP '{imagepath:s}'\" >/dev/null 2>&1\n"
        )

        cmd = cmd_tpl.format(imagepath=h5file, processpath=process_dir)
        os.system("ssh -n -f p11user@haspp11eval01 " + cmd)
        self.log.debug(
            "============== "
            + "ssh -n -f p11user@haspp11eval01 "
            + cmd
            + "============================"
        )

    def trigger_auto_processing(self, process_event=None, frame_number=None):
        """
        The function `trigger_auto_processing` triggers auto processing based on the experiment type and
        performs different actions for characterization and OSC experiments.

        :param process_event: The `process_event` parameter is an optional argument that specifies the
        type of event that triggered the auto processing. It can be used to provide additional
        information or context for the processing
        :param frame_number: The `frame_number` parameter is used to specify the number of frames in the
        processing. It is an integer value that represents the number of frames to be processed
        :return: The function does not return any value.
        """
        self.log.debug("Writing HDF% file header final information")
        self.add_h5_info(self.latest_h5_filename)
        self.log.debug("Triggering auto processing")

        dc_pars = self.current_dc_parameters
        collection_type = dc_pars["experiment_type"]
        self.log.debug(
            "=============== Supported experiment types: ===========\n"
            + str(dc_pars["experiment_type"])
        )

        if collection_type == "Characterization":
            self.log.debug(
                "==== AUTOPROCESSING CHARACTERISATION IN PROGRESS =========="
            )

            # creation will fail if beamtime folder, slurm reservation or
            # bl-fs mount on the compute nodes can not be found
            try:
                btHelper = triggerUtils.Trigger()
            except RuntimeError:
                self.log.debug(sys.exc_info())
                self.log.error("Cannot trigger auto processing")
                return

            resolution = self.get_resolution()
            frames = self.latest_frames

            image_dir_local, filename = os.path.split(self.latest_h5_filename)
            # AG: Image dir at this point is located locally. This path is not seen on the MAXWELL. Path needs to be converted.
            # /gpfs/current/ to  get_beamline_metadata()[2]
            image_dir = image_dir_local.replace(
                "/gpfs/current", triggerUtils.get_beamtime_metadata()[2]
            )
            process_dir = image_dir.replace("/raw/", "/processed/")
            process_dir_local = image_dir_local.replace("/raw/", "/processed/")
            mosflm_path = os.path.join(process_dir, "mosflm")
            mosflm_path_local = os.path.join(process_dir_local, "mosflm")
            self.log.debug('============MOSFLM======== mosflm_path="%s"' % mosflm_path)
            self.log.debug(
                '============MOSFLM======== mosflm_path_local="%s"' % mosflm_path_local
            )

            ssh = btHelper.get_ssh_command()

            try:
                self.mkdir_with_mode(mosflm_path_local, mode=0o777)

                # AG: Explicit write of the non-empty file so that the directory is synchronised with /asap3/...
                # Is is substituted by appropriate process from mosflm_sbatch.sh --output.
                # f=open(mosflm_path_local+"/mosflm.log", 'a')
                # f.write("mosflm.log")
                # f.close()

                # Create mosflm remote dir explicitly:
                # os.system("{ssh:s} \"mkdir -p {mosflm_path:s}\"".format(
                #  ssh = ssh,
                #  mosflm_path = mosflm_path
                # ))

                self.log.debug(
                    "=========== MOSFLM ============ Mosflm directory created"
                )

            except OSError:
                self.log.debug(sys.exc_info())
                self.log.debug("Cannot create mosflm directory")

            base_process_dir = self.base_dir(process_dir_local, "processed")
            datasets_file = os.path.join(base_process_dir, "datasets.txt")

            # add to datasets.txt for presenterd
            try:
                open(datasets_file, "a").write(
                    mosflm_path_local.split("/gpfs/current/processed/")[1] + "\n"
                )
            except:
                print(sys.exc_info())

            # create call
            # btHelper.user_sshkey = btHelper.user_sshkey.replace("/gpfs/current",triggerUtils.get_beamtime_metadata()[2])
            ssh = btHelper.get_ssh_command()
            sbatch = btHelper.get_sbatch_command(
                jobname_prefix="mosflm",
                job_dependency="singleton",
                logfile_path=mosflm_path.replace(
                    triggerUtils.get_beamtime_metadata()[2], "/beamline/p11/current"
                )
                + "/mosflm.log",
            )

            cmd = (
                "/asap3/petra3/gpfs/common/p11/processing/mosflm_sbatch.sh "
                + "{imagepath:s} {filename:s} {processpath:s} {frames:d} {res:f}"
            ).format(
                imagepath=image_dir,
                filename=filename,
                processpath=mosflm_path.replace(
                    triggerUtils.get_beamtime_metadata()[2], "/beamline/p11/current"
                ),
                frames=frames,
                res=resolution,
            )
            self.log.debug('=======MOSFLM========== ssh="%s"' % ssh)
            self.log.debug('=======MOSFLM========== sbatch="%s"' % sbatch)
            self.log.debug('=======MOSFLM========== executing process cmd="%s"' % cmd)
            self.log.debug(
                '=======MOSFLM========== {ssh:s} "{sbatch:s} --wrap \\"{cmd:s}\\""'.format(
                    ssh=ssh, sbatch=sbatch, cmd=cmd
                )
            )

            os.system(
                '{ssh:s} "{sbatch:s} --wrap \\"{cmd:s}"\\"'.format(
                    ssh=ssh, sbatch=sbatch, cmd=cmd
                )
            )
        else:
            if collection_type == "OSC":
                self.log.debug(
                    "==== AUTOPROCESSING STANDARD PROCESSING IN PROGRESS =========="
                )

                try:
                    btHelper = triggerUtils.Trigger()
                except RuntimeError:
                    self.log.debug(sys.exc_info())
                    self.log.error("Cannot trigger auto processing")
                    return

                resolution = self.get_resolution()
                frames = self.latest_frames

                image_dir_local, filename = os.path.split(self.latest_h5_filename)

                image_dir = image_dir_local.replace(
                    "/gpfs/current", triggerUtils.get_beamtime_metadata()[2]
                )
                process_dir = image_dir.replace("/raw/", "/processed/")
                process_dir_local = image_dir_local.replace("/raw/", "/processed/")
                xdsapp_path = os.path.join(process_dir, "xdsapp")
                xdsapp_path_local = os.path.join(process_dir_local, "xdsapp")
                self.log.debug(
                    '============XDSAPP======== xdsapp_path="%s"' % xdsapp_path
                )
                self.log.debug(
                    '============XDSAPP======== xdsapp_path_local="%s"'
                    % xdsapp_path_local
                )

                try:
                    self.mkdir_with_mode(xdsapp_path_local, mode=0o777)
                    # f=open(xdsapp_path_local+"/xdsapp.log", 'a')
                    # f.write("xdsapp.log")
                    # f.close()

                    self.log.debug(
                        "=========== XDSAPP ============ XDSAPP directory created"
                    )

                except OSError:
                    self.log.debug(sys.exc_info())
                    self.log.debug("Cannot create XDSAPP directory")

                base_process_dir = self.base_dir(process_dir_local, "processed")
                datasets_file = os.path.join(base_process_dir, "datasets.txt")

                # add to datasets.txt for presenterd
                try:
                    open(datasets_file, "a", encoding="utf-8").write(
                        xdsapp_path_local.split("/gpfs/current/processed/")[1] + "\n"
                    )
                except RuntimeError:
                    print(sys.exc_info())

                # create call
                ssh = btHelper.get_ssh_command()
                sbatch = btHelper.get_sbatch_command(
                    jobname_prefix="xdsapp",
                    job_dependency="",
                    logfile_path=xdsapp_path.replace(
                        triggerUtils.get_beamtime_metadata()[2], "/beamline/p11/current"
                    )
                    + "/xdsapp.log",
                )

                self.log.debug(
                    "=============== XDSAPP ================"
                    + xdsapp_path.replace(
                        triggerUtils.get_beamtime_metadata()[2], "/beamline/p11/current"
                    )
                )
                cmd = (
                    "/asap3/petra3/gpfs/common/p11/processing/xdsapp_sbatch.sh "
                    + "{imagepath:s} {processpath:s} {res:f}"
                ).format(
                    imagepath=image_dir + "/" + filename,
                    processpath=xdsapp_path.replace(
                        triggerUtils.get_beamtime_metadata()[2], "/beamline/p11/current"
                    ),
                    res=resolution,
                )

                self.log.debug(
                    '{ssh:s} "{sbatch:s} --wrap \\"{cmd:s}\\""'.format(
                        ssh=ssh, sbatch=sbatch, cmd=cmd
                    )
                )

                os.system(
                    '{ssh:s} "{sbatch:s} --wrap \\"{cmd:s}\\""'.format(
                        ssh=ssh, sbatch=sbatch, cmd=cmd
                    )
                )

    #        imagepath = self.path.get_path(
    #                "/central/beamtime/raw/user/sample/rotational_number/" +
    #                "sample_rotational_number_master.h5")
    #        processpath = "/beamline/p11/current" + self.path.get_path(
    #                "/processed/user/sample/rotational_number/xdsapp")
    #
    #
    #
    #
    #       #create processing folder with 0o777
    #        self.path.get_path("/beamline/beamtime/processed/user/sample/" +
    #                "rotational_number/xdsapp", force=True)
    #        #add to datasets.txt for presenterd
    #        try:
    #            f = open(self.path.get_path(
    #                    "/beamline/beamtime/processed/datasets.txt"), "a")
    #            f.write(self.path.get_path(
    #                    "user/sample/rotational_number/xdsapp\n").lstrip("/"))
    #            f.close()
    #        except:
    #            print(sys.exc_info())
    #
    #        #create call
    #        ssh = btHelper.get_ssh_command()
    #        sbatch = btHelper.get_sbatch_command(
    #            jobname_prefix = "xdsapp",
    #            job_dependency = "",
    #            logfile_path = processpath + "/xdsapp.log"
    #        )
    #        cmd = ("/asap3/petra3/gpfs/common/p11/processing/xdsapp_sbatch.sh " + \
    #                "{imagepath:s} {processpath:s} {res:f}").format(
    #            imagepath = imagepath,
    #            processpath = processpath,
    #            res = res
    #        )
    #        print(cmd)
    #        os.system("{ssh:s} \"{sbatch:s} --wrap \\\"{cmd:s}\\\"\"".format(
    #            ssh = ssh,
    #            sbatch = sbatch,
    #            cmd = cmd
    #        ))

    # Test of the autoprocessing as in CC (AG)
    #    def trigger_auto_processing(self, process_event=None, frame_number=None):
    #        self.log.debug("Triggering auto processing. NOT IMPLEMENTED YET. Direct test from CC.")
    #
    #       #creation will fail if beamtime folder, slurm reservation or
    #        #bl-fs mount on the compute nodes can not be found
    #        try:
    #            btHelper = triggerUtils.Trigger()
    #        except:
    #            print(sys.exc_info())
    #            return
    #
    #        energy = self.petraThread.currentMonoEnergy / 1000.
    #        wavelength = 12.3984 / energy #in Angstrom
    #        res = wavelength / (2. * math.sin(0.5 * math.atan(
    #                (311. / 2.) / self.parameters["detectordistance"])))
    #        frames = self.parameters["frames"]
    #        imagepath = self.path.get_path(
    #                "/central/beamtime/raw/user/sample/rotational_number/" +
    #                "sample_rotational_number_master.h5")
    #        processpath = "/beamline/p11/current" + self.path.get_path(
    #                "/processed/user/sample/rotational_number/xdsapp")
    #
    #        #create processing folder with 0o777
    #        self.path.get_path("/beamline/beamtime/processed/user/sample/" +
    #                "rotational_number/xdsapp", force=True)
    #        #add to datasets.txt for presenterd
    #        try:
    #            f = open(self.path.get_path(
    #                    "/beamline/beamtime/processed/datasets.txt"), "a")
    #            f.write(self.path.get_path(
    #                    "user/sample/rotational_number/xdsapp\n").lstrip("/"))
    #            f.close()
    #        except:
    #            print(sys.exc_info())
    #
    #        #create call
    #        ssh = btHelper.get_ssh_command()
    #        sbatch = btHelper.get_sbatch_command(
    #            jobname_prefix = "xdsapp",
    #            job_dependency = "",
    #            logfile_path = processpath + "/xdsapp.log"
    #        )
    #        cmd = ("/asap3/petra3/gpfs/common/p11/processing/xdsapp_sbatch.sh " + \
    #                "{imagepath:s} {processpath:s} {res:f}").format(
    #            imagepath = imagepath,
    #            processpath = processpath,
    #            res = res
    #        )
    #        print(cmd)
    #        os.system("{ssh:s} \"{sbatch:s} --wrap \\\"{cmd:s}\\\"\"".format(
    #            ssh = ssh,
    #            sbatch = sbatch,
    #            cmd = cmd
    #        ))

    def diffractometer_prepare_collection(self):
        diffr = HWR.beamline.diffractometer

        self.log.debug("#COLLECT# preparing collection ")
        if not diffr.is_collect_phase():
            self.log.debug("#COLLECT# going to collect phase")
            # # If the pinhole is Down set pinhole to 200
            # if HWR.beamline.diffractometer.pinhole_hwobj.get_position() == "Down":
            #     print("Pinhole is down. Setting pinhole to 200.")
            #     HWR.beamline.diffractometer.pinhole_hwobj.set_position("200")
            #     HWR.beamline.diffractometer.wait_phase()
            diffr.goto_collect_phase(wait=True)

        self.log.debug("#COLLECT# now in collect phase: %s" % diffr.is_collect_phase())

        return diffr.is_collect_phase()

    def prepare_std_collection(self, start_angle, img_range):
        """
        The function prepares a standard collection by setting the start angle and angle increment in
        the header of the Eiger detector.

        :param start_angle: The start_angle parameter represents the starting angle of the standard collection
        sequence. It is used to also set the start angle in the header of the detector.
        :param img_range: The `img_range` parameter represents the range of angles over which the
        detector will collect single image. It is used to set the angle increment in the header of the Eiger
        detector
        :return: a boolean value of True.
        """
        # Add start angle to the header
        osc_pars = self.current_dc_parameters["oscillation_sequence"][0]
        start_angle = osc_pars["start"]

        detector = HWR.beamline.detector
        detector.set_eiger_start_angle(start_angle)

        # Add angle increment to the header
        osc_pars = self.current_dc_parameters["oscillation_sequence"][0]
        img_range = osc_pars["range"]
        detector.set_eiger_angle_increment(img_range)

        return True

    def omega_mv(self, target, speed):
        """
        The function sets the velocity of the omega motor, moves the omega motor to a target position,
        and waits for the movement to complete.

        :param target: The target parameter is the desired position or angle that you want the omega
        motor to move to.
        :param speed: The speed parameter is the desired velocity at which the omega motor should move
        """
        self.diffr.set_omega_velocity(speed)
        self.diffr.move_omega(target)
        self.diffr.wait_omega()

    def prepare_characterization(self):
        """
        The function prepares for characterization data collection by setting the start angle and angle
        increment for the detector.
        :return: a boolean value of True.
        """
        self.log.debug("Preparing for characterization data collection.")

        # Add start angle to the header
        osc_pars = self.current_dc_parameters["oscillation_sequence"][0]
        start_angle = osc_pars["start"]

        detector = HWR.beamline.detector
        detector.set_eiger_start_angle(start_angle)

        # Add angle increment to the header
        osc_pars = self.current_dc_parameters["oscillation_sequence"][0]
        img_range = osc_pars["range"]
        detector.set_eiger_angle_increment(img_range)

        return True

    def get_relative_path(self, path1, path2):
        """
        The function `get_relative_path` takes two paths as input and returns the relative path from the
        first path to the second path.

        :param path1: The `path1` parameter is a string representing the first path. It can be an
        absolute or relative path to a file or directory
        :param path2: The `path2` parameter is a string representing a file or directory path
        :return: the relative path between `path1` and `path2`.
        """
        path_1 = path1.split(os.path.sep)
        path_2 = path2.split(os.path.sep)

        for i, v__ in enumerate(path_2):
            if path_1[i] != v__:
                break

            parts = ["..",] * (len(path_2) - i)
            parts.extend(path_1[i:])

        return os.path.join(*parts)

    def base_dir(self, path, what):
        """
        The function `base_dir` returns the base directory path of a given file or directory.

        :param path: The `path` parameter is a string representing a file path
        :param what: The "what" parameter is a string that represents the directory or file name that
        you are searching for within the given path
        :return: the base directory path that contains the specified "what" directory or file.
        """
        what = what.lstrip(os.path.sep)

        if path.startswith(os.path.sep):
            start_sep = os.path.sep
        else:
            start_sep = ""

        path_ = path.split(os.path.sep)
        for i, v__ in enumerate(path_):
            if path_[i] == what:
                break

        return start_sep + os.path.join(*path_[: i + 1])

    def mkdir_with_mode(self, directory, mode):
        """
        The function creates a directory with a specified mode if it does not already exist.

        :param directory: The "directory" parameter is the path of the directory that you want to
        create. It can be an absolute path or a relative path
        :param mode: The "mode" parameter in the above code refers to the permissions that will be set
        for the newly created directory. It is an optional parameter and can be specified as an octal
        value
        """
        if not os.path.isdir(directory):
            oldmask = os.umask(000)
            os.makedirs(directory, mode=mode)
            os.umask(oldmask)
            # self.checkPath(directory,force=True)

            self.log.debug("local directory created")

    def create_directories(self, *args):
        """
        Descript. :
        """
        for directory in args:
            try:
                # os.makedirs(directory)
                self.mkdir_with_mode(directory, mode=0o777)
            except os.error as err_:
                if err_.errno != errno.EEXIST:
                    raise

    def check_path(self, path=None, force=False):
        """
        The function checks if a given path is valid and accessible, and creates the directories along
        the path if they don't exist.

        :param path: The `path` parameter is the file path that needs to be checked. It is optional and
        defaults to `None`
        :param force: The "force" parameter is a boolean flag that determines whether the function
        should create the directories in the given path if they do not exist. If "force" is set to True,
        the function will create the directories. If "force" is set to False, the function will return
        False if any, defaults to False (optional)
        :return: the path if it exists and is writable. If the path does not exist and the force
        parameter is set to True, the function will attempt to create the directory and return the path
        if successful. If the path does not exist and the force parameter is set to False, the function
        will print an error message and return False. If the path exists but is not writable, the
        function
        """
        path = str(path).replace("\\", "/")
        dirs = path.strip("/").split("/")
        path = ""
        for dir_ in dirs:
            if dir_.find("*") > -1 or dir_.find("?") > -1 or dir_.find("..") > -1:
                return False
            path += "/" + dir_
            if not os.access(path, os.F_OK):
                if force:
                    try:
                        os.mkdir(path, mode=0o777)
                    except RuntimeError:
                        print("mkdir failed:", str(sys.exc_info()))
                        return False
                else:
                    print("dir not found:", str(sys.exc_info()))
                    return False
        if not os.access(path, os.W_OK):
            print("dir not writeable:", str(sys.exc_info()))
            return False
        return path

    # def mkdir_with_mode_remote(self, directory, mode):
    #    ssh = btHelper.get_ssh_command()
    #
    #    os.system("{ssh:s} \"{sbatch:s} --wrap \\\"{cmd:s}\\\"\"".format(
    #        ssh = ssh,
    #        sbatch = sbatch,
    #        cmd = cmd
    #    ))<|MERGE_RESOLUTION|>--- conflicted
+++ resolved
@@ -402,15 +402,6 @@
 
             # time.sleep(1)
 
-<<<<<<< HEAD
-            # time.sleep(1)
-
-            # time.sleep(1)
-
-            # time.sleep(1)
-
-=======
->>>>>>> 8ee4cc42
     def adxv_notify(self, image_filename, image_num=1):
         """
         The `adxv_notify` function sends a notification to an ADXV to load an image file and
@@ -522,14 +513,10 @@
                     del h5fd[node]
             h5fd.close()
 
-<<<<<<< HEAD
         # except RuntimeWarning as err_msg:
         #     self.log.debug("Error while adding info to HDF5 file (%s)" % str(err_msg))
         #     self.log.debug(traceback.format_exc())
         except Exception as err_msg:
-=======
-        except RuntimeWarning as err_msg:
->>>>>>> 8ee4cc42
             self.log.debug("Error while adding info to HDF5 file (%s)" % str(err_msg))
             self.log.debug(traceback.format_exc())
         except Exception as err_msg:
