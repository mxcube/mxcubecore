--- conflicted
+++ resolved
@@ -492,17 +492,11 @@
             "time_to_reach_limit": 20000.0 / dose_rate,
             "frames_to_reach_limit": int(max_frame_rate * 20000.0 / dose_rate),
             "max_frame_rate": max_frame_rate,
-<<<<<<< HEAD
         }
-=======
-        }
-
-        return result
 
     def get_dose_rate(self):
         """Get current dose rate in KGy/s at current transmission"""
         if self.current_flux_dict is not None:
             return self.current_flux_dict["dose_rate"]
         else:
-            return 1
->>>>>>> 18e1b93c
+            return 1