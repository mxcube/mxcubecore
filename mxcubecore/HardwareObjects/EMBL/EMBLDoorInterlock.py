#
#  Project: MXCuBE
#  https://github.com/mxcube
#
#  This file is part of MXCuBE software.
#
#  MXCuBE is free software: you can redistribute it and/or modify
#  it under the terms of the GNU Lesser General Public License as published by
#  the Free Software Foundation, either version 3 of the License, or
#  (at your option) any later version.
#
#  MXCuBE is distributed in the hope that it will be useful,
#  but WITHOUT ANY WARRANTY; without even the implied warranty of
#  MERCHANTABILITY or FITNESS FOR A PARTICULAR PURPOSE.  See the
#  GNU Lesser General Public License for more details.
#
#  You should have received a copy of the GNU Lesser General Public License
#  along with MXCuBE. If not, see <http://www.gnu.org/licenses/>.

import logging
import gevent
from HardwareRepository.BaseHardwareObjects import Device
from HardwareRepository import HardwareRepository as HWR


__credits__ = ["EMBL Hamburg"]
__license__ = "LGPLv3+"
__category__ = "General"


class EMBLDoorInterlock(Device):

    DoorInterlockState = {
        3: "unlocked",
        1: "closed",
        0: "locked_active",
        46: "locked_inactive",
        -1: "error",
    }

    def __init__(self, name):

        Device.__init__(self, name)

        self.use_door_interlock = None
        self.door_interlock_state = None
        self.door_interlock_final_state = None
        self.door_interlock_breakabled = None

        self.before_unlock_commands_present = None
        self.before_unlock_commands = None

        self.chan_ics_error = None
        self.chan_state_locked = None
        self.chan_state_breakable = None
        self.chan_cmd_break_error = None
        self.cmd_break_interlock = None

        self.ics_enabled = True

    def init(self):

        self.door_interlock_state = "unknown"

        self.before_unlock_commands_present = self.get_property(
            "before_unlock_commands_present"
        )
        try:
<<<<<<< HEAD
            self.before_unlock_commands = eval(self.getProperty("beforeUnlockCommands"))
=======
            self.before_unlock_commands = eval(
                self.get_property("beforeUnlockCommands")
            )
>>>>>>> 6bbb019e
        except Exception:
            pass

        self.use_door_interlock = self.get_property("useDoorInterlock")
        if self.use_door_interlock is None:
            self.use_door_interlock = True

        self.chan_state_locked = self.get_channel_object("chanStateLocked")
        self.chan_state_locked.connect_signal("update", self.state_locked_changed)
        self.chan_state_breakable = self.get_channel_object("chanStateBreakable")
        self.chan_state_breakable.connect_signal("update", self.state_breakable_changed)

        self.chan_ics_error = self.get_channel_object("chanIcsErrorOne")
        self.chan_ics_error.connect_signal("update", self.ics_error_msg_changed)

        self.chan_cmd_break_error = self.get_channel_object("chanCmdBreakError")
        if self.chan_cmd_break_error is not None:
            self.chan_cmd_break_error.connect_signal(
                "update", self.cmd_break_error_msg_changed
            )

        self.cmd_break_interlock = self.get_command_object("cmdBreak")

    def cmd_break_error_msg_changed(self, error_msg):
        """Displays error log message if door interlock break do not work

        :param error_msg: error message
        :type error_msg: str
        :return: None
        """
        if len(error_msg) > 0:
            logging.getLogger("GUI").error(
                "Break ICS door interlock: Error %s" % error_msg
            )

    def ics_error_msg_changed(self, error_msg):
        """Updates ICS error message

        :param error_msg: error message
        :type error_msg: str
        :return: None
        """
        if len(error_msg) > 0:
            self.ics_enabled = False
        else:
            self.ics_enabled = True
        self.get_state()

    def connected(self):
        """Sets is ready"""
        self.set_is_ready(True)

    def disconnected(self):
        """Sets not ready"""
        self.set_is_ready(False)

    def state_breakable_changed(self, state):
        """Updates door interlock state"""
        self.door_interlock_breakabled = state
        self.get_state()

    def state_locked_changed(self, state):
        """Updates door interlock state"""
        self.door_interlock_state = state
        self.get_state()

    def get_state(self):
        """Returns current state"""
        if self.door_interlock_state:
            if self.door_interlock_breakabled:
                self.door_interlock_final_state = "locked_active"
                msg = "Locked (unlock enabled)"
            else:
                self.door_interlock_final_state = "locked_inactive"
                msg = "Locked (unlock disabled)"
        else:
            self.door_interlock_final_state = "unlocked"
            msg = "Unlocked"

        if not self.ics_enabled:
            self.door_interlock_final_state = "error"
            msg = "Desy ICS error"

        if not self.use_door_interlock:
            self.door_interlock_final_state = "locked_active"
            msg = "Locked (unlock enabled)"

        self.emit("doorInterlockStateChanged", self.door_interlock_final_state, msg)
        return self.door_interlock_final_state, msg

    def unlock_door_interlock(self):
        """Break Interlock (only if it is allowed by doorInterlockCanUnlock)
           It doesn't matter what we are sending in the command
           as long as it is a one char
        """
        if HWR.beamline.diffractometer is not None:
            detector_distance = HWR.beamline.detector.distance
            if HWR.beamline.diffractometer.in_plate_mode():
                if detector_distance is not None:
                    if detector_distance.get_value() < 780:
                        detector_distance.set_value(800, timeout=None)
                        while detector_distance.get_value() < 360:
                            gevent.sleep(0.01)
                        gevent.sleep(2)
            else:
                if detector_distance is not None:
                    if detector_distance.get_value() < 1099:
                        detector_distance.set_value(1100)
                        gevent.sleep(1)
            try:
                HWR.beamline.diffractometer.set_phase(
                    HWR.beamline.diffractometer.PHASE_TRANSFER, timeout=None
                )
            except Exception:
                logging.getLogger("GUI").error(
                    "Unable to set diffractometer to transfer phase"
                )

        if not self.use_door_interlock:
            logging.getLogger().info("Door interlock is disabled")
            return

        if self.door_interlock_state:
            if self.door_interlock_breakabled:
                if self.cmd_break_interlock is None:
                    self.cmd_break_interlock = self.get_command_object(
                        "cmdBreakInterlock"
                    )
                self.cmd_break_interlock()
            else:
                msg = (
                    "Door Interlock cannot be broken at the moment "
                    + "please check its status and try again."
                )
                logging.getLogger("GUI").error(msg)
        else:
            logging.getLogger("HWR").info("Door is Interlocked")

    def re_emit_values(self):
        """Updates state"""
        self.get_state()<|MERGE_RESOLUTION|>--- conflicted
+++ resolved
@@ -66,13 +66,9 @@
             "before_unlock_commands_present"
         )
         try:
-<<<<<<< HEAD
-            self.before_unlock_commands = eval(self.getProperty("beforeUnlockCommands"))
-=======
             self.before_unlock_commands = eval(
                 self.get_property("beforeUnlockCommands")
             )
->>>>>>> 6bbb019e
         except Exception:
             pass
 
