# encoding: utf-8
#
#  Project: MXCuBE
#  https://github.com/mxcube
#
#  This file is part of MXCuBE software.
#
#  MXCuBE is free software: you can redistribute it and/or modify
#  it under the terms of the GNU Lesser General Public License as published by
#  the Free Software Foundation, either version 3 of the License, or
#  (at your option) any later version.
#
#  MXCuBE is distributed in the hope that it will be useful,
#  but WITHOUT ANY WARRANTY; without even the implied warranty of
#  MERCHANTABILITY or FITNESS FOR A PARTICULAR PURPOSE.  See the
#  GNU Lesser General Public License for more details.
#
#  You should have received a copy of the GNU Lesser General Public License
#  along with MXCuBE. If not, see <http://www.gnu.org/licenses/>.

"""
This module contain objects that combined make up the data model.
Any object that inherhits from TaskNode can be added to and handled by
the QueueModel.
"""
import copy
import os
import logging
import math

from mxcubecore.model import queue_model_enumerables

# This module is used as a self contained entity by the BES
# workflows, so we need to make sure that this module can be
# imported eventhough HardwareRepository is not avilable.
try:
    from mxcubecore import HardwareRepository as HWR
except ImportError as ex:
    logging.getLogger("HWR").exception("Could not import HardwareRepository")


__copyright__ = """ Copyright © 2010 - 2020 by MXCuBE Collaboration """
__license__ = "LGPLv3+"


class TaskNode(object):
    """
    Objects that inherit TaskNode can be added to and handled by
    the QueueModel object.
    """

    def __init__(self, task_data=None):
        self._children = []
        self._name = str()
        self._number = 0
        self._executed = False
        self._running = False
        self._parent = None
        self._names = {}
        self._enabled = True
        self._node_id = None
        self._requires_centring = True
        self._origin = None
        self._task_data = task_data

    @property
    def task_data(self):
        return self._task_data

    def is_enabled(self):
        """
        :returns: True if enabled and False if disabled
        """
        return self._enabled

    def set_enabled(self, state):
        """
        Sets the enabled state, True represents enabled (executable)
        and false disabled (not executable).

        :param state: The state, True or False
        :type state: bool
        """
        self._enabled = state

    def get_children(self):
        """
        :returns: The children of this node.
        :rtype: List of TaskNode objects.
        """
        return self._children

    def get_parent(self):
        """
        :returns: The parent of this node.
        :rtype: TaskNode
        """
        return self._parent

    def set_name(self, name):
        """
        Sets the name.

        :param name: The new name.
        :type name: str

        :returns: none
        """
        if self.get_parent():
            self._set_name(str(name))
        else:
            self._name = str(name)

    def set_origin(self, node_id):
        """
        Sets the origin of this node, the node id of the node, if any,
        that somehow generated this node.

        :param name: node_id
        :type name: The node id that is the origin of this node

        :returns: none
        """
        self._origin = node_id

    def get_origin(self):
        """
        :returns: The node id that is the origin of this node.
        :rtype: int
        """
        return self._origin

    def set_number(self, number):
        """
        Sets the number of this node. The number can be used
        to give the task a unique number when for instance,
        the name is not unique for this node.

        :param number: number
        :type number: int
        """
        self._number = int(number)

        if self.get_parent():
            # Bumb the run number for nodes with this name
            if self.get_parent()._names[self._name] < number:
                self.get_parent()._names[self._name] = number

    def _set_name(self, name):
        if name in self.get_parent()._names:
            if self.get_parent()._names[name] < self._number:
                self.get_parent()._names[name] = self._number
            else:
                self.get_parent()._names[name] += 1
        else:
            self.get_parent()._names[name] = self._number

        self._name = name

    def get_name(self):
        return "%s - %i" % (self._name, self._number)

    def get_next_number_for_name(self, name):
        num = self._names.get(name)

        if num:
            num += 1
        else:
            num = 1

        return num

    def get_full_name(self):
        name_list = [self.get_name()]
        parent = self._parent

        while parent:
            name_list.append(parent.get_name())
            parent = parent._parent

        return name_list

    def get_display_name(self):
        return self.get_name()

    def get_acq_parameters(self):
        return None

    def get_path_template(self):
        return None

    def get_files_to_be_written(self):
        return []

    def get_centred_positions(self):
        return []

    def set_centred_positions(self, cp):
        pass

    def is_executed(self):
        return self._executed

    def set_executed(self, executed):
        self._executed = executed

    def is_running(self):
        # IK maybe replace is_executed and is_running with state?
        return self._running

    def set_running(self, running):
        self._running = running

    def requires_centring(self):
        return self._requires_centring

    def set_requires_centring(self, state):
        self._requires_centring = state

    def get_root(self):
        parent = self._parent
        root = self

        if parent:
            while parent:
                root = parent
                parent = parent._parent

        return root

    def copy(self):
        new_node = copy.deepcopy(self)
        return new_node

    def __repr__(self):
        s = "<%s object at %s>" % (self.__class__.__name__, hex(id(self)))

        return s

    def get_sample_node(self):
        """get Sample task node that this entry is executed on"""

        result = self
        while result is not None and not isinstance(result, Sample):
            result = result._parent
        #
        return result

    def set_snapshot(self, snapshot):
        pass


class DelayTask(TaskNode):
    """Dummy task, for mock testing only"""

    def __init__(self, delay=10):
        TaskNode.__init__(self)
        self._name = "Delay"
        self.delay = delay


class RootNode(TaskNode):
    def __init__(self):
        TaskNode.__init__(self)
        self._name = "root"
        self._total_node_count = 0


class TaskGroup(TaskNode):
    def __init__(self):
        TaskNode.__init__(self)
        self.lims_group_id = None
        self.interleave_num_images = None
        self.inverse_beam_num_images = None

    def set_name_from_task(self, task):
        if isinstance(task, DataCollection):
            self._name = "Standard"


class Sample(TaskNode):
    def __init__(self):
        TaskNode.__init__(self)

        self.code = str()
        self.lims_code = str()
        self.holder_length = 22.0
        self.lims_id = -1
        self.name = str()
        self.lims_sample_location = -1
        self.lims_container_location = -1
        self.free_pin_mode = False
        self.loc_str = str()
        self.diffraction_plan = None

        # A pair <basket_number, sample_number>
        self.location = (None, None)
        self.lims_location = (None, None)
        self.container_code = None

        # Crystal information
        self.crystals = [Crystal()]
        self.processing_parameters = ProcessingParameters()
        self.processing_parameters.num_residues = 200
        self.processing_parameters.process_data = True
        self.processing_parameters.anomalous = False
        self.processing_parameters.pdb_code = None
        self.processing_parameters.pdb_file = str()

        self.energy_scan_result = EnergyScanResult()

    def __str__(self):
        s = "<%s object at %s>" % (self.__class__.__name__, hex(id(self)))
        return s

    def _print(self):
        print(("sample: %s" % self.loc_str))

    def has_lims_data(self):
        try:
            if int(self.lims_id) > -1:
                return True
        except TypeError:
            return False
        return False

    def get_name(self):
        return self._name

    def get_display_name(self):
        display_name = HWR.beamline.session.get_default_prefix(self)
        if self.lims_code:
            display_name += " (%s)" % self.lims_code
        return display_name

    def init_from_sc_sample(self, sc_sample):
        self.loc_str = str(sc_sample[1]) + ":" + str(sc_sample[2])
        self.location = (sc_sample[1], sc_sample[2])

        self.set_name(self.loc_str)
        if sc_sample[3] != "":
            self.set_name(sc_sample[3])
        else:
            self.set_name(self.loc_str)

    def init_from_lims_object(self, lims_sample):
        if hasattr(lims_sample, "cellA"):
            self.crystals[0].cell_a = lims_sample.cellA
            self.processing_parameters.cell_a = lims_sample.cellA
        else:
            self.crystals[0].cell_a = lims_sample.get("cellA")
            self.processing_parameters.cell_a = lims_sample.get("cellA")

        if hasattr(lims_sample, "cellAlpha"):
            self.crystals[0].cell_alpha = lims_sample.cellAlpha
            self.processing_parameters.cell_alpha = lims_sample.cellAlpha
        else:
            self.crystals[0].cell_alpha = lims_sample.get("cellAlpha")
            self.processing_parameters.cell_alpha = lims_sample.get("cellAlpha")

        if hasattr(lims_sample, "cellB"):
            self.crystals[0].cell_b = lims_sample.cellB
            self.processing_parameters.cell_b = lims_sample.cellB
        else:
            self.crystals[0].cell_b = lims_sample.get("cellB")
            self.processing_parameters.cell_b = lims_sample.get("cellB")

        if hasattr(lims_sample, "cellBeta"):
            self.crystals[0].cell_beta = lims_sample.cellBeta
            self.processing_parameters.cell_beta = lims_sample.cellBeta
        else:
            self.crystals[0].cell_beta = lims_sample.get("cellBeta")
            self.processing_parameters.cell_beta = lims_sample.get("cellBeta")

        if hasattr(lims_sample, "cellC"):
            self.crystals[0].cell_c = lims_sample.cellC
            self.processing_parameters.cell_c = lims_sample.cellC
        else:
            self.crystals[0].cell_c = lims_sample.get("cellC")
            self.processing_parameters.cell_c = lims_sample.get("cellC")

        if hasattr(lims_sample, "cellGamma"):
            self.crystals[0].cell_gamma = lims_sample.cellGamma
            self.processing_parameters.cell_gamma = lims_sample.cellGamma
        else:
            self.crystals[0].cell_gamma = lims_sample.get("cellGamma")
            self.processing_parameters.cell_gamma = lims_sample.get("cellGamma")

        if hasattr(lims_sample, "proteinAcronym"):
            self.crystals[0].protein_acronym = lims_sample.proteinAcronym
            self.processing_parameters.protein_acronym = lims_sample.proteinAcronym
        else:
            self.crystals[0].protein_acronym = lims_sample.get("proteinAcronym")
            self.processing_parameters.protein_acronym = lims_sample.get(
                "proteinAcronym"
            )

        if hasattr(lims_sample, "crystalSpaceGroup"):
            self.crystals[0].space_group = lims_sample.crystalSpaceGroup
            self.processing_parameters.space_group = lims_sample.crystalSpaceGroup
        else:
            self.crystals[0].space_group = lims_sample.get("crystalSpaceGroup")
            self.processing_parameters.space_group = lims_sample.get(
                "crystalSpaceGroup"
            )

        if hasattr(lims_sample, "code"):
            self.lims_code = lims_sample.code
        else:
            self.lims_code = lims_sample.get("code")

        if hasattr(lims_sample, "holderLength"):
            self.holder_length = lims_sample.holderLength
        else:
            self.holder_length = lims_sample.get("holderLength")

        if hasattr(lims_sample, "sampleId"):
            self.lims_id = lims_sample.sampleId
        else:
            self.lims_id = lims_sample.get("sampleId")

        if hasattr(lims_sample, "sampleName"):
            self.name = str(lims_sample.sampleName)
        else:
            self.name = str(lims_sample.get("sampleName"))

        if hasattr(lims_sample, "containerSampleChangerLocation") and hasattr(
            lims_sample, "sampleLocation"
        ):

            if (
                lims_sample.containerSampleChangerLocation
                and lims_sample.sampleLocation
            ):

                self.lims_sample_location = int(lims_sample.sampleLocation)
                self.lims_container_location = int(
                    lims_sample.containerSampleChangerLocation
                )
        else:
            try:
                self.lims_sample_location = int(lims_sample.get("sampleLocation"))
                self.lims_container_location = int(
                    lims_sample.get("containerSampleChangerLocation")
                )
            except Exception:
                pass

        _lims = (self.lims_container_location, self.lims_sample_location)
        self.lims_location = _lims
        self.location = _lims

        self.loc_str = str(self.lims_location[0]) + ":" + str(self.lims_location[1])

        if hasattr(lims_sample, "containerCode"):
            self.container_code = str(lims_sample.containerCode)
        else:
            self.container_code = str(lims_sample.get("containerCode"))

        if hasattr(lims_sample, "diffractionPlan"):
            self.diffraction_plan = lims_sample.diffractionPlan
        else:
            self.diffraction_plan = lims_sample.get("diffractionPlan")
        self.set_name(HWR.beamline.session.get_default_prefix(self))

    def set_from_dict(self, p):
        self.code = p.get("code", "")
        self.lims_code = p.get("limsCode", "")
        self.holder_length = p.get("holderLength", 22.0)
        self.lims_id = p.get("limsID", -1)
        self.lims_sample_location = p.get("sampleLocation", -1)
        self.lims_container_location = p.get("containerSampleChangerLocation", -1)
        self.free_pin_mode = p.get("freePinMode", False)
        self.loc_str = p.get("locStr", "")
        self.diffraction_plan = p.get("diffractionPlan")

        self.crystals[0].space_group = p.get("spaceGroup") or p.get(
            "crystalSpaceGroup", ""
        )
        self.crystals[0].cell_a = p.get("cellA", "")
        self.crystals[0].cell_alpha = p.get("cellAlpha", "")
        self.crystals[0].cell_b = p.get("cellB", "")
        self.crystals[0].cell_beta = p.get("cellBeta", "")
        self.crystals[0].cell_c = p.get("cellC", "")
        self.crystals[0].cell_gamma = p.get("cellGamma", "")
        self.crystals[0].protein_acronym = p.get("proteinAcronym", "")

    def get_processing_parameters(self):
        processing_params = ProcessingParameters()
        processing_params.space_group = self.crystals[0].space_group
        processing_params.cell_a = self.crystals[0].cell_a
        processing_params.cell_alpha = self.crystals[0].cell_alpha
        processing_params.cell_b = self.crystals[0].cell_b
        processing_params.cell_beta = self.crystals[0].cell_beta
        processing_params.cell_c = self.crystals[0].cell_c
        processing_params.cell_gamma = self.crystals[0].cell_gamma
        processing_params.protein_acronym = self.crystals[0].protein_acronym

        return processing_params


class Basket(TaskNode):
    """
    Class represents a basket in the tree. It has not task assigned.
    It represents a parent for samples with the same basket id.
    """

    def __init__(self):
        TaskNode.__init__(self)
        self.name = str()
        self.location = None
        self.free_pin_mode = False
        self.sample_list = []

    @property
    def is_present(self):
        return self.get_is_present()

    def init_from_sc_basket(self, sc_basket, name="Puck"):
        self._basket_object = sc_basket[1]  # self.is_present = sc_basket[2]

        if name == "Row" or self._basket_object is None:
            self.location = sc_basket[0]
            if name == "Row":
                self.name = "%s %s" % (name, chr(65 + self.location))
            else:
                self.name = "%s %d" % (name, self.location)
        else:
            self.location = self._basket_object.get_coords()
            if len(self.location) == 2:
                self.name = "Cell %d, puck %d" % self.location
            elif len(self.location) == 1:
                self.name = "%s %s" % (name, self.location[0])
            else:
                self.name = "%s %s" % (name, self.location)

    def get_name(self):
        return self.name

    def get_location(self):
        return self.location

    def get_is_present(self):
        return self._basket_object.present

    def clear_sample_list(self):
        self.sample_list = []

    def add_sample(self, sample):
        self.sample_list.append(sample)

    def get_sample_list(self):
        return self.sample_list

    def get_display_name(self):
        display_name = self.name
        if self.sample_list:
            for sample in self.sample_list:
                if sample.container_code:
                    display_name += " (%s)" % sample.container_code
                    break

        return display_name


class DataCollection(TaskNode):
    """
    Adds the child node <child>. Raises the exception TypeError
    if child is not of type TaskNode.

    Moves the child (reparents it) if it already has a parent.

    :param parent: Parent TaskNode object.
    :type parent: TaskNode

    :param acquisition_list: List of Acquisition objects.
    :type acquisition_list: list

    :crystal: Crystal object
    :type crystal: Crystal

    :param processing_paremeters: Parameters used by autoproessing software.
    :type processing_parameters: ProcessingParameters

    :returns: None
    :rtype: None
    """

    def __init__(
        self,
        acquisition_list=None,
        crystal=None,
        processing_parameters=None,
        name="",
        task_data=None,
    ):
        TaskNode.__init__(self, task_data=task_data)

        if not acquisition_list:
            acquisition_list = [Acquisition()]

        if not crystal:
            crystal = Crystal()

        if not processing_parameters:
            processing_parameters = ProcessingParameters()

        self.acquisitions = acquisition_list
        self.crystal = crystal
        self.processing_parameters = processing_parameters
        self.set_name(name)

        self.previous_acquisition = None
        self.experiment_type = queue_model_enumerables.EXPERIMENT_TYPE.NATIVE
        self.html_report = str()
        self.id = int()
        self.lims_group_id = None
        self.run_offline_processing = True
        self.run_online_processing = False
        self.grid = None
        self.shape = None
        self.online_processing_results = {"raw": None, "aligned": None}
        self.processing_msg_list = []
        self.workflow_id = None
        self.center_before_collect = False

    @staticmethod
    def set_processing_methods(processing_methods):
        DataCollection.processing_methods = processing_methods

    def as_dict(self):

        acq = self.acquisitions[0]
        path_template = acq.path_template
        parameters = acq.acquisition_parameters

        return {
            "prefix": path_template.get_prefix(),
            "run_number": path_template.run_number,
            "first_image": parameters.first_image,
            "num_images": parameters.num_images,
            "osc_start": parameters.osc_start,
            "osc_range": parameters.osc_range,
            "kappa": parameters.kappa,
            "kappa_phi": parameters.kappa_phi,
            "overlap": parameters.overlap,
            "exp_time": parameters.exp_time,
            "num_passes": parameters.num_passes,
            "path": path_template.directory,
            "centred_position": parameters.centred_position,
            "energy": parameters.energy,
            "resolution": parameters.resolution,
            "transmission": parameters.transmission,
            "detector_binning_mode": parameters.detector_binning_mode,
            "detector_roi_mode": parameters.detector_roi_mode,
            "shutterless": parameters.shutterless,
            "inverse_beam": parameters.inverse_beam,
            "sample": str(self.crystal),
            "acquisitions": str(self.acquisitions),
            "acq_parameters": str(parameters),
            "snapshot": parameters.centred_position.snapshot_image,
        }

    def set_experiment_type(self, exp_type):
        self.experiment_type = exp_type
        if self.experiment_type == queue_model_enumerables.EXPERIMENT_TYPE.MESH:
            self.set_requires_centring(False)

    def is_fast_characterisation(self):
        return self.experiment_type == queue_model_enumerables.EXPERIMENT_TYPE.EDNA_REF

    def is_helical(self):
        return self.experiment_type == queue_model_enumerables.EXPERIMENT_TYPE.HELICAL

    def is_mesh(self):
        return self.experiment_type == queue_model_enumerables.EXPERIMENT_TYPE.MESH

    def is_still(self):
        return self.experiment_type == queue_model_enumerables.EXPERIMENT_TYPE.STILL

    def get_name(self):
        return "%s_%i" % (
            self.acquisitions[0].path_template.get_prefix(),
            self.acquisitions[0].path_template.run_number,
        )

    def is_collected(self):
        return self.is_executed()

    def set_collected(self, collected):
        return self.set_executed(collected)

    def set_comments(self, comments):
        self.acquisitions[0].acquisition_parameters.comments = comments

    def get_acq_parameters(self):
        return self.acquisitions[0].acquisition_parameters

    def get_path_template(self):
        return self.acquisitions[0].path_template

    def get_files_to_be_written(self):
        path_template = self.acquisitions[0].path_template
        file_locations = path_template.get_files_to_be_written()

        return file_locations

    def get_centred_positions(self):
        centred_pos = []
        for pos in self.acquisitions:
            centred_pos.append(pos.acquisition_parameters.centred_position)
        return centred_pos

        # return [self.acquisitions[0].acquisition_parameters.centred_position]

    def set_centred_positions(self, cp):
        self.acquisitions[0].acquisition_parameters.centred_position = cp

    def __str__(self):
        s = "<%s object at %s>" % (self.__class__.__name__, hex(id(self)))
        return s

    def copy(self):
        new_node = copy.deepcopy(self)
        cpos = self.acquisitions[0].acquisition_parameters.centred_position

        if cpos:
            snapshot_image = self.acquisitions[
                0
            ].acquisition_parameters.centred_position.snapshot_image

            if snapshot_image:
                # snapshot_image_copy = snapshot_image.copy()
                acq_parameters = new_node.acquisitions[0].acquisition_parameters
                acq_parameters.centred_position.snapshot_image = None

        return new_node

    def get_point_index(self):
        """
        Descript. : Returns point index associated to the data collection
        Args.     :
        Return    : index (integer)
        """
        cp = self.get_centred_positions()
        return cp[0].get_index()

    def get_helical_point_index(self):
        """
        Descript. : Return indexes of points associated to the helical line
        Args.     :
        Return    : index (integer), index (integer)
        """
        cp = self.get_centred_positions()
        return cp[0].get_index(), cp[1].get_index()

    def set_grid_id(self, grid_id):
        """
        Descript. : Sets grid id associated to the data collection
        Args.     : grid_id (integer)
        Return    :
        """
        self.grid_id = grid_id

    def get_display_name(self):
        """
        Descript. : Returns display name depending from collection type
        Args.     :
        Return    : display_name (string)
        """
        if self.is_helical():
            start_index, end_index = self.get_helical_point_index()
            if None not in (start_index, end_index):
                display_name = "%s (Line %d:%d)" % (
                    self.get_name(),
                    start_index,
                    end_index,
                )
            else:
                display_name = self.get_name()
        elif self.is_mesh():
            display_name = "%s (%s)" % (self.get_name(), self.grid.get_display_name())
        else:
            if self.requires_centring():
                index = self.get_point_index()
                if index:
                    index = str(index)
                else:
                    index = "not defined"
                display_name = "%s (Point %s)" % (self.get_name(), index)
            else:
                display_name = self.get_name()
        return display_name

    def set_online_processing_results(self, raw, aligned):
        self.online_processing_results["raw"] = raw
        self.online_processing_results["aligned"] = aligned

    def get_online_processing_results(self):
        return self.online_processing_results

    def set_snapshot(self, snapshot):
        self.acquisitions[
            0
        ].acquisition_parameters.centred_position.snapshot_image = snapshot

    def add_processing_msg(self, time, method, status, msg):
        self.processing_msg_list.append((time, method, status, msg))


class ProcessingParameters(object):
    def __init__(self):
        self.space_group = 0
        self.cell_a = 0
        self.cell_alpha = 0
        self.cell_b = 0
        self.cell_beta = 0
        self.cell_c = 0
        self.cell_gamma = 0
        self.protein_acronym = ""
        self.num_residues = 200
        self.process_data = True
        self.anomalous = False
        self.pdb_code = None
        self.pdb_file = str()
        self.resolution_cutoff = 2.0

    def get_cell_str(self):
        return ",".join(
            map(
                str,
                (
                    self.cell_a,
                    self.cell_b,
                    self.cell_c,
                    self.cell_alpha,
                    self.cell_beta,
                    self.cell_gamma,
                ),
            )
        )


class Characterisation(TaskNode):
    def __init__(
        self, ref_data_collection=None, characterisation_parameters=None, name=""
    ):
        TaskNode.__init__(self)

        if not characterisation_parameters:
            characterisation_parameters = CharacterisationParameters()

        if not ref_data_collection:
            ref_data_collection = DataCollection()

        self.reference_image_collection = ref_data_collection
        self.characterisation_parameters = characterisation_parameters
        self.set_name(name)

        self.html_report = None
        self.run_characterisation = True
        self.characterisation_software = None
        self.wait_result = None
        self.run_diffraction_plan = None

        self.auto_add_diff_plan = True
        self.diffraction_plan = []

    @staticmethod
    def set_char_compression(state):
        Characterisation.diff_plan_compression = state

    def get_name(self):
        return "%s_%i" % (self._name, self._number)

    def set_comments(self, comments):
        self.reference_image_collection.acquisitions[
            0
        ].acquisition_parameters.comments = comments

    def get_acq_parameters(self):
        return self.reference_image_collection.acquisitions[0].acquisition_parameters

    def get_path_template(self):
        return self.reference_image_collection.acquisitions[0].path_template

    def get_files_to_be_written(self):
        path_template = self.reference_image_collection.acquisitions[0].path_template

        file_locations = path_template.get_files_to_be_written()

        return file_locations

    def get_centred_positions(self):
        return [
            self.reference_image_collection.acquisitions[
                0
            ].acquisition_parameters.centred_position
        ]

    def set_centred_positions(self, cp):
        self.reference_image_collection.acquisitions[
            0
        ].acquisition_parameters.centred_position = cp

    def copy(self):
        new_node = copy.deepcopy(self)
        new_node.reference_image_collection = self.reference_image_collection.copy()

        return new_node

    def get_point_index(self):
        """
        Descript. : Returns point index associated to the data collection
        Args.     :
        Return    : index (integer)
        """
        cp = self.get_centred_positions()
        return cp[0].get_index()

    def get_display_name(self):
        """
        Descript. : Returns display name of the collection
        Args.     :
        Return    : display_name (string)
        """
        index = self.get_point_index()
        if index:
            index = str(index)
        else:
            index = "not defined"
        display_name = "%s (Point - %s)" % (self.get_name(), index)
        return display_name

    def set_snapshot(self, snapshot):
        self.reference_image_collection.acquisitions[
            0
        ].acquisition_parameters.centred_position.snaphot_image = snapshot


class CharacterisationParameters(object):
    def __init__(self):
        # Setting num_ref_images to EDNA_NUM_REF_IMAGES.NONE
        # will disable characterisation.
        self.path_template = PathTemplate()
        self.experiment_type = 0

        # Optimisation parameters
        self.use_aimed_resolution = bool()
        self.aimed_resolution = float()
        self.use_aimed_multiplicity = bool()
        self.aimed_multiplicity = int()
        self.aimed_i_sigma = float()
        self.aimed_completness = float()
        self.strategy_complexity = int()
        self.induce_burn = bool()
        self.use_permitted_rotation = bool()
        self.permitted_phi_start = float()
        self.permitted_phi_end = float()
        self.low_res_pass_strat = bool()

        # Crystal
        self.max_crystal_vdim = float()
        self.min_crystal_vdim = float()
        self.max_crystal_vphi = float()
        self.min_crystal_vphi = float()
        self.space_group = ""

        # Characterisation type
        self.use_min_dose = bool()
        self.use_min_time = bool()
        self.min_dose = float()
        self.min_time = float()
        self.account_rad_damage = bool()
        self.auto_res = bool()
        self.opt_sad = bool()
        self.sad_res = float()
        self.determine_rad_params = bool()
        self.burn_osc_start = float()
        self.burn_osc_interval = int()

        # Radiation damage model
        self.rad_suscept = float()
        self.beta = float()
        self.gamma = float()

    def as_dict(self):
        return {
            "experiment_type": self.experiment_type,
            "use_aimed_resolution": self.use_aimed_resolution,
            "use_aimed_multiplicity": self.use_aimed_multiplicity,
            "aimed_multiplicity": self.aimed_multiplicity,
            "aimed_i_sigma": self.aimed_i_sigma,
            "aimed_completness": self.aimed_completness,
            "strategy_complexity": self.strategy_complexity,
            "induce_burn": self.induce_burn,
            "use_permitted_rotation": self.use_permitted_rotation,
            "permitted_phi_start": self.permitted_phi_start,
            "permitted_phi_end": self.permitted_phi_end,
            "low_res_pass_strat": self.low_res_pass_strat,
            "max_crystal_vdim": self.max_crystal_vdim,
            "min_crystal_vdim": self.min_crystal_vdim,
            "max_crystal_vphi": self.max_crystal_vphi,
            "min_crystal_vphi": self.min_crystal_vphi,
            "space_group": self.space_group,
            "use_min_dose": self.use_min_dose,
            "use_min_time": self.use_min_time,
            "min_dose": self.min_dose,
            "min_time": self.min_time,
            "account_rad_damage": self.account_rad_damage,
            "auto_res": self.auto_res,
            "opt_sad": self.opt_sad,
            "sad_res": self.sad_res,
            "determine_rad_params": self.determine_rad_params,
            "burn_osc_start": self.burn_osc_start,
            "burn_osc_interval": self.burn_osc_interval,
            "rad_suscept": self.rad_suscept,
            "beta": self.beta,
            "gamma": self.gamma,
        }

    def set_from_dict(self, params_dict):
        for dict_item in params_dict.items():
            if hasattr(self, dict_item[0]):
                setattr(self, dict_item[0], dict_item[1])

    def __repr__(self):
        s = "<%s object at %s>" % (self.__class__.__name__, hex(id(self)))

        return s


class EnergyScan(TaskNode):
    def __init__(self, sample=None, path_template=None, cpos=None):
        TaskNode.__init__(self)
        self.element_symbol = None
        self.edge = None
        self.comments = None
        self.set_requires_centring(True)
        self.centred_position = cpos

        if not sample:
            self.sample = Sample()
        else:
            self.sample = sample

        if not path_template:
            self.path_template = PathTemplate()
        else:
            self.path_template = path_template

        self.result = EnergyScanResult()

    def get_run_number(self):
        return self.path_template.run_number

    def get_prefix(self):
        return self.path_template.get_prefix()

    def set_comments(self, comments):
        self.comments = comments

    def get_path_template(self):
        return self.path_template

    def set_scan_result_data(self, data):
        self.result.data = data

    def get_scan_result(self):
        return self.result

    def is_collected(self):
        return self.is_executed()

    def set_collected(self, collected):
        return self.set_executed(collected)

    def get_point_index(self):
        if self.centred_position:
            return self.centred_position.get_index()

    def get_display_name(self):
        index = self.get_point_index()
        if index:
            index = str(index)
        else:
            index = "not defined"
        display_name = "%s (%s %s, Point - %s)" % (
            self.get_name(),
            self.element_symbol,
            self.edge,
            index,
        )
        return display_name

    def copy(self):
        new_node = copy.deepcopy(self)
        cpos = self.centred_position
        if cpos:
            snapshot_image = self.centred_position.snapshot_image
            if snapshot_image:
                snapshot_image_copy = snapshot_image.copy()
                new_node.centred_position.snapshot_image = snapshot_image_copy
        return new_node

    def set_snapshot(self, snapshot):
        self.centred_position.snapshot_image = snapshot


class EnergyScanResult(object):
    def __init__(self):
        object.__init__(self)
        self.inflection = None
        self.peak = None
        self.first_remote = None
        self.second_remote = None
        self.data_file_path = PathTemplate()

        self.data = []

        self.pk = None
        self.fppPeak = None
        self.fpPeak = None
        self.ip = None
        self.fppInfl = None
        self.fpInfl = None
        self.rm = None
        self.chooch_graph_x = None
        self.chooch_graph_y1 = None
        self.chooch_graph_y2 = None
        self.title = None


class XRFSpectrum(TaskNode):
    """
    Class represents XRF spectrum task
    """

    def __init__(self, sample=None, path_template=None, cpos=None):
        TaskNode.__init__(self)
        self.count_time = 1
        self.comments = None
        self.set_requires_centring(True)
        self.centred_position = cpos
        self.adjust_transmission = True

        if not sample:
            self.sample = Sample()
        else:
            self.sample = sample

        if not path_template:
            self.path_template = PathTemplate()
        else:
            self.path_template = path_template

        self.result = XRFSpectrumResult()

    def get_run_number(self):
        return self.path_template.run_number

    def get_prefix(self):
        return self.path_template.get_prefix()

    def get_path_template(self):
        return self.path_template

    def get_point_index(self):
        if self.centred_position:
            return self.centred_position.get_index()

    def get_display_name(self):
        index = self.get_point_index()
        if index:
            index = str(index)
        else:
            index = "not defined"
        display_name = "%s (Point - %s)" % (self.get_name(), index)
        return display_name

    def set_count_time(self, count_time):
        self.count_time = count_time

    def is_collected(self):
        return self.is_executed()

    def set_collected(self, collected):
        return self.set_executed(collected)

    def set_comments(self, comments):
        self.comments = comments

    def get_spectrum_result(self):
        return self.result

    def copy(self):
        new_node = copy.deepcopy(self)
        cpos = self.centred_position
        if cpos:
            snapshot_image = self.centred_position.snapshot_image
            if snapshot_image:
                snapshot_image_copy = snapshot_image.copy()
                new_node.centred_position.snapshot_image = snapshot_image_copy
        return new_node

    def set_snaphot(self, snapshot):
        self.centred_position.snapshot_image = snapshot


class XRFSpectrumResult(object):
    def __init__(self):
        object.__init__(self)
        self.mca_data = None
        self.mca_calib = None
        self.mca_config = None


class XrayCentering(TaskNode):
    def __init__(self, ref_data_collection=None, crystal=None):
        TaskNode.__init__(self)

        self.set_requires_centring(False)
        if not ref_data_collection:
            ref_data_collection = DataCollection()

        if not crystal:
            crystal = Crystal()

        self.reference_image_collection = ref_data_collection

        self.line_collection = ref_data_collection.copy()
        self.line_collection.set_experiment_type(
            queue_model_enumerables.EXPERIMENT_TYPE.HELICAL
        )
        self.line_collection.run_online_processing = "XrayCentering"
        self.line_collection.grid = None

        acq_two = Acquisition()
        self.line_collection.acquisitions.append(acq_two)
        self.line_collection.acquisitions[0].acquisition_parameters.num_images = 100
        self.line_collection.acquisitions[0].acquisition_parameters.num_lines = 1
        helical_acq_path_template = self.line_collection.acquisitions[0].path_template
        helical_acq_path_template.base_prefix = (
            "line_" + helical_acq_path_template.base_prefix
        )

        self.crystal = crystal

        self.html_report = None

    def get_display_name(self):
        return "Xray centring"

    def get_path_template(self):
        return self.reference_image_collection.acquisitions[0].path_template

    def get_files_to_be_written(self):
        path_template = self.reference_image_collection.acquisitions[0].path_template
        file_locations = path_template.get_files_to_be_written()
        return file_locations

    def add_task(self, task):
        pass


class XrayCentring2(TaskNode):
    """X-ray centring (2022 version)

    Contains all parameters necessary for X-ray centring
    This object is passed to the QueueEntry and HardwareObject
    Parameters not defined here must be set as defaults, somehow
    (transmission, grid step, ...)
    """

    def __init__(self, name=None, motor_positions=None, grid_size=None):
        """

        :param name: (str) Task name - for queue display. Default to std. name
        :param motor_positions: (dict) Motor positions for centring (default to current)
        :param grid_size: (tuple) grid_size_x, grid_size_y (in mm)
        """
        TaskNode.__init__(self)
        self._centring_result = None
        self._motor_positions = motor_positions.copy() if motor_positions else {}
        self._grid_size = tuple(grid_size) if grid_size else None

        # I do nto now if you need a path template; if not remove this
        # and the access to it in init_from_task_data
        self.path_template = PathTemplate()

        if name:
            self.set_name(name)

    def get_name(self):
        return self._name

    def get_motor_positions(self):
        return self._motor_positions.copy()

    def set_motor_positions(self, value):
        self._motor_positions = dict(value) if value else {}

    def get_grid_size(self):
        return self._grid_size

    def set_grid_size(self, value):
        self._grid_size = tuple(value) if value else None

    def get_centring_result(self):
        return self._centring_result

    def set_centring_result(self, value):
        if value is None or isinstance(value, CentredPosition):
            self._centring_result = value
        else:
            raise TypeError(
                "SampleCentring.centringResult must be a CentredPosition"
                " or None, was a %s" % value.__class__.__name__
            )

    def init_from_task_data(self, sample_model, params):
        """Set parameters from task input dictionary.

        sample_model is required as this may be called before the object is enqueued
        params is a dictionary with structure determined by mxcube3 usage
        """

        # Set path template
        self.path_template.set_from_dict(params)
        if params["prefix"]:
            self.path_template.base_prefix = params["prefix"]
        else:
            self.path_template.base_prefix = HWR.beamline.session.get_default_prefix(
                sample_model
            )
        self.path_template.num_files = 0
        # self.path_template.precision = "0" + str(
        #     HWR.beamline.session["file_info"].get_property("precision", 4)
        # )
        self.path_template.directory = os.path.join(
            HWR.beamline.session.get_base_image_directory(), params.get("subdir", "")
        )
        self.path_template.process_directory = os.path.join(
            HWR.beamline.session.get_base_process_directory(),
            params.get("subdir", ""),
        )

        # Set paramaters from params dict
        if "name" in params:
            self.set_name(params["name"])
        if "motor_positions" in params:
            self.set_motor_positions(params["motor_positions"])
        if "grid_size" in params:
            self.set_grid_size(params["grid_size"])


class SampleCentring(TaskNode):
    """Manual 3 click centering

    kappa and kappa_phi settings are applied first, and assume that the
    beamline does have axes with exactly these names

    Other motor_positions are applied afterwards, but in random order.
    motor_positions override kappa and kappa_phi if both are set

    Since setting one motor can change the position of another
    (on ESRF ID30B setting kappa and kappa_phi changes the translation motors)
     the order is important.

    """

    def __init__(self, name=None, kappa=None, kappa_phi=None, motor_positions=None):
        TaskNode.__init__(self)
        self._tasks = []
        self._other_motor_positions = motor_positions.copy() if motor_positions else {}
        self._centring_result = None

        if name:
            self.set_name(name)

        if "kappa" in self._other_motor_positions:
            kappa = self._other_motor_positions.pop("kappa")

        if "kappa_phi" in self._other_motor_positions:
            kappa_phi = self._other_motor_positions.pop("kappa_phi")

        self.kappa = kappa
        self.kappa_phi = kappa_phi

    def add_task(self, task_node):
        self._tasks.append(task_node)

    def get_tasks(self):
        return self._tasks

    def get_name(self):
        return self._name

    def get_kappa(self):
        return self.kappa

    def get_kappa_phi(self):
        return self.kappa_phi

    def get_other_motor_positions(self):
        return self._other_motor_positions.copy()

    def get_centring_result(self):
        return self._centring_result

    def set_centring_result(self, value):
        if value is None or isinstance(value, CentredPosition):
            self._centring_result = value
        else:
            raise TypeError(
                "SampleCentring.centringResult must be a CentredPosition"
                " or None, was a %s" % value.__class__.__name__
            )


class OpticalCentring(TaskNode):
    """Optical automatic centering with lucid"""

    def __init__(self, user_confirms=False):
        TaskNode.__init__(self)

        if user_confirms:
            self.set_name("Optical automatic centring (user confirms)")
        else:
            self.set_name("Optical automatic centring")
        if user_confirms:
            self.try_count = 3
        else:
            self.try_count = 1

    def add_task(self, task_node):
        pass

    def get_name(self):
        return self._name


class Acquisition(object):
    def __init__(self):
        object.__init__(self)

        self.path_template = PathTemplate()
        self.acquisition_parameters = AcquisitionParameters()

    def get_preview_image_paths(self):
        """
        Returns the full paths, including the filename, to preview/thumbnail
        images stored in the archive directory.

        :param acquisition: The acqusition object to generate paths for.
        :type acquisition: Acquisition

        :returns: The full paths.
        :rtype: str
        """
        paths = []

        for i in range(
            self.acquisition_parameters.first_image,
            self.acquisition_parameters.num_images
            + self.acquisition_parameters.first_image,
        ):

            path = os.path.join(
                self.path_template.get_archive_directory(),
                self.path_template.get_image_file_name(suffix="thumb.jpeg") % i,
            )

            paths.append(path)
        return paths


class PathTemplate(object):
    @staticmethod
    def set_data_base_path(base_directory):
        # os.path.abspath returns path without trailing slash, if any
        # eg. '/data/' => '/data'.
        PathTemplate.base_directory = os.path.abspath(base_directory)

    @staticmethod
    def set_archive_path(archive_base_directory, archive_folder):
        PathTemplate.archive_base_directory = os.path.abspath(archive_base_directory)
        PathTemplate.archive_folder = archive_folder

    @staticmethod
    def set_path_template_style(synchrotron_name, template=None):
        PathTemplate.synchrotron_name = synchrotron_name
        PathTemplate.template = template

    @staticmethod
    def set_precision(precision):
        PathTemplate.precision = precision

    @staticmethod
    def interpret_path(path):
        try:
            dirname, fname = os.path.split(path)
            fname, ext = os.path.splitext(fname)
            fname_parts = fname.split("_")

            # Get run number and image number from path
            run_number, img_number = map(try_parse_int, fname_parts[-2:])

            # Get the prefix and filename part
            prefix = "_".join(fname_parts[:-2])
            prefix_path = os.path.join(dirname, prefix)
        except IndexError:
            prefix_path, run_number, img_number = ["", -1, -1]

        return prefix_path, run_number, img_number

    def __init__(self):
        object.__init__(self)

        self.directory = str()
        self.process_directory = str()
        self.xds_dir = str()
        self.base_prefix = str()
        self.mad_prefix = str()
        self.reference_image_prefix = str()
        self.wedge_prefix = str()
        self.run_number = int()
        self.suffix = str()
        self.start_num = int()
        self.num_files = int()
        self.compression = False

        if not hasattr(self, "precision"):
            self.precision = str()

    def as_dict(self):
        return {
            "directory": self.directory,
            "process_directory": self.process_directory,
            "xds_dir": self.xds_dir,
            "base_prefix": self.base_prefix,
            "mad_prefix": self.mad_prefix,
            "reference_image_prefix": self.reference_image_prefix,
            "wedge_prefix": self.wedge_prefix,
            "run_number": self.run_number,
            "suffix": self.suffix,
            "precision": self.precision,
            "start_num": self.start_num,
            "num_files": self.num_files,
            "compression": self.compression,
        }

    def set_from_dict(self, params_dict):
        for dict_item in params_dict.items():
            if hasattr(self, dict_item[0]):
                setattr(self, dict_item[0], dict_item[1])

    def get_prefix(self):
        prefix = self.base_prefix

        if self.mad_prefix:
            prefix = str(self.base_prefix) + "-" + str(self.mad_prefix)

        if self.reference_image_prefix:
            prefix = self.reference_image_prefix + "-" + prefix

        if self.wedge_prefix:
            prefix = prefix + "_" + self.wedge_prefix

        return prefix

    def get_image_file_name(self, suffix=None):
        template = "%s_%s_%%0" + str(self.precision) + "d.%s"

        if suffix:
            file_name = template % (self.get_prefix(), self.run_number, suffix)
        else:
            file_name = template % (self.get_prefix(), self.run_number, self.suffix)
        if self.compression:
            file_name = "%s.gz" % file_name

        return file_name

    def get_image_path(self):
        path = os.path.join(self.directory, self.get_image_file_name())
        return path

    def get_archive_directory(self):
        """
        Returns the archive directory, for longer term storage. synchrotron_name
        is set via static function calles from session hwobj

        :rtype: str
        :returns: Archive directory
        """
        folders = self.directory.split("/")
        if PathTemplate.synchrotron_name == "MAXLAB":
            archive_directory = self.directory
            archive_directory = archive_directory.replace(
                "/data/data1/visitor", "/data/ispyb"
            )
            archive_directory = archive_directory.replace(
                "/data/data1/inhouse", "/data/ispyb"
            )
            archive_directory = archive_directory.replace("/data/data1", "/data/ispyb")

        elif PathTemplate.synchrotron_name == "EMBL-HH":
            archive_directory = os.path.join(
                PathTemplate.archive_base_directory,
                PathTemplate.archive_folder,
                *folders[4:]
            )
        elif PathTemplate.synchrotron_name == "ALBA":
            logging.getLogger("HWR").debug(
                "PathTemplate (ALBA) - directory is %s" % self.directory
            )
            directory = self.directory
            folders = directory.split(os.path.sep)
            user_dir = folders[5]
            session_date = folders[6]
            try:
                more = folders[8:]
            except Exception:
                more = []
            archive_directory = os.path.join(
                PathTemplate.archive_base_directory, user_dir, session_date, *more
            )
            logging.getLogger("HWR").debug(
                "PathTemplate (ALBA) - archive_directory is %s" % archive_directory
            )
        else:
            directory = self.directory[len(PathTemplate.base_directory) :]
            folders = directory.split("/")
            if "visitor" in folders:
                endstation_name = folders[3]
                folders[1] = PathTemplate.archive_folder
                folders[3] = folders[2]
                folders[2] = endstation_name
            else:
                endstation_name = folders[1]
                folders[1] = PathTemplate.archive_folder
                folders[2] = endstation_name

            archive_directory = os.path.join(
                PathTemplate.archive_base_directory, *folders[1:]
            )
        return archive_directory

    def __eq__(self, path_template):
        result = False
        lh_dir = os.path.normpath(self.directory)
        rh_dir = os.path.normpath(path_template.directory)

        if self.get_prefix() == path_template.get_prefix() and lh_dir == rh_dir:
            result = True

        return result

    def intersection(self, rh_pt):
        result = False

        # Only do the intersection if there is possibilty for
        # Collision, that is directories are the same.
        if (self == rh_pt) and (self.run_number == rh_pt.run_number):
            if self.start_num < (
                rh_pt.start_num + rh_pt.num_files
            ) and rh_pt.start_num < (self.start_num + self.num_files):

                result = True

        return result

    def get_files_to_be_written(self):
        file_locations = []
        file_name_template = self.get_image_file_name()

        for i in range(self.start_num, self.start_num + self.num_files):

            file_locations.append(os.path.join(self.directory, file_name_template % i))

        return file_locations

    def is_part_of(self, path_template):
        result = False

        if self == path_template and self.run_number == path_template.run_number:
            if (
                path_template.start_num >= self.start_num
                and path_template.num_files + path_template.start_num
                <= self.num_files + self.start_num
            ):

                result = True
        else:
            result = False

        return result

    def copy(self):
        return copy.deepcopy(self)


class AcquisitionParameters(object):
    def __init__(self):
        object.__init__(self)

        self.first_image = int()
        self.num_images = int()
        self.osc_start = float()
        self.osc_range = float()
        self.osc_total_range = float()
        self.overlap = float()
        self.kappa = float()
        self.kappa_phi = float()
        self.exp_time = float()
        self.num_passes = int()
        self.num_lines = 1
        self.energy = float()
        self.centred_position = CentredPosition()
        self.resolution = float()
        # detector_distance used if resolution is 0 or None
        self.detector_distance = float()
        self.transmission = float()
        self.inverse_beam = False
        self.shutterless = False
        self.take_snapshots = True
        self.take_video = False
        self.take_dark_current = True
        self.skip_existing_images = False
        self.detector_binning_mode = str()
        self.detector_roi_mode = str()
        self.induce_burn = False
        self.mesh_range = ()
        self.cell_counting = "zig-zag"
        self.mesh_center = "top-left"
        self.cell_spacing = (0, 0)
        self.mesh_snapshot = None
        self.comments = ""
        self.in_queue = False
        self.in_interleave = None
        self.sub_wedge_size = 10

        self.num_triggers = int()
        self.num_images_per_trigger = int()
        self.hare_num = 1

    def set_from_dict(self, params_dict):
        for item in params_dict.items():
            if hasattr(self, item[0]):
                if item[0] == "centred_position":
                    self.centred_position.set_from_dict(item[1])
                else:
                    setattr(self, item[0], item[1])

    def as_dict(self):
        return {
            "first_image": self.first_image,
            "num_images": self.num_images,
            "osc_start": self.osc_start,
            "osc_range": self.osc_range,
            "osc_total_range": self.osc_total_range,
            "overlap": self.overlap,
            "kappa": self.kappa,
            "kappa_phi": self.kappa_phi,
            "exp_time": self.exp_time,
            "num_passes": self.num_passes,
            "num_lines": self.num_lines,
            "energy": self.energy,
            "resolution": self.resolution,
            "detector_distance": self.detector_distance,
            "transmission": self.transmission,
            "inverse_beam": self.inverse_beam,
            "shutterless": self.shutterless,
            "take_snapshots": self.take_snapshots,
            "take_video": self.take_video,
            "take_dark_current": self.take_dark_current,
            "skip_existing_images": self.skip_existing_images,
            "detector_binning_mode": self.detector_binning_mode,
            "detector_roi_mode": self.detector_roi_mode,
            "induce_burn": self.induce_burn,
            "mesh_range": self.mesh_range,
            "mesh_snapshot": self.mesh_snapshot,
            "comments": self.comments,
            "in_queue": self.in_queue,
            "in_interleave": self.in_interleave,
            "num_triggers": self.num_triggers,
            "num_images_per_trigger": self.num_images_per_trigger,
            "cell_counting": self.cell_counting,
            "mesh_center": self.mesh_center,
            "cell_spacing": self.cell_spacing,
            "sub_wedge_size": self.sub_wedge_size,
        }

    def copy(self):
        return copy.deepcopy(self)


class XrayImagingParameters(object):
    def __init__(self):
        object.__init__(self)

        self.ff_num_images = 30
        self.ff_pre = False
        self.ff_post = False
        self.ff_apply = False
        self.ff_ssim_enabled = False

        self.sample_offset_a = 0.0
        self.sample_offset_b = -1.0
        self.sample_offset_c = 0.0

        self.camera_trigger = True
        self.camera_live_view = False

        self.camera_hw_binning = 0
        self.camera_hw_roi = 0
        self.camera_write_data = True

        self.detector_distance = float()

    def copy(self):
        return copy.deepcopy(self)

    def as_dict(self):
        return {
            "ff_num_images": self.ff_num_images,
            "ff_pre": self.ff_pre,
            "ff_post": self.ff_post,
            "ff_apply": self.ff_apply,
            "ff_ssim_enabled": self.ff_ssim_enabled,
            "sample_offset_a": self.sample_offset_a,
            "sample_offset_b": self.sample_offset_b,
            "sample_offset_c": self.sample_offset_c,
            "camera_trigger": self.camera_trigger,
            "camera_live_view": self.camera_live_view,
            "camera_write_data": self.camera_write_data,
            "detector_distance": self.detector_distance,
        }


class Crystal(object):
    def __init__(self):
        object.__init__(self)
        self.space_group = 0
        self.cell_a = 0
        self.cell_alpha = 0
        self.cell_b = 0
        self.cell_beta = 0
        self.cell_c = 0
        self.cell_gamma = 0
        self.protein_acronym = ""

        # MAD energies
        self.energy_scan_result = EnergyScanResult()

    def set_from_dict(self, params_dict):
        for dict_item in params_dict.items():
            if hasattr(self, dict_item[0]):
                setattr(self, dict_item[0], dict_item[1])


class CentredPosition(object):
    """
    Class that represents a centred position.
    Can also be initialized with a mxcube motor dict
    which simply is a dictonary with the motornames and
    their corresponding values.
    """

    MOTOR_POS_DELTA = 1e-4
    DIFFRACTOMETER_MOTOR_NAMES = []

    @staticmethod
    def set_diffractometer_motor_names(*names):
        CentredPosition.DIFFRACTOMETER_MOTOR_NAMES = names[:]

    def __init__(self, motor_dict=None):
        self.snapshot_image = None
        self.centring_method = True
        self.index = None
        self.motor_pos_delta = CentredPosition.MOTOR_POS_DELTA

        for motor_name in CentredPosition.DIFFRACTOMETER_MOTOR_NAMES:
            setattr(self, motor_name, None)

        if motor_dict is not None:
            for motor_name, position in motor_dict.items():
                setattr(self, motor_name, position)

    def as_dict(self):
        return dict(
            zip(
                CentredPosition.DIFFRACTOMETER_MOTOR_NAMES,
                [
                    getattr(self, motor_name)
                    for motor_name in CentredPosition.DIFFRACTOMETER_MOTOR_NAMES
                ],
            )
        )

    def set_from_dict(self, params_dict):
        for dict_item in params_dict.items():
            if hasattr(self, dict_item[0]):
                setattr(self, dict_item[0], dict_item[1])

    def as_str(self):
        motor_str = ""
        for motor_name in CentredPosition.DIFFRACTOMETER_MOTOR_NAMES:
            if getattr(self, motor_name):
                motor_str += "%s: %.3f " % (motor_name, abs(getattr(self, motor_name)))
        return motor_str

    def __repr__(self):
        return str(self.as_dict())

    def __eq__(self, cpos):
        eq = len(CentredPosition.DIFFRACTOMETER_MOTOR_NAMES) * [False]
        for i, motor_name in enumerate(CentredPosition.DIFFRACTOMETER_MOTOR_NAMES):
            self_pos = getattr(self, motor_name)
            if not hasattr(cpos, motor_name):
                continue
            else:
                cpos_pos = getattr(cpos, motor_name)

            if self_pos == cpos_pos is None:
                eq[i] = True
            elif None in (self_pos, cpos_pos):
                continue
            else:
                eq[i] = abs(self_pos - cpos_pos) <= self.motor_pos_delta
        return all(eq)

    def __ne__(self, cpos):
        return not (self == cpos)

    def set_index(self, index):
        self.index = index

    def set_motor_pos_delta(self, delta):
        self.motor_pos_delta = delta

    def get_index(self):
        return self.index

    def get_kappa_value(self):
        return self.kappa

    def get_kappa_phi_value(self):
        return self.kappa_phi


class Workflow(TaskNode):
    def __init__(self):
        TaskNode.__init__(self)
        self.path_template = PathTemplate()
        self._type = str()
        self.set_requires_centring(False)
        self.lims_id = None

    def set_type(self, workflow_type):
        self._type = workflow_type

    def get_type(self):
        return self._type

    def get_path_template(self):
        return self.path_template


class GphlWorkflow(TaskNode):
    def __init__(self):
        TaskNode.__init__(self)

        workflow_hwobj = HWR.beamline.gphl_workflow

        # Workflow start attributes
        self.path_template = PathTemplate()
        self._type = str()
        self.shape = str()
        self.characterisation_strategy = str()
        self.maximum_dose_budget = 20.0
        self.decay_limit = 25
        self.characterisation_budget_fraction = 0.05
        self.relative_rad_sensitivity = 1.0

        # string. Only active mode currently is 'MASSIF1'
        self.automation_mode = None
        # Automation mode acquisition parameters. Replace UI queried values
        # multiple dictionaries, in acquisition order (characterisation, then main)
        self.auto_acq_parameters = [{}]

        # Pre-strategy attributes
        # Set in  def set_pre_strategy_params(
        self.space_group = str()
        self.crystal_system = str()
        self.point_group = None
        self._cell_parameters = ()
        self.detector_setting = None  # from 'resolution' parameter or defaults
        self.aimed_resolution = None  # from 'resolution' parameter or defaults
        self.wavelengths = ()  # from 'energies' parametes
        self.use_cell_for_processing = False
        self.strategy_options = {}  # includes variant. Overrides config/defuault
        # Directory containing SPOT.XDS file
        # For cases where characterisation and XDS processing are done
        # before workflow is started
        self.init_spot_dir = None

        # Pre-collection attributes
        # Attributes for workflow
        self.exposure_time = 0.0
        self.image_width = 0.0
        self.wedge_width = 0.0
        self.transmission = 0.0
        self.snapshot_count = 2
        self.recentring_mode = "sweep"

        # Internal / config-only attributes
        # Workflow interleave order (string).
        # Slowest changing first, characters 'g' (Goniostat position);
        # 's' (Scan number), 'b' (Beam wavelength), 'd' (Detector position)
        self.interleave_order = "gs"  # from workflow strategy
        self.beamstop_setting = None  # Not currently set or used
        self.goniostat_translations = ()  # Internal only - set by program
        self.current_rotation_id = None
        self.characterisation_done = False
        self.dose_consumed = 0.0
        self.strategy_length = 0.0

        # # Centring handling and MXCuBE-side flow
        self.set_requires_centring(False)

        self.set_from_dict(workflow_hwobj.settings["defaults"])

    def parameter_summary(self):
        """Main parameter summary, for output purposes"""
        summary = {"strategy":self.get_type()}
        for tag in (
            "automation_mode",
            "init_spot_dir",
            "exposure_time",
            "image_width",
            "strategy_length",
            "transmission",
            "dose_consumed",
            "space_group",
            "crystal_system",
            "point_group"
            "_cell_parameters",
            "aimed_resolution",
        ):
            summary[tag] = getattr(self, tag)
        summary["wavelengths"] = tuple(x.wavelength for x in self.wavelengths)
        summary["resolution"] = self.detector_setting.resolution
        summary["orgxy"] = self.detector_setting.orgxy
        summary["strategy_variant"] = self.strategy_options.get("variant", "not set")
        summary["orientation_count"] = len(self.goniostat_translations)
        summary["radiation_dose"] = self.calculate_dose()
        summary["total_dose_budget"] = self.recommended_dose_budget()
        #
        return summary

    def set_from_dict(self, params_dict):
        for dict_item in params_dict.items():
            if hasattr(self, dict_item[0]):
                setattr(self, dict_item[0], dict_item[1])

    def set_pre_strategy_params(
            self,
            point_group="",
            crystal_system="",
            space_group="",
            cell_parameters=(),
            resolution=None,
            energies=(),
            strategy_options=None,
            init_spot_dir=None,
            **unused):
        """

        :param point_group (str):
        :param crystal_system (str):
        :param space_group (str):
        :param cell_parameters tuple(float):
        :param resolution (Optional[float]):
        :param energies tuple(float):
        :param strategy_options (dict):
        :param init_spot_dir (str):
        :param unused (dict):
        :return (None):
        """

        from mxcubecore.HardwareObjects.Gphl import GphlMessages

        # Order of precedence: space_group, point_group, crystal_system.
        if space_group:
            # Space group overrides point group and crystal_system
            self.space_group = space_group
            self.point_group = None
            self.crystal_system = None
        else:
            if point_group:
                # To avoid compatibility problems, reset other parameters
                # NB Crystal system follows from point group
                self.space_group = None
                self.point_group = point_group
                self.crystal_system = None
            elif crystal_system:
                self.space_group = None
                self.point_group = None
                self.crystal_system = crystal_system
        if cell_parameters:
            self.cell_parameters = cell_parameters

        workflow_parameters = self.get_workflow_parameters()

        # NB this is an internal dictionary. DO NOT MODIFY
        settings = HWR.beamline.gphl_workflow.settings
        energy_tags = workflow_parameters.get(
            "beam_energy_tags", (settings["default_beam_energy_tag"],)
        )
        interleave_order = workflow_parameters.get("interleave_order")
        if interleave_order:
            self.interleave_order = interleave_order

        if energies:
            if len(energy_tags) != len(energies):
                raise ValueError(
                    "Strategy should have %s energies, value was %s"
                    % (len(energy_tags), energies)
                )
            wavelengths = []
            for iii, role in enumerate(energy_tags):
                wavelengths.append(
                    GphlMessages.PhasingWavelength(
                        wavelength=HWR.beamline.energy.calculate_wavelength(
                            energies[iii]
                        ),
                        role=role,
                    )
                )
            self.wavelengths = tuple(wavelengths)
        else:
            if len(energy_tags) != 1:
                raise ValueError(
                    "Strategy should have %s explicit energies, values missing"
                    % len(energy_tags)
                )

        wavelength = self.wavelengths[0].wavelength

        if self.detector_setting is None:
            resolution = resolution or self.aimed_resolution
        if resolution:
            distance = HWR.beamline.resolution.resolution_to_distance(
                resolution, wavelength
            )
            orgxy = HWR.beamline.detector.get_beam_position(distance, wavelength)

            self.detector_setting = GphlMessages.BcsDetectorSetting(
                resolution, orgxy=orgxy, Distance=distance
            )

        self.strategy_options = {
            "strategy_type": workflow_parameters["strategy_type"],
            "angular_tolerance": settings["angular_tolerance"],
            "clip_kappa": settings["angular_tolerance"],
            "maximum_chi": settings["maximum_chi"],
            "variant": workflow_parameters["variants"][0],
        }
        if strategy_options:
            self.strategy_options.update(strategy_options)

        self.init_spot_dir = init_spot_dir


    def set_pre_acquisition_params(
        self,
        exposure_time=None,
        image_width=None,
        wedge_width=None,
        transmission=None,
        image_count=None,
        snapshot_count=None,
        **unused
    ):
        """"""
        if exposure_time:
            self.exposure_time = float(exposure_time)
        if image_width:
            self.image_width = float(image_width)
        if wedge_width:
            self.wedge_width = float(wedge_width)
        if transmission:
            self.transmission = float(transmission)
        if snapshot_count:
            self.snapshot_count = int(snapshot_count)
        if image_count:
            self.strategy_length = int(image_count) * self.image_width

    def init_from_task_data(self, sample_model, params):
        """
        sample_model is required as this may be called before the object is enqueued
        params is a dictionary with structure determined by mxcube3 usage
        """

        from mxcubecore.HardwareObjects.Gphl import GphlMessages

        # Set attributes directly from params
        self.set_type(params["strategy_name"])
        self.shape = params.get("shape", "")
        for tag in (
            "decay_limit",
            "maximum_dose_budget",
            "characterisation_budget_fraction",
            "characterisation_strategy"
        ):
            value = params.get(tag)
            if value:
                setattr(self, tag, value)

        settings = HWR.beamline.gphl_workflow.settings
        # NB settings is an internal attribute DO NOT MODIFY

        # Auto acquisition parameters
        acq_param_settings = settings.get("auto_acq_parameters") or [{}]
        self.auto_acq_parameters = ll1 = [copy.deepcopy(acq_param_settings[0])]
        if acq_param_settings[0] is acq_param_settings[-1]:
            ll1.append(copy.deepcopy(acq_param_settings[0]))
        else:
            ll1.append(copy.deepcopy(acq_param_settings[-1]))
        new_acq_params = params.pop("auto_acq_parameters", [{}])
        ll1[0].update (new_acq_params[0])
        ll1[-1].update(new_acq_params[-1])

        if "automation_mode" in params:
            self.automation_mode = params["automation_mode"]

        # Set automation switches and basic acquisition parameters
        if new_acq_params[0].get("init_spot_dir"):
            # Characterisation is pre-acquired
            if not self.automation_mode:
                raise ValueError("init_spot_dir setting only valid in automation mode")
            if (
                "exposure_time" not in new_acq_params[0]
                or "image_width" not in new_acq_params[0]
            ):
                raise ValueError(
                    "Parameters 'exposure_time', and 'image_width' are mandatory"
                    "when 'init_spot_dir' is set"
                )
            self.transmission = HWR.beamline.transmission.get_value()

        else:
            # Normal characterisation, set some parameters from defaults
            default_parameters = HWR.beamline.get_default_acquisition_parameters()
            self.exposure_time = default_parameters.exp_time
            self.image_width = default_parameters.osc_range

        # Path template and prefixes
        base_prefix = self.path_template.base_prefix = (
            params.get("prefix")
            or HWR.beamline.session.get_default_prefix(sample_model)
        )
        self.set_name(base_prefix)
        self.path_template.suffix = (
            params.get("suffix") or HWR.beamline.session.suffix
        )
        self.path_template.num_files = 0
<<<<<<< HEAD
        self.path_template.precision = "0" + str(
            HWR.beamline.session["file_info"].get_property("precision", 4)
        )
=======
        # self.path_template.precision = "0" + str(
        #     HWR.beamline.session["file_info"].get_property("precision", 4)
        # )

>>>>>>> cec882b0
        self.path_template.directory = os.path.join(
            HWR.beamline.session.get_base_image_directory(), params.get("subdir", "")
        )
        self.path_template.process_directory = os.path.join(
            HWR.beamline.session.get_base_process_directory(),
            params.get("subdir", ""),
        )

        # Set crystal parameters from sample node
        crystal = sample_model.crystals[0]
        tpl = (
            crystal.cell_a,
            crystal.cell_b,
            crystal.cell_c,
            crystal.cell_alpha,
            crystal.cell_beta,
            crystal.cell_gamma,
        )
        if all(tpl):
            self.cell_parameters = tpl
        self.protein_acronym = crystal.protein_acronym
        self.space_group = crystal.space_group
        self.point_group = params.get("point_group")
        self.crystal_system = params.get("crystal_system")

        # Set to current wavelength for now - nothing else available
        wavelength = HWR.beamline.energy.get_wavelength()
        role = HWR.beamline.gphl_workflow.settings["default_beam_energy_tag"]
        self.wavelengths = (
            GphlMessages.PhasingWavelength(wavelength=wavelength, role=role),
        )

        # Set parameters from diffraction plan
        diffraction_plan = sample_model.diffraction_plan
        if diffraction_plan:
            # It is not clear if diffraction_plan is a dict or an object,
            # and if so which kind
            if hasattr(diffraction_plan, "radiationSensitivity"):
                radiation_sensitivity = diffraction_plan.radiationSensitivity
            else:
                radiation_sensitivity = diffraction_plan.get("radiationSensitivity")

            if radiation_sensitivity:
                self.relative_rad_sensitivity = radiation_sensitivity

            if hasattr(diffraction_plan, "aimedResolution"):
                resolution = diffraction_plan.aimedResolution
            else:
                resolution = diffraction_plan.get("aimedResolution")

            if resolution:
                self.aimed_resolution = resolution

    def get_workflow_parameters(self):
        """Get parameters dictionary for workflow strategy"""
        name = self.get_type()
        result = HWR.beamline.gphl_workflow.workflow_strategies.get(name)
        if result is None:
            raise ValueError("No GPhL workflow strategy named %s found" % name)
        #
        return result

    # Parameters for start of workflow
    def get_path_template(self):
        return self.path_template

    # Strategy type (string); e.g. 'phasing'
    def get_type(self):
        return self._type

    def set_type(self, value):
        self._type = value

    # Run name equal to base_prefix
    def get_name(self):
        return self._name

    def set_name(self, value):
        self._name = value

    # Cell parameters - sequence of six floats (a,b,c,alpha,beta,gamma)
    @property
    def cell_parameters(self):
        return self._cell_parameters

    @cell_parameters.setter
    def cell_parameters(self, value):
        self._cell_parameters = None
        if value:
            if len(value) == 6:
                self._cell_parameters = tuple(float(x) for x in value)
            else:
                raise ValueError("invalid value for cell_parameters: %s" % str(value))


    def calculate_transmission(self, use_dose=None):
        """Calculate transmission correspoiding to using up a given dose
        NBNB value may be higher than 100%; this must be dealt with by the caller

        :param use_dose (float): Dose to consume, in MGy
        :return (float): transmission in %
        """
        if not use_dose:
            use_dose = self.recommended_dose_budget() - self.dose_consumed
        max_dose = self.calculate_dose(transmission=100.0)
        if max_dose:
            return 100. * use_dose / max_dose
        else:
            raise ValueError("Could not calculate transmission")


    def calculate_dose(self, transmission=None):
        """Calculate dose consumed with current parameters

        :param transmission (float): Transmission in %. Defaults to current setting
        :return:
        """

        result = None
        if transmission is None:
            transmission = self.transmission
        energy = HWR.beamline.energy.calculate_energy(self.wavelengths[0].wavelength)
        flux_density = HWR.beamline.flux.get_average_flux_density(
            transmission=transmission
        )
        strategy_length = self.strategy_length
        exposure_time = self.exposure_time
        image_width = self.image_width
        if flux_density:
            if strategy_length and exposure_time and image_width:
                duration = exposure_time * strategy_length / image_width
                return HWR.beamline.gphl_workflow.calculate_dose(
                    duration, energy, flux_density
                )
        msg = (
            "Dose could not be calculated from:\n"
            " energy:%s keV, strategy_length:%s deg, exposure_time:%s s, "
            "image_width:%s deg, transmission: %s %% flux_density:%s  photons/mm^2"
        )
        raise ValueError(
            msg % (
                energy,
                strategy_length,
                exposure_time,
                image_width,
                transmission,
                flux_density
            )
        )

    def recommended_dose_budget(self, resolution=None):
        """Get resolution-dependent dose budget using current configuration

        :param resolution (float): Target resolution (in A), defauls to current setting
        :return:
        """
        resolution = resolution or self.detector_setting.resolution
        if not resolution:
            raise ValueError("No resolution set to calculate dose budget")
        return HWR.beamline.gphl_workflow.resolution2dose_budget(
            resolution,
            decay_limit=self.decay_limit,
            maximum_dose_budget=self.maximum_dose_budget,
            relative_rad_sensitivity=self.relative_rad_sensitivity
        )


class XrayImaging(TaskNode):
    def __init__(self, xray_imaging_params, acquisition=None, crystal=None, name=""):
        TaskNode.__init__(self)

        self.xray_imaging_parameters = xray_imaging_params
        if not acquisition:
            acquisition = Acquisition()

        if not crystal:
            crystal = Crystal()

        self.acquisitions = [acquisition]
        self.processing_parameters = ProcessingParameters()
        self.crystal = crystal
        self.set_name(name)
        self.experiment_type = (
            queue_model_enumerables.EXPERIMENT_TYPE.NATIVE
        )  # TODO use IMAGING
        self.set_requires_centring(True)
        self.run_offline_processing = False
        self.run_online_processing = False
        self.lims_group_id = None

    def get_name(self):
        return "%s_%i" % (
            self.acquisitions[0].path_template.get_prefix(),
            self.acquisitions[0].path_template.run_number,
        )

    def get_path_template(self):
        return self.acquisitions[0].path_template

    def get_files_to_be_written(self):
        return self.acquisitions[0].path_template.get_files_to_be_written()


def addXrayCentring(parent_node, **centring_parameters):
    """Add Xray centring to queue."""
    xc_model = XrayCentring2(**centring_parameters)
    HWR.beamline.queue_model.add_child(parent_node, xc_model)
    #
    return xc_model


#
# Collect hardware object utility function.
#
def to_collect_dict(data_collection, session, sample, centred_pos=None):
    """ return [{'comment': '',
          'helical': 0,
          'motors': {},
          'take_video': False,
          'take_snapshots': False,
          'fileinfo': {'directory': '/data/id14eh4/inhouse/opid144/' +\
                                    '20120808/RAW_DATA',
                       'prefix': 'opid144', 'run_number': 1,
                       'process_directory': '/data/id14eh4/inhouse/' +\
                                            'opid144/20120808/PROCESSED_DATA'},
          'in_queue': 0,
          'detector_binning_mode': 2,
          'shutterless': 0,
          'sessionId': 32368,
          'do_inducedraddam': False,
          'sample_reference': {},
          'processing': 'False',
          'residues': '',
          'dark': True,
          'scan4d': 0,
          'input_files': 1,
          'oscillation_sequence': [{'exposure_time': 1.0,
                                    'kappaStart': 0.0,
                                    'phiStart': 0.0,
                                    'start_image_number': 1,
                                    'number_of_images': 1,
                                    'overlap': 0.0,
                                    'start': 0.0,
                                    'range': 1.0,
                                    'number_of_passes': 1}],
          'nb_sum_images': 0,
          'EDNA_files_dir': '',
          'anomalous': 'False',
          'file_exists': 0,
          'experiment_type': 'SAD',
          'skip_images': 0}]"""

    acquisition = data_collection.acquisitions[0]
    acq_params = acquisition.acquisition_parameters
    proc_params = data_collection.processing_parameters

    result = [
        {
            "comments": acq_params.comments,
            "take_video": acq_params.take_video,
            "take_snapshots": acq_params.take_snapshots,
            "fileinfo": {
                "directory": acquisition.path_template.directory,
                "prefix": acquisition.path_template.get_prefix(),
                "run_number": acquisition.path_template.run_number,
                "archive_directory": acquisition.path_template.get_archive_directory(),
                # "process_directory": session.get_process_directory(),
                "process_directory": acquisition.path_template.process_directory,
                "template": acquisition.path_template.get_image_file_name(),
                "compression": acquisition.path_template.compression,
            },
            "in_queue": acq_params.in_queue,
            "in_interleave": acq_params.in_interleave,
            "detector_binning_mode": acq_params.detector_binning_mode,
            "detector_roi_mode": acq_params.detector_roi_mode,
            "shutterless": acq_params.shutterless,
            "sessionId": session.session_id,
            "do_inducedraddam": acq_params.induce_burn,
            "sample_reference": {
                "spacegroup": proc_params.space_group,
                "cell": proc_params.get_cell_str(),
                "blSampleId": sample.lims_id,
            },
            "processing": str(proc_params.process_data and True),
            "processing_offline": data_collection.run_offline_processing,
            "processing_online": data_collection.run_online_processing,
            "residues": proc_params.num_residues,
            "dark": acq_params.take_dark_current,
            "detector_distance": acq_params.detector_distance,
            "resolution": {"upper": acq_params.resolution or 0.0},
            "transmission": acq_params.transmission,
            "energy": acq_params.energy,
            "oscillation_sequence": [
                {
                    "exposure_time": acq_params.exp_time,
                    "kappaStart": acq_params.kappa,
                    "phiStart": acq_params.kappa_phi,
                    "start_image_number": acq_params.first_image,
                    "number_of_images": acq_params.num_images,
                    "overlap": acq_params.overlap,
                    "start": acq_params.osc_start,
                    "range": acq_params.osc_range,
                    "number_of_passes": acq_params.num_passes,
                    "number_of_lines": acq_params.num_lines,
                    "mesh_range": acq_params.mesh_range,
                    "num_triggers": acq_params.num_triggers,
                    "num_images_per_trigger": acq_params.num_images_per_trigger,
                }
            ],
            "group_id": data_collection.lims_group_id,
            "EDNA_files_dir": acquisition.path_template.process_directory,
            "xds_dir": acquisition.path_template.xds_dir,
            "anomalous": proc_params.anomalous,
            "experiment_type": queue_model_enumerables.EXPERIMENT_TYPE_STR[
                data_collection.experiment_type
            ],
            "skip_images": acq_params.skip_existing_images,
            "motors": centred_pos.as_dict() if centred_pos is not None else {},
        }
    ]

    # NBNB HACK. These start life as default values, and you do NOT want to keep
    # resetting the beamline to the current value,
    # as this causes unnecessary hardware activities
    # So remove them altogether if the value is (was excplicitly set to)  None or 0
    dd = result[0]
    for tag in ("detector_distance", "energy", "transmission"):
        if tag in dd and not dd[tag]:
            del dd[tag]
    resolution = dd.get("resolution")
    if resolution is not None and not resolution.get("upper"):
        del dd["resolution"]
    return result


def create_subwedges(total_num_images, sw_size, osc_range, osc_start):
    """
    Creates n subwedges where n = total_num_images / subwedge_size.

    :param total_num_images: The total number of images
    :type total_num_images: int

    :param osc_range: Oscillation range for each image
    :type osc_range: double

    :param osc_start: The start angle/offset of the oscillation
    :type osc_start: double

    :returns: List of tuples with the format:
              (start image number, number of images, oscilation start)
    """
    number_of_subwedges = total_num_images / sw_size
    subwedges = []

    for sw_num in range(0, number_of_subwedges):
        _osc_start = osc_start + (osc_range * sw_size * sw_num)
        subwedges.append((sw_num * sw_size + 1, sw_size, _osc_start))

    return subwedges


def create_inverse_beam_sw(num_images, sw_size, osc_range, osc_start, run_number):
    """
    Creates subwedges for inverse beam, and interleves the result.
    Wedges W1 and W2 are created 180 degres apart, the result is
    interleaved and given on the form:
    (W1_1, W2_1), ... (W1_n-1, W2_n-1), (W1_n, W2_n)

    :param num_images: The total number of images
    :type num_images: int

    :param sw_size: Number of images in each subwedge
    :type sw_size: int

    :param osc_range: Oscillation range for each image
    :type osc_range: double

    :param osc_start: The start angle/offset of the oscillation
    :type osc_start: double

    :param run_number: Run number for the first wedge (W1), the run number
                       of the second wedge will be run_number + 1.

    :returns: A list of tuples containing the swb wedges.
              The tuples are on the form:
              (start_image, num_images, osc_start, run_number)

    :rtype: List [(...), (...)]
    """
    w1 = create_subwedges(num_images, sw_size, osc_range, osc_start)
    w2 = create_subwedges(num_images, sw_size, osc_range, 180 + osc_start)
    w1 = [pair + (run_number,) for pair in w1]
    w2 = [pair + (run_number + 1,) for pair in w2]

    # Interlave subwedges
    subwedges = [sw_pair for pair in zip(w1, w2) for sw_pair in pair]

    return subwedges


def create_interleave_sw(interleave_list, num_images, sw_size):
    """
    Creates subwedges for interleved collection.
    Wedges W1, W2, Wm (where m is num_collections) are created:
    (W1_1, W2_1, ..., W1_m), ... (W1_n-1, W2_n-1, ..., Wm_n-1),
    (W1_n, W2_n, ..., Wm_n)

    :param interleave_list: list of interleaved items
    :type interleave_list: list of dict

    :param num_images: number of images of first collection. Based on the
    first collection certain number of subwedges will be created. If
    first collection contains more images than others then in the end
    the rest of images from first collections are created as last subwedge
    :type num_images: int

    :param sw_size: Number of images in each subwedge
    :type sw_size: int

    :returns: A list of tuples containing the swb wedges.
              The tuples are in the form:
              (collection_index, subwedge_index, subwedge_firt_image,
               subwedge_start_osc)
    :rtype: List [(...), (...)]
    """
    subwedges = []
    sw_first_image = None
    for sw_index in range(int(num_images / sw_size)):
        for collection_index in range(len(interleave_list)):
            collection_osc_start = (
                interleave_list[collection_index]["data_model"]
                .acquisitions[0]
                .acquisition_parameters.osc_start
            )
            collection_osc_range = (
                interleave_list[collection_index]["data_model"]
                .acquisitions[0]
                .acquisition_parameters.osc_range
            )
            collection_first_image = (
                interleave_list[collection_index]["data_model"]
                .acquisitions[0]
                .acquisition_parameters.first_image
            )
            collection_num_images = (
                interleave_list[collection_index]["data_model"]
                .acquisitions[0]
                .acquisition_parameters.num_images
            )
            if sw_index * sw_size <= collection_num_images:
                sw_actual_size = sw_size
                if sw_size > collection_num_images - (sw_index + 1) * sw_size > 0:
                    sw_actual_size = collection_num_images % sw_size
                sw_first_image = collection_first_image + sw_index * sw_size
                sw_osc_start = (
                    collection_osc_start + collection_osc_range * sw_index * sw_size
                )
                sw_osc_range = collection_osc_range * sw_actual_size
                subwedges.append(
                    {
                        "collect_index": collection_index,
                        "collect_first_image": collection_first_image,
                        "collect_num_images": collection_num_images,
                        "sw_index": sw_index,
                        "sw_first_image": sw_first_image,
                        "sw_actual_size": sw_actual_size,
                        "sw_osc_start": sw_osc_start,
                        "sw_osc_range": sw_osc_range,
                    }
                )
        sw_first_image += sw_actual_size
    return subwedges


def try_parse_int(n):
    try:
        return int(n)
    except ValueError:
        return -1<|MERGE_RESOLUTION|>--- conflicted
+++ resolved
@@ -2266,16 +2266,10 @@
             params.get("suffix") or HWR.beamline.session.suffix
         )
         self.path_template.num_files = 0
-<<<<<<< HEAD
-        self.path_template.precision = "0" + str(
-            HWR.beamline.session["file_info"].get_property("precision", 4)
-        )
-=======
         # self.path_template.precision = "0" + str(
         #     HWR.beamline.session["file_info"].get_property("precision", 4)
         # )
 
->>>>>>> cec882b0
         self.path_template.directory = os.path.join(
             HWR.beamline.session.get_base_image_directory(), params.get("subdir", "")
         )
