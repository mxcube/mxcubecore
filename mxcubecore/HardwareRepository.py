"""Gives access to the Hardware Objects contained in the Hardware Repository database

The Hardware Repository database is a set of XML files describing devices, equipments
and procedures on a beamline. Each XML file represent a Hardware Object.
The Hardware Repository module provides access to these Hardware Objects, and manages
connections to the Control Software (Spec or Taco Device Servers).
"""

__author__ = 'Matias Guijarro'
__version__ = 1.3

import logging
import gevent
import weakref
import types
import sys
import os
import stat
import time
import gevent.monkey
<<<<<<< HEAD
gevent.monkey.patch_all(thread=False)
from datetime import datetime
=======
>>>>>>> e2fa9f2f

try:
    from SpecClient_gevent import SpecEventsDispatcher
    from SpecClient_gevent import SpecConnectionsManager
    from SpecClient_gevent import SpecWaitObject
    from SpecClient_gevent import SpecClientError
except ImportError:
    pass

import HardwareObjectFileParser
import BaseHardwareObjects
from dispatcher import *

_instance = None
_hwrserver = None

def addHardwareObjectsDirs(hoDirs):
    if type(hoDirs) == list:
        newHoDirs = list(filter(os.path.isdir, list(map(os.path.abspath, hoDirs))))

        for newHoDir in reversed(newHoDirs):
            if not newHoDir in sys.path:
                sys.path.insert(0, newHoDir)


def setUserFileDirectory(user_file_directory):
    BaseHardwareObjects.HardwareObjectNode.setUserFileDirectory(user_file_directory)

def setHardwareRepositoryServer(hwrserver):
    global _hwrserver

    xml_dirs_list = list(filter(os.path.exists, hwrserver.split(os.path.pathsep)))
    if xml_dirs_list:
        _hwrserver = xml_dirs_list
    else:
        _hwrserver = hwrserver

def HardwareRepository(hwrserver = None):
    """Return the Singleton instance of the Hardware Repository."""
    global _instance

    if _instance is None:
        if _hwrserver is None:
            setHardwareRepositoryServer(hwrserver)

        _instance = __HardwareRepositoryClient(_hwrserver)

    return _instance


class __HardwareRepositoryClient:
    """Hardware Repository class

    Warning -- should not be instanciated directly ; call the module's level HardwareRepository() function instead
    """
    def __init__(self, serverAddress):
        """Constructor

        serverAddress needs to be the HWR server address (host:port) or
        a list of paths where to find XML files locally (when server is not in use)
        """
        self.serverAddress = serverAddress
        self.requiredHardwareObjects = {}
        self.xml_source={}
        self.__connected = False
        self.server = None
        self.hwobj_info_list = []

    def connect(self):
        if self.__connected:
            return
        try:
            self.invalidHardwareObjects = set()
            self.hardwareObjects = weakref.WeakValueDictionary()

            if type(self.serverAddress)==bytes:
                mngr = SpecConnectionsManager.SpecConnectionsManager()
                self.server = mngr.getConnection(self.serverAddress)

                with gevent.Timeout(3):
                    while not self.server.isSpecConnected():
                        time.sleep(0.5)

                # in case of update of a Hardware Object, we discard it => bricks will receive a signal and can reload it
                self.server.registerChannel("update", self.discardHardwareObject, dispatchMode=SpecEventsDispatcher.FIREEVENT)
        finally:
            self.__connected = True

    def findInRepository(self, relative_path):
        """Finds absolute path of a file or directory matching relativePath
        in one of the hardwareRepository directories

        Will work for any file or directory, but intended for configuration
        files that do NOT match the standard XML file system"""

        if self.server:
            logging.getLogger('HWR').error(
                "Cannot find file in repository - server is in use"
            )
            return
        else:
            if relative_path.startswith(os.path.sep):
                relative_path = relative_path[1:]

            for xml_files_path in self.serverAddress:
                file_path = os.path.join(xml_files_path, relative_path)
                if os.path.exists(file_path):
                    return os.path.abspath(file_path)
            #
            return


    def require(self, mnemonicsList):
        """Download a list of Hardware Objects in one go"""
        self.requiredHardwareObjects = {}

        if not self.server:
            return

        try:
            t0=time.time()
            mnemonics = ",".join([repr(mne) for mne in mnemonicsList])
            if len(mnemonics) > 0:
                self.requiredHardwareObjects = SpecWaitObject.waitReply(self.server, 'send_msg_cmd_with_return' , ('xml_getall(%s)' % mnemonics, ), timeout = 3)
                logging.getLogger("HWR").debug("Getting %s hardware objects took %s ms." % (len(self.requiredHardwareObjects), (time.time()-t0)*1000))
        except SpecClientError.SpecClientTimeoutError:
            logging.getLogger('HWR').error("Timeout loading Hardware Objects")
        except:
            logging.getLogger('HWR').exception("Could not execute 'require' on Hardware Repository server")


    def loadHardwareObject(self, hwobj_name=""):
        """
        Load a Hardware Object

        :param hwobj_name:  string name of the Hardware Object to load, for example '/motors/m0'
        :return: the loaded Hardware Object, or None if it fails
        """

        comment = ""
        class_name = ""
        hwobj_instance = None

        if self.server:
            if self.server.isSpecConnected():
                try:
                    if hwobj_name in self.requiredHardwareObjects:
                        reply_dict = self.requiredHardwareObjects[hwobj_name]
                    else:
                        reply_dict = SpecWaitObject.waitReply(self.server, 'send_msg_chan_read', ('xml_get("%s")' % hwobj_name, ), timeout = 3)
                except:
                    logging.getLogger('HWR').exception('Could not load Hardware Object "%s"' % hwobj_name)
                else:
                    try:
                        #TODO Both variables not used: remove?
                        xml_data = reply_dict['xmldata']
                        mtime = int(reply_dict['mtime'])
                    except KeyError:
                        logging.getLogger("HWR").error("Cannot load Hardware Object %s: file does not exist." % hwobj_name)
                        return
            else:
                logging.getLogger('HWR').error('Cannot load Hardware Object "%s" : not connected to server.' % hwobj_name)
        else:
            xml_data = ""
            for xml_files_path in self.serverAddress:
                file_name = hwobj_name[1:] if hwobj_name.startswith(os.path.sep) else hwobj_name
                file_path = os.path.join(xml_files_path, file_name) + \
                            os.path.extsep + \
                            "xml"
                if os.path.exists(file_path):
                    try:
                        xml_data = open(file_path, "r").read()
                    except:
                        pass
                    break

        start_time = datetime.now()

        if len(xml_data) > 0:
            try:
                hwobj_instance = self.parseXML(xml_data, hwobj_name)
                if type(hwobj_instance) == str:
                    return self.loadHardwareObject(hwobj_instance)
            except:
                comment = "Cannot parse xml"
                logging.getLogger("HWR").exception("Cannot parse XML file for Hardware Object %s", hwobj_name)
            else:
                if hwobj_instance is not None:
                    self.xml_source[hwobj_name] = xml_data
                    dispatcher.send('hardwareObjectLoaded', hwobj_name, self)

                    def hardwareObjectDeleted(name=hwobj_instance.name()):
                        logging.getLogger("HWR").debug("%s Hardware Object has been deleted from Hardware Repository", name)
                        del self.hardwareObjects[name]

                    hwobj_instance.resolveReferences()

                    try:
                        hwobj_instance._addChannelsAndCommands()
                    except:
                        logging.getLogger('HWR').exception("Error while adding commands and/or channels to Hardware Object %s", hwobj_name)
                        comment = "Failed to add all commands and/or channels"

                    try:
                        hwobj_instance._init()
                        hwobj_instance.init()
                        class_name = str(hwobj_instance.__module__)
                    except:
                        logging.getLogger('HWR').exception('Cannot initialize Hardware Object "%s"', hwobj_name)
                        self.invalidHardwareObjects.add(hwobj_instance.name())
                        hwobj_instance = None
                        comment = "Failed to init class"
                    else:
                        if hwobj_instance.name() in self.invalidHardwareObjects:
                            self.invalidHardwareObjects.remove(hwobj_instance.name())

                        self.hardwareObjects[hwobj_instance.name()] = hwobj_instance
                else:
                    logging.getLogger("HWR").error("Failed to load Hardware object %s", hwobj_name)
                    comment = "Loading failed"
        else:
            logging.getLogger('HWR').error('Cannot load Hardware Object "%s" : file not found.', hwobj_name)

        end_time = datetime.now()
        time_delta = end_time - start_time

        self.hwobj_info_list.append((hwobj_name,
                                    class_name,
                                    "%d ms" % (time_delta.microseconds / 1000),
                                    comment))

        # # Temporary help to get hold of superclasses
        # import inspect
        # for cls in inspect.getmro(hwobj_instance.__class__)[1:]:
        #     tt = ('super', cls.__name__, "0 ms", '@~@~')
        #     if tt not in  self.hwobj_info_list:
        #         self.hwobj_info_list.append(tt)


        return hwobj_instance

    def discardHardwareObject(self, hoName):
        """Remove a Hardware Object from the Hardware Repository

        Parameters :
          hoName -- the name of the Hardware Object to remove

        Emitted signals :
          hardwareObjectDiscarded (<object name>) -- emitted when the object has been removed
        """
        try:
            del self.hardwareObjects[hoName]
        except KeyError:
            pass
        try:
            self.invalidHardwareObjects.remove(hoName)
        except:
            pass
        try:
            del self.requiredHardwareObjects[hoName]
        except KeyError:
            pass

        dispatcher.send('hardwareObjectDiscarded', hoName, self)


    def parseXML(self, XMLString, hoName):
        """Load a Hardware Object from its XML string representation

        Parameters :
          XMLString -- the XML string
          hoName -- the name of the Hardware Object to load (i.e. '/motors/m0')

        Return :
          the Hardware Object, or None if it fails
        """
        try:
            ho = HardwareObjectFileParser.parseString(XMLString, hoName)
        except:
            logging.getLogger('HWR').exception('Cannot parse Hardware Repository file %s', hoName)
        else:
            return ho


    def update(self, name, updatesList):
        #TODO: update without HWR server
        if self.server is not None and self.server.isSpecConnected():
            self.server.send_msg_cmd_with_return('xml_multiwrite("%s", "%s")' % (name, str(updatesList)))
        else:
            logging.getLogger('HWR').error('Cannot update Hardware Object %s : not connected to server', name)


    def rewrite_xml(self, name, xml):
        #TODO: rewrite without HWR server
        if self.server is not None and self.server.isSpecConnected():
            self.server.send_msg_cmd_with_return('xml_writefile("%s", %s)' % (name, repr(xml)))
            self.xml_source[name]=xml
        else:
            logging.getLogger('HWR').error('Cannot update Hardware Object %s : not connected to server', name)


    def __getitem__(self, item):
        if item == 'equipments':
            return self.getEquipments()
        elif item == 'procedures':
            return self.getProcedures()
        elif item == 'devices':
            return self.getDevices()
        else:
            return self.getHardwareObject(item)

        raise KeyError

    #  Removed 20181109, as it did not work with multi-directory serverAddress
    # def getHardwareRepositoryPath(self):
    #     if self.server:
    #         return ""
    #     else:
    #         path = self.serverAddress[0]
    #         return os.path.abspath(path)


    def getHardwareRepositoryFiles(self, startdir = '/'):
        #TODO: when server is not used
        if not self.server:
            return

        try:
            completeFilesList = SpecWaitObject.waitReply(self.server, 'send_msg_chan_read', ('readDirectory()', ), timeout = 3)
        except:
            logging.getLogger('HWR').error('Cannot retrieve Hardware Repository files list')
        else:
            if '__error__' in completeFilesList:
                logging.getLogger('HWR').error('Error while doing Hardware Repository files list')
                return
            else:
                for name, filename in completeFilesList.items():
                    if name.startswith(startdir):
                        yield (name, filename)


    def getEquipments(self):
        """Return the list of the currently loaded Equipments Hardware Objects"""
        list = []

        for hoName in self.hardwareObjects:
            if self.isEquipment(hoName):
                list.append(self.hardwareObjects[hoName])

        return list


    def getProcedures(self):
        """Return the list of the currently loaded Procedures Hardware Objects"""
        list = []

        for hoName in self.hardwareObjects:
            if self.isProcedure(hoName):
                list.append(self.hardwareObjects[hoName])

        return list


    def getDevices(self):
        """Return the list of the currently loaded Devices Hardware Objects"""
        list = []

        for hoName in self.hardwareObjects:
            if self.isDevice(hoName):
                list.append(self.hardwareObjects[hoName])

        return list


    def getHardwareObject(self, objectName):
        """Return a Hardware Object given its name

        If the object is not in the Hardware Repository, try to load it.

        Parameters :
          objectName -- the name of the Hardware Object

        Return :
          the required Hardware Object
        """

        if not objectName:
            return None

        if not objectName.startswith("/"):
            objectName="/"+objectName

        try:
            if objectName:
                if objectName in self.invalidHardwareObjects:
                    return None

                if objectName in self.hardwareObjects:
                    ho = self.hardwareObjects[objectName]
                else:
                    ho = self.loadHardwareObject(objectName)
                return ho
        except TypeError as err:
            logging.getLogger("HWR").exception("could not get Hardware Object %s", objectName)


    def getEquipment(self, equipmentName):
        """Return an Equipment given its name (see getHardwareObject())"""
        return self.getHardwareObject(equipmentName)


    def getDevice(self, deviceName):
        """Return a Device given its name (see getHardwareObject())"""
        return self.getHardwareObject(deviceName)


    def getProcedure(self, procedureName):
        """Return a Procedure given its name (see getHardwareObject())"""
        return self.getHardwareObject(procedureName)


    def getConnection(self, connectionName):
        """Return the Connection object for a Spec connection, given its name

        Parameters :
          connectionName -- a Spec version name ('host:port' string)

        Return :
          the corresponding SpecConnection object
        """
        connectionsManager = SpecConnectionsManager.SpecConnectionsManager()

        return connectionsManager.getConnection(connectionName)


    def isDevice(self, name):
        """Check if a Hardware Object is a Device

        Parameters :
          name -- name of the Hardware Object to test

        Return :
          True if the Hardware Object is a Device, False otherwise
        """
        try:
            return isinstance(self.hardwareObjects[name], BaseHardwareObjects.Device)
        except:
            return False


    def isProcedure(self, name):
        """Check if a Hardware Object is a Procedure

        Parameters :
          name -- name of the Hardware Object to test

        Return :
          True if the Hardware Object is a Procedure, False otherwise
        """
        try:
            return isinstance(self.hardwareObjects[name], BaseHardwareObjects.Procedure)
        except:
            return False


    def isEquipment(self, name):
        """Check if a Hardware Object is an Equipment

        Parameters :
          name -- name of the Hardware Object to test

        Return :
          True if the Hardware Object is an Equipment, False otherwise
        """
        try:
            return isinstance(self.hardwareObjects[name], BaseHardwareObjects.Equipment)
        except:
            return False


    def hasHardwareObject(self, name):
        """Check if the Hardware Repository contains an object

        Parameters :
          name -- name of the Hardware Object

        Return :
          True if the Hardware Object is loaded in the Hardware Repository, False otherwise
        """
        return name in self.hardwareObjects


    def getInfo(self, name):
        """Return a dictionary with information about the specified Hardware Object

        Parameters :
          name -- name of the Hardware Object

        Return :
          a dictionary containing information about the Hardware Object
        """
        try:
            ho = self.hardwareObjects[name]
        except KeyError:
            return {}
        else:
            ho_class = ho.__class__.__name__

            d = { "class": ho_class,
                  "python module": sys.modules[ho.__module__].__file__ }

            if hasattr(ho, "isReady"):
                d["is ready ?"] = str(ho.isReady())

            if hasattr(ho, "getCommands"):
                # hardware object is a command container
                d["commands"] = {}

                for cmd in ho.getCommands():
                    if cmd.__class__.__name__ == "SpecCommand":
                        d["commands"][cmd.userName()] = { "type": "spec",
                                                          "version": "%s:%s" % (cmd.connection.host, cmd.connection.port or cmd.connection.scanname),
                                                          "connected ?": cmd.isSpecConnected() and "yes" or "no",
                                                          "macro or function": str(cmd.command) }
                    elif cmd.__class__.__name__ == "TacoCommand":
                        dd = { "type": "taco",
                               "device": cmd.deviceName }

                        try:
                            dd["imported ?"] = cmd.device.imported and "yes" or "no"
                        except:
                            dd["imported ?"] = "no, invalid Taco device"

                        dd["device method"] = str(cmd.command)

                        d["commands"][cmd.userName()] = dd
                    elif cmd.__class__.__name__ == "TangoCommand":
                        d["commands"][cmd.userName()] = { "type": "tango",
                                                          "device": cmd.deviceName,
                                                          "imported ?": cmd.device is not None and "yes" or "no, invalid Tango device",
                                                          "device method": str(cmd.command) }

                d["channels"] = {}

                for chan in ho.getChannels():
                    if chan.__class__.__name__ == "SpecChannel":
                        d["channels"][chan.userName()] = { "type": "spec",
                                                          "version": "%s:%s" % (chan.connection.host, chan.connection.port or chan.connection.scanname),
                                                          "connected ?": chan.isSpecConnected() and "yes" or "no",
                                                          "variable": str(chan.varName) }
                    elif chan.__class__.__name__ == "TangoChannel":
                        d["channels"][chan.userName()] = { "type": "tango",
                                                          "device": chan.deviceName,
                                                          "imported ?": chan.device is not None and "yes" or "no, invalid Tango device or attribute name",
                                                          "attribute": str(chan.attributeName) }

            if "SpecMotorA" in [klass.__name__ for klass in ho.__class__.__bases__]:
                d["spec version"] = ho.specVersion
                d["motor mnemonic"] = ho.specName
                try:
                    d["connected ?"] = ho.connection.isSpecConnected() and "yes" or "no"
                except:
                    d["connected ?"] = "no"


            if isinstance(ho, BaseHardwareObjects.DeviceContainer):
                d["children"] = {}

                for ho in ho.getDevices():
                    try:
                        d["children"][ho.name()] = self.getInfo(ho.name())
                    except Exception:
                        continue

            return d


    def endPolling(self):
        """Stop all pollers

        Warning : should not be used directly (finalization purposes only)
        """
        return


    def close(self):
        """'close' the Hardware Repository

        Discards all Hardware Objects
        """
        self.endPolling()

        self.hardwareObjects = weakref.WeakValueDictionary()


    def timerEvent(self, t_ev):
        try:
            global _timers

            func_ref = _timers[t_ev.timerId()]
            func = func_ref()

            if func is None:
                self.killTimer(t_ev.timerId())
                del _timers[t_ev.timerId()]
            else:
                try:
                    func()
                except:
                    logging.getLogger("HWR").exception("an error occured while calling timer function")
        except:
            logging.getLogger("HWR").exception("an error occured inside the timerEvent")

    def printReport(self):
        longest_cols = [(max([len(str(row[i])) for row in self.hwobj_info_list]) + 3)
                        for i in range(len(self.hwobj_info_list[0]))]
        row_format = "| ".join(["{:<" + str(longest_col) + "}" for longest_col in longest_cols])

        print "+","=" * (sum(longest_cols) + 5), "+"
        print "| %s|" % row_format.format(*("Xml", "Class", "Load time", "Comment"))
        print "+","=" * (sum(longest_cols) + 5), "+"

        for row in sorted(self.hwobj_info_list):
            print "| %s|" % row_format.format(*row)
        print "+","=" * (sum(longest_cols) + 4), "+"

    def reloadHardwareObjects(self):
        """
        Reloads all modified modules.
        Package reimport is used to detect modified modules.
        Hardware objects that correspond to these modules:
        1. are disconnected from gui
        2. imported in this module with __import__ and reimport is called
        3. connected back to the gui channels
        """
        #NOTE
        #reimport is supported for python 2.x and not by python 3.x
        #if needed a similar package for 3x could be used. In this case
        #code depends on a platform: platform.python_version()[0] > 2 ...

        import reimport

        modified_modules = reimport.modified()
        for hwr_obj in self.hardwareObjects:
            for item in modified_modules:
                if self.hardwareObjects[hwr_obj].__module__ == item:
                    try:
                        connections = self.hardwareObjects[hwr_obj].connect_dict
                        for sender in connections:
                            self.hardwareObjects[hwr_obj].disconnect(\
                                  sender, connections[sender]["signal"], connections[sender]["slot"])
                        logging.getLogger("HWR").debug(\
                           "HardwareRepository: %s disconnected from GUI" % item)
                        self.hardwareObjects[hwr_obj].clear_gevent()
                    except:
                        logging.getLogger("HWR").exception(\
                           "HardwareRepository: Unable to disconnect hwobj %s" % item)
                        continue

                    try:
                        __import__(item, globals(), locals(), [], -1)
                        reimport.reimport(item)
                        logging.getLogger("HWR").debug(\
                           "HardwareRepository: %s reloaded" % item)
                    except:
                        logging.getLogger("HWR").exception(\
                           "HardwareRepository: Unable to reload module %s" % item)

                    try:
                        for sender in connections:
                            self.hardwareObjects[hwr_obj].connect(\
                               sender,
                               connections[sender]["signal"],
                               connections[sender]["slot"])
                        logging.getLogger("HWR").debug(\
                           "HardwareRepository: %s connected to GUI" % item)
                    except:
                        logging.getLogger("HWR").exception(\
                           "HardwareRepository: Unable to connect hwobj %s" % item)
                    try:
                        self.hardwareObjects[hwr_obj].init()
                        self.hardwareObjects[hwr_obj].update_values()
                        logging.getLogger("HWR").debug(\
                           "HardwareRepository: %s initialized and updated" % item)
                    except:
                        logging.getLogger("HWR").exception(\
                           "HardwareRepository: Unable to initialize hwobj %s" % item)<|MERGE_RESOLUTION|>--- conflicted
+++ resolved
@@ -18,11 +18,7 @@
 import stat
 import time
 import gevent.monkey
-<<<<<<< HEAD
-gevent.monkey.patch_all(thread=False)
 from datetime import datetime
-=======
->>>>>>> e2fa9f2f
 
 try:
     from SpecClient_gevent import SpecEventsDispatcher
@@ -108,6 +104,8 @@
 
                 # in case of update of a Hardware Object, we discard it => bricks will receive a signal and can reload it
                 self.server.registerChannel("update", self.discardHardwareObject, dispatchMode=SpecEventsDispatcher.FIREEVENT)
+            else:
+                self.server = None
         finally:
             self.__connected = True
 
@@ -336,13 +334,13 @@
 
         raise KeyError
 
-    #  Removed 20181109, as it did not work with multi-directory serverAddress
-    # def getHardwareRepositoryPath(self):
-    #     if self.server:
-    #         return ""
-    #     else:
-    #         path = self.serverAddress[0]
-    #         return os.path.abspath(path)
+
+    def getHardwareRepositoryPath(self):
+       if self.server:
+         return ""
+       else:
+         path = self.serverAddress[0]
+         return os.path.abspath(path)
 
 
     def getHardwareRepositoryFiles(self, startdir = '/'):
