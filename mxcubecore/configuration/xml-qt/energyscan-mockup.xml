<object class="EnergyScanMockup">
<<<<<<< HEAD
  <object hwrid="/attenuators-mockup" role="transmission"/>
  <object hwrid="/energy-mockup" role="energy"/>
  <object hwrid="/lims-client-mockup" role="dbserver"/>
=======
>>>>>>> 6c2bbae6
  <elements>
    <element>
      <symbol>Mn</symbol>
      <energy>K</energy>
    </element>
    <element>
      <symbol>Fe</symbol>
      <energy>K</energy>
    </element>
    <element>
      <symbol>Co</symbol>
      <energy>K</energy>
    </element>
    <element>
      <symbol>Ni</symbol>
      <energy>K</energy>
    </element>
    <element>
      <symbol>Cu</symbol>
      <energy>K</energy>
    </element>
    <element>
      <symbol>Zn</symbol>
      <energy>K</energy>
    </element>
    <element>
      <symbol>As</symbol>
      <energy>K</energy>
    </element>
    <element>
      <symbol>Se</symbol>
      <energy>K</energy>
    </element>
    <element>
      <symbol>Br</symbol>
      <energy>K</energy>
    </element>
    <element>
      <symbol>Kr</symbol>
      <energy>K</energy>
    </element>
    <element>
      <symbol>Rb</symbol>
      <energy>K</energy>
    </element>
    <element>
      <symbol>Sr</symbol>
      <energy>K</energy>
    </element>
    <element>
      <symbol>Y</symbol>
      <energy>K</energy>
    </element>
    <element>
      <symbol>Mo</symbol>
      <energy>K</energy>
    </element>
    <element>
      <symbol>Sm</symbol>
      <energy>L</energy>
    </element>
    <element>
      <symbol>Eu</symbol>
      <energy>L</energy>
    </element>
    <element>
      <symbol>Gd</symbol>
      <energy>L</energy>
    </element>
    <element>
      <symbol>Ho</symbol>
      <energy>L</energy>
    </element>
    <element>
      <symbol>Yb</symbol>
      <energy>L</energy>
    </element>
    <element>
      <symbol>Lu</symbol>
      <energy>L</energy>
    </element>
    <element>
      <symbol>Ta</symbol>
      <energy>L</energy>
    </element>
    <element>
      <symbol>W</symbol>
      <energy>L</energy>
    </element>
    <element>
      <symbol>Re</symbol>
      <energy>L</energy>
    </element>
    <element>
      <symbol>Os</symbol>
      <energy>L</energy>
    </element>
    <element>
      <symbol>Ir</symbol>
      <energy>L</energy>
    </element>
    <element>
      <symbol>Pt</symbol>
      <energy>L</energy>
    </element>
    <element>
      <symbol>Au</symbol>
      <energy>L</energy>
    </element>
    <element>
      <symbol>Hg</symbol>
      <energy>L</energy>
    </element>
    <element>
      <symbol>Pb</symbol>
      <energy>L</energy>
    </element>
    <element>
      <symbol>U</symbol>
      <energy>L</energy>
    </element>
    <element>
      <symbol>Tl</symbol>
      <energy>L</energy>
    </element>
  </elements>
  <mad>
    <defaultenergy>
      <energy>12.65950</energy>
      <directory>pk</directory>
    </defaultenergy>
    <defaultenergy>
      <energy>12.65950</energy>
      <directory>ip</directory>
    </defaultenergy>
    <defaultenergy>
      <energy>12.70800</energy>
      <directory>rm</directory>
    </defaultenergy>
  </mad>
</object><|MERGE_RESOLUTION|>--- conflicted
+++ resolved
@@ -1,10 +1,4 @@
 <object class="EnergyScanMockup">
-<<<<<<< HEAD
-  <object hwrid="/attenuators-mockup" role="transmission"/>
-  <object hwrid="/energy-mockup" role="energy"/>
-  <object hwrid="/lims-client-mockup" role="dbserver"/>
-=======
->>>>>>> 6c2bbae6
   <elements>
     <element>
       <symbol>Mn</symbol>
