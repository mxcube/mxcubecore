--- conflicted
+++ resolved
@@ -134,11 +134,8 @@
             try:
                 #res = Queue().get_nowait()
                 res = self.queue.get_nowait()
-<<<<<<< HEAD
+
             except Empty:
-=======
-            except _threading.Empty:
->>>>>>> a7de9b54
                 break
 
             if isinstance(res, PollingException):
