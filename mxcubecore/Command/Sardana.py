--- conflicted
+++ resolved
@@ -438,14 +438,10 @@
             if taurus.Release.version_info[0] == 3:
                 newvalue = data.value
             elif taurus.Release.version_info[0] > 3:  # taurus 4 and beyond
-<<<<<<< HEAD
-                newvalue = data.rvalue.magnitude
-=======
                 try:
                     newvalue = data.rvalue.magnitude
                 except:
                     newvalue = data.rvalue
->>>>>>> 563119b6
 
             if newvalue == None:
                 newvalue = self.getValue()
