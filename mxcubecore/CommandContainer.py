# encoding: utf-8
#
#  Project: MXCuBE
#  https://github.com/mxcube
#
#  This file is part of MXCuBE software.
#
#  MXCuBE is free software: you can redistribute it and/or modify
#  it under the terms of the GNU Lesser General Public License as published by
#  the Free Software Foundation, either version 3 of the License, or
#  (at your option) any later version.
#
#  MXCuBE is distributed in the hope that it will be useful,
#  but WITHOUT ANY WARRANTY; without even the implied warranty of
#  MERCHANTABILITY or FITNESS FOR A PARTICULAR PURPOSE.  See the
#  GNU Lesser General Public License for more details.
#
#  You should have received a copy of the GNU Lesser General Public License
#  along with MXCuBE. If not, see <http://www.gnu.org/licenses/>.

"""CommandContainer module

Classes:
- CommandContainer, a special mixin class to be used with
Hardware Objects. It defines a container
for command launchers and channels (see Command package).
- C*Object, command launcher & channel base class
"""

from __future__ import absolute_import

import weakref
import logging
from warnings import warn

from HardwareRepository.dispatcher import dispatcher


__copyright__ = """ Copyright © 2010 - 2020 by MXCuBE Collaboration """
__license__ = "LGPLv3+"


class ConnectionError(Exception):
    pass


class CommandObject:
    def __init__(self, name, username=None, **kwargs):
        self._name = name
        self._username = username
        self._arguments = []
        self._combo_arguments_items = {}

    def name(self):
        return self._name

    def connect(self, signal_name, callable_func):
        try:
<<<<<<< HEAD
            dispatcher.disconnect(callableFunc, signalName, self)
=======
            dispatcher.disconnect(callable_func, signal_name, self)
>>>>>>> 6bbb019e
        except Exception:
            pass
        dispatcher.connect(callable_func, signal_name, self)

    def emit(self, signal, *args):
        signal = str(signal)

        if len(args) == 1:
            if isinstance(args[0], tuple):
                args = args[0]

        dispatcher.send(signal, self, *args)

    def add_argument(
        self, argName, argType, combo_items=None, onchange=None, valuefrom=None
    ):
        arg_names = [arg[0] for arg in self._arguments]
        if argName not in arg_names:
            self._arguments.append((argName, argType.lower(), onchange, valuefrom))
        if combo_items is not None:
            self._combo_arguments_items[argName] = combo_items

    def get_arguments(self):
        return self._arguments

    def userName(self):
        return self._username or str(self.name())

    def is_connected(self):
        return False


class ChannelObject(object):
    def __init__(self, name, username=None, **kwargs):
        self._name = name
        self._username = username
        self._attributes = kwargs
        self._on_change = None
        self.__first_update = True

    def name(self):
        return self._name

    def connect_signal(self, signalName, callableFunc):
        try:
            dispatcher.disconnect(callableFunc, signalName, self)
        except Exception:
            pass
        dispatcher.connect(callableFunc, signalName, self)

    def disconnect_signal(self, signalName, callableFunc):
        try:
            dispatcher.disconnect(callableFunc, signalName, self)
        except Exception:
            pass

    def connect_notify(self, signal):
        if signal == "update" and self.is_connected():
            self.emit(signal, self.get_value())

    def emit(self, signal, *args):
        signal = str(signal)

        if len(args) == 1:
            if isinstance(args[0], tuple):
                args = args[0]

        dispatcher.send(signal, self, *args)

    def userName(self):
        return self._username or str(self.name())

    def is_connected(self):
        return False

    def update(self, value):
        if self.__first_update:
            self.__first_update = False
            return

        if self._on_change is not None:
            cmd, container_ref = self._on_change
            container = container_ref()
            if container is not None:
                cmdobj = container.get_command_object(cmd)
                if cmdobj is not None:
                    cmdobj(value)

    def get_value(self, force=False):
        raise NotImplementedError


class CommandContainer:
    """Mixin class for generic command and channel containers"""

    def __init__(self):
        self.__commands = {}
        self.__channels = {}
        self.__commands_to_add = []
        self.__channels_to_add = []

    def __getattr__(self, attr):
        try:
            return self.__dict__["_CommandContainer__commands"][attr]
        except KeyError:
            raise AttributeError(attr)

    def get_channel_object(self, channel_name, optional=False):
        channel = self.__channels.get(channel_name)
        if channel is None and not optional:
            msg = "%s: Unable to get channel %s" % (self.name(), channel_name)
            logging.getLogger("user_level_log").error(msg)
            # raise Exception(msg)
        return channel

    def get_channel_names_list(self):
        return list(self.__channels.keys())

    def add_channel(self, attributes_dict, channel, add_now=True):
        if not add_now:
            self.__channels_to_add.append((attributes_dict, channel))
            return
        channel_name = attributes_dict["name"]
        channel_type = attributes_dict["type"]
        channel_on_change = attributes_dict.get("onchange", None)
        if channel_on_change is not None:
            del attributes_dict["onchange"]
        channel_value_from = attributes_dict.get("valuefrom", None)
        if channel_value_from is not None:
            del attributes_dict["valuefrom"]
        channel_value_from = attributes_dict.get("valuefrom", None)
        del attributes_dict["name"]
        del attributes_dict["type"]

        new_channel = None
        if self.__channels.get(channel_name) is not None:
            return self.__channels[channel_name]

        if channel_type.lower() == "spec":
            if "version" not in attributes_dict:
                try:
                    attributes_dict["version"] = self.specversion
                except AttributeError:
                    pass

            try:
                from HardwareRepository.Command.Spec import SpecChannel

<<<<<<< HEAD
                newChannel = SpecChannel(channelName, channel, **attributesDict)
=======
                new_channel = SpecChannel(channel_name, channel, **attributes_dict)
>>>>>>> 6bbb019e
            except Exception:
                logging.getLogger().error(
                    "%s: cannot add channel %s (hint: check attributes)",
                    self.name(),
                    channel_name,
                )
        elif channel_type.lower() == "taco":
            if "taconame" not in attributes_dict:
                try:
                    attributes_dict["taconame"] = self.taconame
                except AttributeError:
                    pass

            try:
                from HardwareRepository.Command.Taco import TacoChannel

<<<<<<< HEAD
                newChannel = TacoChannel(channelName, channel, **attributesDict)
=======
                new_channel = TacoChannel(channel_name, channel, **attributes_dict)
>>>>>>> 6bbb019e
            except Exception:
                logging.getLogger().error(
                    "%s: cannot add channel %s (hint: check attributes)",
                    self.name(),
                    channel_name,
                )
        elif channel_type.lower() == "tango":
            if "tangoname" not in attributes_dict:
                try:
                    attributes_dict["tangoname"] = self.tangoname
                except AttributeError:
                    pass

            try:
                from HardwareRepository.Command.Tango import TangoChannel

                new_channel = TangoChannel(channel_name, channel, **attributes_dict)
            except ConnectionError:
                logging.getLogger().error(
                    "%s: could not connect to device server %s (hint: is it running ?)",
                    self.name(),
                    attributes_dict["tangoname"],
                )
                raise ConnectionError
            except Exception:
                logging.getLogger().exception(
                    "%s: cannot add channel %s (hint: check attributes)",
                    self.name(),
                    channel_name,
                )
        elif channel_type.lower() == "exporter":
            if "exporter_address" not in attributes_dict:
                try:
                    attributes_dict["exporter_address"] = self.exporter_address
                except AttributeError:
                    pass
            host, port = attributes_dict["exporter_address"].split(":")

            try:
                attributes_dict["address"] = host
                attributes_dict["port"] = int(port)
                del attributes_dict["exporter_address"]

                from HardwareRepository.Command.Exporter import ExporterChannel

<<<<<<< HEAD
                newChannel = ExporterChannel(channelName, channel, **attributesDict)
=======
                new_channel = ExporterChannel(channel_name, channel, **attributes_dict)
>>>>>>> 6bbb019e
            except Exception:
                logging.getLogger().exception(
                    "%s: cannot add exporter channel %s (hint: check attributes)",
                    self.name(),
                    channel_name,
                )
        elif channel_type.lower() == "epics":
            try:
                from HardwareRepository.Command.Epics import EpicsChannel

<<<<<<< HEAD
                newChannel = EpicsChannel(channelName, channel, **attributesDict)
=======
                new_channel = EpicsChannel(channel_name, channel, **attributes_dict)
>>>>>>> 6bbb019e
            except Exception:
                logging.getLogger().exception(
                    "%s: cannot add EPICS channel %s (hint: check PV name)",
                    self.name(),
                    channel_name,
                )
        elif channel_type.lower() == "tine":
            if "tinename" not in attributes_dict:
                try:
                    attributes_dict["tinename"] = self.tine_name
                except AttributeError:
                    pass

            try:
                from HardwareRepository.Command.Tine import TineChannel

<<<<<<< HEAD
                newChannel = TineChannel(channelName, channel, **attributesDict)
=======
                new_channel = TineChannel(channel_name, channel, **attributes_dict)
>>>>>>> 6bbb019e
            except Exception:
                logging.getLogger("HWR").exception(
                    "%s: cannot add TINE channel %s (hint: check attributes)",
                    self.name(),
                    channel_name,
                )

        elif channel_type.lower() == "sardana":

            if "taurusname" not in attributes_dict:
                try:
                    attributes_dict["taurusname"] = self.taurusname
                except AttributeError:
                    pass
            uribase = attributes_dict["taurusname"]

            try:
                from HardwareRepository.Command.Sardana import SardanaChannel

                logging.getLogger().debug(
                    "Creating a sardanachannel - %s / %s / %s",
                    self.name(),
                    channel_name,
                    str(attributes_dict),
                )
                new_channel = SardanaChannel(
                    channel_name, channel, uribase=uribase, **attributes_dict
                )
                logging.getLogger().debug("Created")
            except Exception:
                logging.getLogger().exception(
                    "%s: cannot add SARDANA channel %s (hint: check PV name)",
                    self.name(),
                    channel_name,
                )

        elif channel_type.lower() == "mockup":
            if "default_value" not in attributes_dict:
                try:
                    attributes_dict["default_value"] = float(self.default_value)
                except AttributeError:
                    pass

            try:
                from HardwareRepository.Command.Mockup import MockupChannel

<<<<<<< HEAD
                newChannel = MockupChannel(channelName, channel, **attributesDict)
=======
                new_channel = MockupChannel(channel_name, channel, **attributes_dict)
>>>>>>> 6bbb019e
            except Exception:
                logging.getLogger("HWR").exception(
                    "%s: cannot add Mockup channel %s (hint: check attributes)",
                    self.name(),
                    channel_name,
                )

        if new_channel is not None:
            if channel_on_change is not None:
                new_channel._on_change = (channel_on_change, weakref.ref(self))
            else:
                new_channel._on_change = None
            if channel_value_from is not None:
                new_channel._valuefrom = (channel_value_from, weakref.ref(self))
            else:
                new_channel._valuefrom = None

            self.__channels[channel_name] = new_channel

            return new_channel
        else:
            logging.getLogger().exception("Channel is None")

    def set_channel_value(self, channel_name, value):
        self.__channels[channel_name].set_value(value)

    def get_channel_value(self, channel_name):
        return self.__channels[channel_name].get_value()

    def get_channels(self):
        for chan in self.__channels.values():
            yield chan

    def get_command_object(self, cmd_name):
        try:
            return self.__commands.get(cmd_name)
        except Exception as e:
            return None

    def get_commands(self):
        for cmd in self.__commands.values():
            yield cmd

    def get_command_names_list(self):
        return list(self.__commands.keys())

    def add_command(self, arg1, arg2=None, add_now=True):
        if not add_now:
            self.__commands_to_add.append((arg1, arg2))
            return
        new_command = None

        if isinstance(arg1, dict):
            attributes_dict = arg1
            cmd = arg2

            cmd_name = attributes_dict["name"]
            cmd_type = attributes_dict["type"]
            del attributes_dict["name"]
            del attributes_dict["type"]
        else:
            attributes_dict = {}
            attributes_dict.update(arg1.get_properties())

            try:
                cmd_name = attributes_dict["name"]
                cmd_type = attributes_dict["type"]
                cmd = attributes_dict["toexecute"]
            except KeyError as err:
                logging.getLogger().error(
                    '%s: cannot add command: missing "%s" property',
                    self.name(),
                    err.args[0],
                )
                return
            else:
                del attributes_dict["name"]
                del attributes_dict["type"]
                del attributes_dict["toexecute"]

        if cmd_type.lower() == "spec":
            if "version" not in attributes_dict:
                try:
                    attributes_dict["version"] = self.specversion
                except AttributeError:
                    pass

            try:
                from HardwareRepository.Command.Spec import SpecCommand

<<<<<<< HEAD
                newCommand = SpecCommand(cmdName, cmd, **attributesDict)
=======
                new_command = SpecCommand(cmd_name, cmd, **attributes_dict)
>>>>>>> 6bbb019e
            except Exception:
                logging.getLogger().exception(
                    '%s: could not add command "%s" (hint: check command attributes)',
                    self.name(),
                    cmd_name,
                )
        elif cmd_type.lower() == "taco":
            if "taconame" not in attributes_dict:
                try:
                    attributes_dict["taconame"] = self.taconame
                except AttributeError:
                    pass

            try:
                from HardwareRepository.Command.Taco import TacoCommand

<<<<<<< HEAD
                newCommand = TacoCommand(cmdName, cmd, **attributesDict)
=======
                new_command = TacoCommand(cmd_name, cmd, **attributes_dict)
>>>>>>> 6bbb019e
            except Exception:
                logging.getLogger().exception(
                    '%s: could not add command "%s" (hint: check command attributes)',
                    self.name(),
                    cmd_name,
                )
        elif cmd_type.lower() == "tango":
            if "tangoname" not in attributes_dict:
                try:
                    attributes_dict["tangoname"] = self.tangoname
                except AttributeError:
                    pass
            try:
                from HardwareRepository.Command.Tango import TangoCommand

                new_command = TangoCommand(cmd_name, cmd, **attributes_dict)
            except ConnectionError:
                logging.getLogger().error(
                    "%s: could not connect to device server %s (hint: is it running ?)",
                    self.name(),
                    attributes_dict["tangoname"],
                )
                raise ConnectionError
            except Exception:
                logging.getLogger().exception(
                    '%s: could not add command "%s" (hint: check command attributes)',
                    self.name(),
                    cmd_name,
                )

        elif cmd_type.lower() == "exporter":
            if "exporter_address" not in attributes_dict:
                try:
                    attributes_dict["exporter_address"] = self.exporter_address
                except AttributeError:
                    pass
            host, port = attributes_dict["exporter_address"].split(":")

            try:
                attributes_dict["address"] = host
                attributes_dict["port"] = int(port)
                del attributes_dict["exporter_address"]

                from HardwareRepository.Command.Exporter import ExporterCommand

<<<<<<< HEAD
                newCommand = ExporterCommand(cmdName, cmd, **attributesDict)
=======
                new_command = ExporterCommand(cmd_name, cmd, **attributes_dict)
>>>>>>> 6bbb019e
            except Exception:
                logging.getLogger().exception(
                    "%s: cannot add command %s (hint: check attributes)",
                    self.name(),
                    cmd_name,
                )
        elif cmd_type.lower() == "epics":
            try:
                from HardwareRepository.Command.Epics import EpicsCommand

<<<<<<< HEAD
                newCommand = EpicsCommand(cmdName, cmd, **attributesDict)
=======
                new_command = EpicsCommand(cmd_name, cmd, **attributes_dict)
>>>>>>> 6bbb019e
            except Exception:
                logging.getLogger().exception(
                    "%s: cannot add EPICS channel %s (hint: check PV name)",
                    self.name(),
                    cmd_name,
                )

        elif cmd_type.lower() == "sardana":

            doorname = None
            taurusname = None
            cmd_type = None
            door_first = False
            tango_first = False

            if "doorname" not in attributes_dict:
                try:
                    attributes_dict["doorname"] = self.doorname
                    doorname = self.doorname
                except AttributeError:
                    pass
            else:
                door_first = True
                doorname = attributes_dict["doorname"]

            if "taurusname" not in attributes_dict:
                try:
                    attributes_dict["taurusname"] = self.taurusname
                    taurusname = self.taurusname
                except AttributeError:
                    pass
            else:
                tango_first = True
                taurusname = attributes_dict["taurusname"]

            if "cmd_type" in attributes_dict:
                cmd_type = attributes_dict["cmd_type"]

            # guess what kind of command to create
            if cmd_type is None:
                if taurusname is not None and doorname is None:
                    cmd_type = "command"
                elif doorname is not None and taurusname is None:
                    cmd_type = "macro"
                elif doorname is not None and taurusname is not None:
                    if door_first:
                        cmd_type = "macro"
                    elif tango_first:
                        cmd_type = "command"
                    else:
                        cmd_type = "macro"
                else:
                    logging.getLogger().error(
                        "%s: incomplete sardana command declaration. ignored",
                        self.name(),
                    )

            from HardwareRepository.Command.Sardana import SardanaCommand, SardanaMacro

            if cmd_type == "macro" and doorname is not None:
                try:
                    new_command = SardanaMacro(cmd_name, cmd, **attributes_dict)
                except ConnectionError:
                    logging.getLogger().error(
                        "%s: could not connect to sardana door %s (hint: is it running ?)",
                        self.name(),
                        attributes_dict["doorname"],
                    )
                    raise ConnectionError
                except Exception:
                    logging.getLogger().exception(
                        '%s: could not add command "%s" (hint: check command attributes)',
                        self.name(),
                        cmd_name,
                    )
            elif cmd_type == "command" and taurusname is not None:
                try:
                    new_command = SardanaCommand(cmd_name, cmd, **attributes_dict)
                except ConnectionError:
                    logging.getLogger().error(
                        "%s: could not connect to sardana device %s (hint: is it running ?)",
                        self.name(),
                        taurusname,
                    )
                    raise ConnectionError
                except Exception:
                    logging.getLogger().exception(
                        '%s: could not add command "%s" (hint: check command attributes)',
                        self.name(),
                        cmd_name,
                    )
            else:
                logging.getLogger().error(
                    "%s: incomplete sardana command declaration. ignored", self.name()
                )

        elif cmd_type.lower() == "pool":
            if "tangoname" not in attributes_dict:
                try:
                    attributes_dict["tangoname"] = self.tangoname
                except AttributeError:
                    pass
            try:
                from HardwareRepository.Command.Pool import PoolCommand

                new_command = PoolCommand(cmd_name, cmd, **attributes_dict)
            except ConnectionError:
                logging.getLogger().error(
                    "%s: could not connect to device server %s (hint: is it running ?)",
                    self.name(),
                    attributes_dict["tangoname"],
                )
                raise ConnectionError
            except Exception:
                logging.getLogger().exception(
                    '%s: could not add command "%s" (hint: check command attributes)',
                    self.name(),
                    cmd_name,
                )
        elif cmd_type.lower() == "tine":
            if "tinename" not in attributes_dict:
                try:
                    attributes_dict["tinename"] = self.tine_name
                except AttributeError:
                    pass

            try:
                from HardwareRepository.Command.Tine import TineCommand

<<<<<<< HEAD
                newCommand = TineCommand(cmdName, cmd, **attributesDict)
=======
                new_command = TineCommand(cmd_name, cmd, **attributes_dict)
>>>>>>> 6bbb019e
            except Exception:
                logging.getLogger().exception(
                    '%s: could not add command "%s" (hint: check command attributes)',
                    self.name(),
                    cmd_name,
                )

        elif cmd_type.lower() == "mockup":
            try:
                from HardwareRepository.Command.Mockup import MockupCommand

<<<<<<< HEAD
                newCommand = MockupCommand(cmdName, cmd, **attributesDict)
=======
                new_command = MockupCommand(cmd_name, cmd, **attributes_dict)
>>>>>>> 6bbb019e
            except Exception:
                logging.getLogger().exception(
                    '%s: could not add command "%s" (hint: check command attributes)',
                    self.name(),
                    cmd_name,
                )

        if new_command is not None:
            self.__commands[cmd_name] = new_command

            if not isinstance(arg1, dict):
                i = 1
                for arg in arg1.get_objects("argument"):
                    on_change = arg.get_property("onchange")
                    if on_change is not None:
                        on_change = (on_change, weakref.ref(self))
                    value_from = arg.get_property("valuefrom")
                    if value_from is not None:
                        value_from = (value_from, weakref.ref(self))

                    try:
                        combo_items = arg["type"]["item"]
                    except IndexError:
                        try:
                            new_command.add_argument(
                                arg.get_property("name"),
                                arg.type,
                                onchange=on_change,
                                valuefrom=value_from,
                            )
                        except AttributeError:
                            logging.getLogger().error(
                                '%s, command "%s": could not add argument %d, missing type or name',
                                self.name(),
                                cmd_name,
                                i,
                            )
                            continue
                    else:
                        if isinstance(combo_items, list):
                            combo_items = []
                            for item in combo_items:
                                name = item.get_property("name")
                                value = item.get_property("value")
                                if name is None or value is None:
                                    logging.getLogger().error(
                                        "%s, command '%s': could not add argument %d, missing combo item name or value",
                                        self.name(),
                                        cmd_name,
                                        i,
                                    )
                                    continue
                                else:
                                    combo_items.append((name, value))
                        else:
                            name = combo_items.get_property("name")
                            value = combo_items.get_property("value")
                            if name is None or value is None:
                                combo_items = ((name, value),)
                            else:
                                logging.getLogger().error(
                                    "%s, command '%s': could not add argument %d, missing combo item name or value",
                                    self.name(),
                                    cmd_name,
                                    i,
                                )
                                continue

                        new_command.add_argument(
                            arg.get_property("name"),
                            "combo",
                            combo_items,
                            on_change,
                            value_from,
                        )

                    i += 1

            return new_command

    def _add_channels_and_commands(self):
        [self.add_channel(*args) for args in self.__channels_to_add]
        [self.add_command(*args) for args in self.__commands_to_add]
        self.__channels_to_add = []
        self.__commands_to_add = []

    def execute_command(self, command_name, *args, **kwargs):
        if command_name in self.__commands:
            return self.__commands[command_name](*args, **kwargs)
        else:
            raise AttributeError<|MERGE_RESOLUTION|>--- conflicted
+++ resolved
@@ -56,11 +56,7 @@
 
     def connect(self, signal_name, callable_func):
         try:
-<<<<<<< HEAD
-            dispatcher.disconnect(callableFunc, signalName, self)
-=======
             dispatcher.disconnect(callable_func, signal_name, self)
->>>>>>> 6bbb019e
         except Exception:
             pass
         dispatcher.connect(callable_func, signal_name, self)
@@ -209,11 +205,7 @@
             try:
                 from HardwareRepository.Command.Spec import SpecChannel
 
-<<<<<<< HEAD
-                newChannel = SpecChannel(channelName, channel, **attributesDict)
-=======
                 new_channel = SpecChannel(channel_name, channel, **attributes_dict)
->>>>>>> 6bbb019e
             except Exception:
                 logging.getLogger().error(
                     "%s: cannot add channel %s (hint: check attributes)",
@@ -230,11 +222,7 @@
             try:
                 from HardwareRepository.Command.Taco import TacoChannel
 
-<<<<<<< HEAD
-                newChannel = TacoChannel(channelName, channel, **attributesDict)
-=======
                 new_channel = TacoChannel(channel_name, channel, **attributes_dict)
->>>>>>> 6bbb019e
             except Exception:
                 logging.getLogger().error(
                     "%s: cannot add channel %s (hint: check attributes)",
@@ -280,11 +268,7 @@
 
                 from HardwareRepository.Command.Exporter import ExporterChannel
 
-<<<<<<< HEAD
-                newChannel = ExporterChannel(channelName, channel, **attributesDict)
-=======
                 new_channel = ExporterChannel(channel_name, channel, **attributes_dict)
->>>>>>> 6bbb019e
             except Exception:
                 logging.getLogger().exception(
                     "%s: cannot add exporter channel %s (hint: check attributes)",
@@ -295,11 +279,7 @@
             try:
                 from HardwareRepository.Command.Epics import EpicsChannel
 
-<<<<<<< HEAD
-                newChannel = EpicsChannel(channelName, channel, **attributesDict)
-=======
                 new_channel = EpicsChannel(channel_name, channel, **attributes_dict)
->>>>>>> 6bbb019e
             except Exception:
                 logging.getLogger().exception(
                     "%s: cannot add EPICS channel %s (hint: check PV name)",
@@ -316,11 +296,7 @@
             try:
                 from HardwareRepository.Command.Tine import TineChannel
 
-<<<<<<< HEAD
-                newChannel = TineChannel(channelName, channel, **attributesDict)
-=======
                 new_channel = TineChannel(channel_name, channel, **attributes_dict)
->>>>>>> 6bbb019e
             except Exception:
                 logging.getLogger("HWR").exception(
                     "%s: cannot add TINE channel %s (hint: check attributes)",
@@ -367,11 +343,7 @@
             try:
                 from HardwareRepository.Command.Mockup import MockupChannel
 
-<<<<<<< HEAD
-                newChannel = MockupChannel(channelName, channel, **attributesDict)
-=======
                 new_channel = MockupChannel(channel_name, channel, **attributes_dict)
->>>>>>> 6bbb019e
             except Exception:
                 logging.getLogger("HWR").exception(
                     "%s: cannot add Mockup channel %s (hint: check attributes)",
@@ -462,11 +434,7 @@
             try:
                 from HardwareRepository.Command.Spec import SpecCommand
 
-<<<<<<< HEAD
-                newCommand = SpecCommand(cmdName, cmd, **attributesDict)
-=======
                 new_command = SpecCommand(cmd_name, cmd, **attributes_dict)
->>>>>>> 6bbb019e
             except Exception:
                 logging.getLogger().exception(
                     '%s: could not add command "%s" (hint: check command attributes)',
@@ -483,11 +451,7 @@
             try:
                 from HardwareRepository.Command.Taco import TacoCommand
 
-<<<<<<< HEAD
-                newCommand = TacoCommand(cmdName, cmd, **attributesDict)
-=======
                 new_command = TacoCommand(cmd_name, cmd, **attributes_dict)
->>>>>>> 6bbb019e
             except Exception:
                 logging.getLogger().exception(
                     '%s: could not add command "%s" (hint: check command attributes)',
@@ -533,11 +497,7 @@
 
                 from HardwareRepository.Command.Exporter import ExporterCommand
 
-<<<<<<< HEAD
-                newCommand = ExporterCommand(cmdName, cmd, **attributesDict)
-=======
                 new_command = ExporterCommand(cmd_name, cmd, **attributes_dict)
->>>>>>> 6bbb019e
             except Exception:
                 logging.getLogger().exception(
                     "%s: cannot add command %s (hint: check attributes)",
@@ -548,11 +508,7 @@
             try:
                 from HardwareRepository.Command.Epics import EpicsCommand
 
-<<<<<<< HEAD
-                newCommand = EpicsCommand(cmdName, cmd, **attributesDict)
-=======
                 new_command = EpicsCommand(cmd_name, cmd, **attributes_dict)
->>>>>>> 6bbb019e
             except Exception:
                 logging.getLogger().exception(
                     "%s: cannot add EPICS channel %s (hint: check PV name)",
@@ -682,11 +638,7 @@
             try:
                 from HardwareRepository.Command.Tine import TineCommand
 
-<<<<<<< HEAD
-                newCommand = TineCommand(cmdName, cmd, **attributesDict)
-=======
                 new_command = TineCommand(cmd_name, cmd, **attributes_dict)
->>>>>>> 6bbb019e
             except Exception:
                 logging.getLogger().exception(
                     '%s: could not add command "%s" (hint: check command attributes)',
@@ -698,11 +650,7 @@
             try:
                 from HardwareRepository.Command.Mockup import MockupCommand
 
-<<<<<<< HEAD
-                newCommand = MockupCommand(cmdName, cmd, **attributesDict)
-=======
                 new_command = MockupCommand(cmd_name, cmd, **attributes_dict)
->>>>>>> 6bbb019e
             except Exception:
                 logging.getLogger().exception(
                     '%s: could not add command "%s" (hint: check command attributes)',
