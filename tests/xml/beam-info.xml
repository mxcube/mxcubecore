--- conflicted
+++ resolved
@@ -1,14 +1,2 @@
-<<<<<<< HEAD
-<equipment class="BeamInfo-break">
-    <device role="slits" hwrid="/eh1/beamAttocube"/>
-    <device role="aperture" hwrid="/eh1/beamAperture"/>
-    <device role="focusing" hwrid="/eh1/beamFocusing"/>
-    
-    <exporter_address>p14md301.embl-hamburg.de:9001</exporter_address>
-    <channel type="exporter" name="beam_size_hor">beamSizeHorizontal</channel>
-    <channel type="exporter" name="beam_size_ver">beamSizeVertical</channel>
-    <channel type="exporter" name="beam_shape_ellipse">beamShapeEllipse</channel>
-=======
 <equipment class="BeamInfo">
->>>>>>> 7b4881eb
 </equipment>
